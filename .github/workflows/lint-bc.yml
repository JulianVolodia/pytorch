--- conflicted
+++ resolved
@@ -45,8 +45,6 @@
           repository: pytorch/test-infra
           path: test-infra
 
-<<<<<<< HEAD
-=======
       - name: Merge PR changes onto base
         id: merge_changes
         if: steps.check_user.outputs.allowed == 'true'
@@ -66,7 +64,6 @@
             echo "Hit merge conflict, skipping BC-linter. Rebase your PR to resolve the conflict."
           fi
 
->>>>>>> 3e57d49e
       - name: Check for suppression by label
         id: check_label
         if: contains(github.event.pull_request.labels.*.name, 'suppress-api-compatibility-check')
@@ -87,11 +84,7 @@
           # the job will not fail and will output notices instead of warnings.
           ../test-infra/tools/stronghold/bin/check-api-compatibility \
               --base-commit=${{ github.event.pull_request.base.sha }} \
-<<<<<<< HEAD
-              --head-commit=${{ github.event.pull_request.head.sha }} \
-=======
               --head-commit=${{ steps.merge_changes.outputs.new_head_sha }} \
->>>>>>> 3e57d49e
               ${{ steps.check_label.outputs.suppression }}
 
 concurrency:
