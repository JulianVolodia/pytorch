# Owner(s): ["module: codegen"]

import torch
<<<<<<< HEAD
from torch.testing._internal.common_utils import TestCase, run_tests, skipIfTorchDynamo, TEST_WITH_TORCHDYNAMO
=======
from contextlib import nullcontext
from torch.testing._internal.common_utils import (
    TestCase, run_tests, skipIfTorchDynamo, TEST_WITH_TORCHDYNAMO, IS_WINDOWS,
    xfail_inherited_tests
)
>>>>>>> b87682f5
from torch.testing._internal.logging_tensor import LoggingTensor, capture_logs
from torch.utils._pytree import tree_map, tree_map_only, tree_flatten
from torch.fx.experimental.proxy_tensor import make_fx
from torch.fx.passes.reinplace import reinplace
<<<<<<< HEAD
=======
from torch._dispatch.python import enable_crossref_functionalize, enable_python_dispatcher
>>>>>>> b87682f5

import unittest

def are_aliased(x, y):
    if x._base is None and y._base is None:
        return False
    if x._base is not None and y._base is None:
        return x._base is y
    if x._base is None and y._base is not None:
        return y._base is x
    return x._base is y._base

# We can unify testing and use functionalize() here instead
# if/when functorch moves into core.
<<<<<<< HEAD
# This is basically a crappy version of `functionalize()` for single-tensor-arg inputs.
def _functionalize(f, *, reapply_views: bool):
    def wrapped(a):
        input_functional = torch._to_functional_tensor(a)
        input_functional.requires_grad = a.requires_grad
        torch._enable_functionalization(reapply_views=reapply_views)
        try:
            out = f(input_functional)
        finally:
            torch._disable_functionalization()
        torch._sync(input_functional)
        inpt_new = torch._from_functional_tensor(input_functional)
        if inpt_new is not a:
            # Existing deficiency in functionalize():
            # we don't correctly mutate input metadata (yet?)
            if inpt_new.shape == a.shape:
                a.copy_(inpt_new)
        tree_map(torch._sync, out)
        out_unwrapped = tree_map(torch._from_functional_tensor, out)
        return out_unwrapped
=======
# This is basically a crappy version of `functionalize()`.
def _functionalize(f, *, reapply_views: bool, crossref: bool):
    def to_fun(t: torch.Tensor):
        func_t = torch._to_functional_tensor(t)
        func_t.requires_grad = t.requires_grad
        return func_t

    def wrapped(*inputs):
        ctx = nullcontext()
        if crossref:
            ctx = enable_crossref_functionalize()
        with ctx:
            inputs_functional = tree_map_only(torch.Tensor, to_fun, inputs)
            torch._enable_functionalization(reapply_views=reapply_views)
            try:
                out = f(*inputs_functional)
            finally:
                torch._disable_functionalization()
            flat_inputs, _ = tree_flatten(inputs)
            flat_inputs_functional, _ = tree_flatten(inputs_functional)
            for inpt, input_functional in zip(flat_inputs, flat_inputs_functional):
                torch._sync(input_functional)
                inpt_new = torch._from_functional_tensor(input_functional)
                if inpt_new is not inpt:
                    # Existing deficiency in functionalize():
                    # we don't correctly mutate input metadata (yet?)
                    if inpt_new.shape == inpt.shape:
                        inpt.copy_(inpt_new)
            tree_map(torch._sync, out)
            out_unwrapped = tree_map(torch._from_functional_tensor, out)
            return out_unwrapped
>>>>>>> b87682f5

    return wrapped

@unittest.skipIf(TEST_WITH_TORCHDYNAMO, "https://github.com/pytorch/pytorch/issues/81457")
class TestFunctionalization(TestCase):

<<<<<<< HEAD
    def get_logs(self, func, inpt, *, reapply_views=False, run_reinplace=False):
        inpt_clone = inpt.clone()
        traced_f = make_fx(_functionalize(func, reapply_views=reapply_views))(inpt)
=======
    crossref = False

    def get_logs(self, func, *inpts, reapply_views=False, run_reinplace=False):
        inpts_clone = tree_map_only(torch.Tensor, torch.clone, inpts)
        traced_f = make_fx(_functionalize(func, reapply_views=reapply_views, crossref=self.crossref))(*inpts)
>>>>>>> b87682f5
        if run_reinplace:
            traced_f = reinplace(traced_f, *inpts_clone)
        return traced_f.code

    def assert_functionalization(self, func, *inpts, reapply_views=False, mutated_input_metadata=False):
        clones1 = tree_map_only(torch.Tensor, torch.clone, inpts)
        clones2 = tree_map_only(torch.Tensor, torch.clone, inpts)
        clones3 = tree_map_only(torch.Tensor, torch.clone, inpts)

        # Compare outputs (and mutated inputs), with and without functionalization.
<<<<<<< HEAD
        out_ref = func(inpt)
        out_functional = _functionalize(func, reapply_views=reapply_views)(input_clone)
        # The reinplacing pass is only valid to run with reapply_views=True.
        functional_func = make_fx(_functionalize(func, reapply_views=True))(input_clone2)
        reinplace_func = reinplace(make_fx(_functionalize(func, reapply_views=True))(input_clone2), input_clone2)
=======
        out_ref = func(*inpts)
        out_functional = _functionalize(func, reapply_views=reapply_views, crossref=self.crossref)(*clones1)

        # The reinplacing pass is only valid to run with reapply_views=True.
        functional_func = make_fx(_functionalize(func, reapply_views=True, crossref=self.crossref))(*clones2)
        reinplace_func = reinplace(functional_func, *clones2)
>>>>>>> b87682f5

        # NOTE: for now, need to pass in fresh inputs here, because make_fx
        # will directly mutate the inputs that you trace with.
        # Once this is fixed we can clean this up.
        out_reinplace = reinplace_func(*clones3)

        # functionalize() deficiency: input metadata mutations aren't propagated properly,
        # so we just need to skip checks here for the tests that exercise that.
        if not mutated_input_metadata:
            flat_inpts, _ = tree_flatten(inpts)
            flat_clones1, _ = tree_flatten(clones1)
            flat_clones3, _ = tree_flatten(clones3)
            for inpt, input_clone, input_clone3 in zip(flat_inpts, flat_clones1, flat_clones3):
                self.assertEqual(inpt, input_clone)  # input mutations should still occur
                self.assertEqual(inpt, input_clone3)

        # Handle tests with multi-tensor outputs
        if isinstance(out_ref, tuple):
            out_refs, out_functionals, out_reinplaces = list(out_ref), list(out_functional), list(out_reinplace)
        else:
            out_refs, out_functionals, out_reinplaces = [out_ref], [out_functional], [out_reinplace]

        for out_ref_, out_functional_, out_reinplace_ in zip(out_refs, out_functionals, out_reinplaces):
            self.assertEqual(out_ref_, out_functional_)
            self.assertEqual(out_ref_, out_reinplace_)

    def test_save_for_backwards_segfault(self):
        inp = torch._to_functional_tensor(LoggingTensor(torch.randn(2, 2))).requires_grad_(True)
        inp.exp()

    def test_multiple_views_of_same_base(self):
        def f(x):
            y = x.view(-1)
            z = x.view(-1)
            x.add_(1)
            # y should have been updated.
            y2 = y + 1
            # z should have been updated too.
            z2 = z + 1
            return z2
        self.assert_functionalization(f, torch.ones(4))

    def test_freeze(self):
        def f(x):
            y = x.clone()
            z = y[0]
            torch._freeze_functional_tensor(y)
            x.add_(1)
            self.assertRaises(RuntimeError, lambda: y.add_(1))
            self.assertRaises(RuntimeError, lambda: z.add_(1))
            return z

        _functionalize(f, reapply_views=True)(torch.ones(3, 3))

    def test_view_clone_view_inplace(self):
        def f(input):
            shape = [1, 1024, 128, 128]
            input_reshaped = input.view(shape)
            out = input_reshaped.clone()
            r = out.view(input.shape)
            r.relu_()
            return r

        def g(x):
            loss = f(x).sum()
            from functorch._src.aot_autograd import setup_stacktrace_preservation_hooks
            import torch.fx.traceback as fx_traceback
            setup_stacktrace_preservation_hooks([loss.grad_fn])
            with fx_traceback.override_stack_trace():
                loss.backward()
            return x.grad

        with torch.autograd.detect_anomaly(check_nan=False):
            logs = self.get_logs(g, torch.ones(16, 64, 128, 128, requires_grad=True))
        self.assertExpectedInline(logs, """\



def forward(self, arg0_1):
    view_copy = torch.ops.aten.view_copy.default(arg0_1, [1, 1024, 128, 128]);  arg0_1 = None
    clone = torch.ops.aten.clone.default(view_copy);  view_copy = None
    view_copy_1 = torch.ops.aten.view_copy.default(clone, [16, 64, 128, 128])
    relu = torch.ops.aten.relu.default(view_copy_1);  view_copy_1 = None
    view_copy_2 = torch.ops.aten.view_copy.default(clone, [16, 64, 128, 128]);  clone = None
    sum_1 = torch.ops.aten.sum.default(relu)
    ones_like = torch.ops.aten.ones_like.default(sum_1, dtype = torch.float32, layout = torch.strided, device = device(type='cpu'), pin_memory = False, memory_format = torch.preserve_format);  sum_1 = None
    expand_copy = torch.ops.aten.expand_copy.default(ones_like, [16, 64, 128, 128]);  ones_like = None
    view_copy_3 = torch.ops.aten.view_copy.default(expand_copy, [1, 1024, 128, 128]);  expand_copy = None
    new_empty_strided = torch.ops.aten.new_empty_strided.default(view_copy_3, [1, 1024, 128, 128], [16777216, 16384, 128, 1])
    view_copy_4 = torch.ops.aten.view_copy.default(view_copy_3, [16, 64, 128, 128])
    view_copy_5 = torch.ops.aten.view_copy.default(view_copy_3, [16, 64, 128, 128])
    clone_1 = torch.ops.aten.clone.default(view_copy_5, memory_format = torch.contiguous_format);  view_copy_5 = None
    threshold_backward = torch.ops.aten.threshold_backward.default(clone_1, relu, 0);  clone_1 = relu = None
    view_copy_6 = torch.ops.aten.view_copy.default(view_copy_3, [16, 64, 128, 128]);  view_copy_3 = None
    detach_copy = torch.ops.aten.detach_copy.default(view_copy_6);  view_copy_6 = None
    view_copy_7 = torch.ops.aten.view_copy.default(threshold_backward, [1, 1024, 128, 128]);  threshold_backward = None
    view_copy_8 = torch.ops.aten.view_copy.default(view_copy_7, [16, 64, 128, 128]);  view_copy_7 = None
    detach_copy_1 = torch.ops.aten.detach_copy.default(view_copy_8);  view_copy_8 = None
    return detach_copy_1
    """)  # noqa: B950

    def test_simple(self):
        def f(x):
            # simple test: 1 view op, 1 inplace op
            tmp = torch.ones(4, 2)
            y = x.view(4, 2)
            y.add_(tmp)
            z = x * x
            return y
        self.assert_functionalization(f, torch.ones(4, 2))
        logs = self.get_logs(f, torch.ones(4, 2))
        self.assertExpectedInline(logs, """\



def forward(self, arg0_1):
    ones = torch.ops.aten.ones.default([4, 2], device = device(type='cpu'), pin_memory = False)
    view_copy = torch.ops.aten.view_copy.default(arg0_1, [4, 2])
    add = torch.ops.aten.add.Tensor(view_copy, ones);  view_copy = ones = None
    view_copy_1 = torch.ops.aten.view_copy.default(add, [4, 2])
    mul = torch.ops.aten.mul.Tensor(view_copy_1, view_copy_1)
    copy_ = torch.ops.aten.copy_.default(arg0_1, view_copy_1);  arg0_1 = view_copy_1 = None
    return add
    """)

        reinplaced_logs = self.get_logs(f, torch.ones(4, 2), reapply_views=True, run_reinplace=True)
        self.assertExpectedInline(reinplaced_logs, """\



def forward(self, arg0_1):
    ones = torch.ops.aten.ones.default([4, 2], device = device(type='cpu'), pin_memory = False)
    view = torch.ops.aten.view.default(arg0_1, [4, 2])
    add = torch.ops.aten.add.Tensor(view, ones);  view = ones = None
    view_1 = torch.ops.aten.view.default(add, [4, 2])
    mul = torch.ops.aten.mul.Tensor(view_1, view_1)
    copy_ = torch.ops.aten.copy_.default(arg0_1, view_1);  arg0_1 = view_1 = None
    return add
    """)

    def test_simple_out(self):
        def f(x):
            tmp = torch.ones(4, 2)
            y = x.view(4, 2)
            # the out= tensor will get resized, since it has size=0 to start.
            z = torch.empty(())
            torch.add(y, tmp, out=z)
            w = z * z
            return w
        self.assert_functionalization(f, torch.ones(4, 2))
        logs = self.get_logs(f, torch.ones(4, 2))
        self.assertExpectedInline(logs, """\



def forward(self, arg0_1):
    ones = torch.ops.aten.ones.default([4, 2], device = device(type='cpu'), pin_memory = False)
    view_copy = torch.ops.aten.view_copy.default(arg0_1, [4, 2]);  arg0_1 = None
    empty = torch.ops.aten.empty.memory_format([], device = device(type='cpu'), pin_memory = False)
    add = torch.ops.aten.add.Tensor(view_copy, ones);  view_copy = ones = None
    mul = torch.ops.aten.mul.Tensor(add, add);  add = None
    return mul
    """)

        reinplaced_logs = self.get_logs(f, torch.ones(4, 2), reapply_views=True, run_reinplace=True)
        self.assertExpectedInline(reinplaced_logs, """\



def forward(self, arg0_1):
    ones = torch.ops.aten.ones.default([4, 2], device = device(type='cpu'), pin_memory = False)
    view = torch.ops.aten.view.default(arg0_1, [4, 2]);  arg0_1 = None
    empty = torch.ops.aten.empty.memory_format([], device = device(type='cpu'), pin_memory = False)
    add = torch.ops.aten.add.Tensor(view, ones);  view = ones = None
    mul = torch.ops.aten.mul.Tensor(add, add);  add = None
    return mul
    """)

    def test_multi_out(self):
        def f(x):
            # aminmax.out returns a tuple of tensors.
            # functionalization should properly handle the tuple.
            out_min = torch.empty(4)
            out_max = torch.empty(4)
            torch.aminmax(x, dim=0, out=(out_max, out_min))
            return out_max
        self.assert_functionalization(f, torch.arange(8, dtype=torch.float32))
        logs = self.get_logs(f, torch.arange(8, dtype=torch.float32))
        self.assertExpectedInline(logs, """\



def forward(self, arg0_1):
    empty = torch.ops.aten.empty.memory_format([4], device = device(type='cpu'), pin_memory = False)
    empty_1 = torch.ops.aten.empty.memory_format([4], device = device(type='cpu'), pin_memory = False)
    aminmax = torch.ops.aten.aminmax.default(arg0_1, dim = 0);  arg0_1 = None
    getitem = aminmax[0]
    getitem_1 = aminmax[1];  aminmax = None
    return getitem
    """)

        reinplaced_logs = self.get_logs(f, torch.arange(8, dtype=torch.float32), reapply_views=True, run_reinplace=True)
        self.assertExpectedInline(reinplaced_logs, """\



def forward(self, arg0_1):
    empty = torch.ops.aten.empty.memory_format([4], device = device(type='cpu'), pin_memory = False)
    empty_1 = torch.ops.aten.empty.memory_format([4], device = device(type='cpu'), pin_memory = False)
    aminmax = torch.ops.aten.aminmax.default(arg0_1, dim = 0);  arg0_1 = None
    getitem = aminmax[0]
    getitem_1 = aminmax[1];  aminmax = None
    return getitem
    """)

    def test_tensor_ctr(self):
        def f(x):
            y = torch.tensor((1, 2, 3))
            z = y.view(-1)
            z.add_(1)
            return y

        inpt = torch.arange(3, dtype=torch.float32)
        self.assert_functionalization(f, inpt)

        logs = self.get_logs(f, inpt)
        self.assertExpectedInline(logs, """\



def forward(self, arg0_1):
    _tensor_constant0 = self._tensor_constant0
    lift_fresh_copy = torch.ops.aten.lift_fresh_copy.default(_tensor_constant0);  _tensor_constant0 = None
    view_copy = torch.ops.aten.view_copy.default(lift_fresh_copy, [-1]);  lift_fresh_copy = None
    add = torch.ops.aten.add.Tensor(view_copy, 1);  view_copy = None
    view_copy_1 = torch.ops.aten.view_copy.default(add, [3]);  add = None
    return view_copy_1
    """)

        reinplaced_logs = self.get_logs(f, inpt, reapply_views=True, run_reinplace=True)
        self.assertExpectedInline(reinplaced_logs, """\



def forward(self, arg0_1):
    _tensor_constant0 = self._tensor_constant0
    lift_fresh_copy = torch.ops.aten.lift_fresh_copy.default(_tensor_constant0);  _tensor_constant0 = None
    view = torch.ops.aten.view.default(lift_fresh_copy, [-1]);  lift_fresh_copy = None
    add = torch.ops.aten.add_.Tensor(view, 1)
    view_1 = torch.ops.aten.view.default(view, [3]);  view = None
    return view_1
    """)


    def test_tensor_list_mixed_functional_nonfunctional(self):
        nonfunctional_tensor = torch.ones(2, dtype=torch.long)

        def f(x):
            # simple test: 1 view op, 1 inplace op
            functional_tensor = torch.ones(2, dtype=torch.long)
            out = x[functional_tensor, nonfunctional_tensor]
            return out
        out = f(torch.ones(2, 2))
        out_functional = _functionalize(f, reapply_views=True)(torch.ones(2, 2))
        self.assertEqual(out, out_functional)

    def test_inplace_on_non_view(self):
        def f(x):
            # test for the case where we functionalize an inplace op on the other tensor - not a view.
            # This is worth checking because the tensor will have an empty ViewMeta stack, which needs to be special cased.
            tmp = torch.ones(4, 2)
            y = x.view(4, 2)
            x.add_(tmp)
            return y
        self.assert_functionalization(f, torch.ones(4, 2))
        logs = self.get_logs(f, torch.ones(4, 2))
        self.assertExpectedInline(logs, """\



def forward(self, arg0_1):
    ones = torch.ops.aten.ones.default([4, 2], device = device(type='cpu'), pin_memory = False)
    view_copy = torch.ops.aten.view_copy.default(arg0_1, [4, 2])
    add = torch.ops.aten.add.Tensor(arg0_1, ones);  ones = None
    copy_ = torch.ops.aten.copy_.default(arg0_1, add);  arg0_1 = None
    view_copy_1 = torch.ops.aten.view_copy.default(add, [4, 2]);  add = None
    return view_copy_1
    """)

        reinplaced_logs = self.get_logs(f, torch.ones(4, 2), reapply_views=True, run_reinplace=True)
        self.assertExpectedInline(reinplaced_logs, """\



def forward(self, arg0_1):
    ones = torch.ops.aten.ones.default([4, 2], device = device(type='cpu'), pin_memory = False)
    view = torch.ops.aten.view.default(arg0_1, [4, 2])
    add = torch.ops.aten.add.Tensor(arg0_1, ones);  ones = None
    copy_ = torch.ops.aten.copy_.default(arg0_1, add);  arg0_1 = None
    view_1 = torch.ops.aten.view.default(add, [4, 2]);  add = None
    return view_1
    """)

    # Some ops that are mutable are neither inplace nor out= ops.
    # They also need special handling.
    def test_mutable_op_not_inplace_or_other(self):
        def f(x):
            return torch._fused_moving_avg_obs_fq_helper(x, x, x, x, x, x, x, 1.0, 0, 1, 0)

        logs = self.get_logs(f, torch.ones(1))
        self.assertExpectedInline(logs, """\



def forward(self, arg0_1):
    _fused_moving_avg_obs_fq_helper_functional = torch.ops.aten._fused_moving_avg_obs_fq_helper_functional.default(arg0_1, arg0_1, arg0_1, arg0_1, arg0_1, arg0_1, arg0_1, 1.0, 0, 1, 0)
    getitem = _fused_moving_avg_obs_fq_helper_functional[0]
    getitem_1 = _fused_moving_avg_obs_fq_helper_functional[1]
    getitem_2 = _fused_moving_avg_obs_fq_helper_functional[2]
    getitem_3 = _fused_moving_avg_obs_fq_helper_functional[3]
    getitem_4 = _fused_moving_avg_obs_fq_helper_functional[4]
    getitem_5 = _fused_moving_avg_obs_fq_helper_functional[5];  _fused_moving_avg_obs_fq_helper_functional = None
    copy_ = torch.ops.aten.copy_.default(arg0_1, getitem_5);  arg0_1 = getitem_5 = None
    return (getitem, getitem_1)
    """)  # noqa: B950

    def test_as_strided(self):
        def f(x):
            y = x.as_strided((2,), (2,), 1)
            y.add_(1)
            return x
        self.assert_functionalization(f, torch.ones(9))
        logs = self.get_logs(f, torch.ones(9))
        self.assertExpectedInline(logs, """\



def forward(self, arg0_1):
    as_strided_copy = torch.ops.aten.as_strided_copy.default(arg0_1, [2], [2], 1)
    add = torch.ops.aten.add.Tensor(as_strided_copy, 1);  as_strided_copy = None
    as_strided_scatter = torch.ops.aten.as_strided_scatter.default(arg0_1, add, [2], [2], 1);  add = None
    copy_ = torch.ops.aten.copy_.default(arg0_1, as_strided_scatter);  arg0_1 = None
    return as_strided_scatter
    """)

    def test_tensor_list_composite(self):
        def f(x):
            # Test an op with TensorList input
            y = torch.block_diag(x, x)
            return y
        self.assert_functionalization(f, torch.ones(2, 2))
        logs = self.get_logs(f, torch.ones(2, 2))
        self.assertExpectedInline(logs, """\



def forward(self, arg0_1):
    block_diag = torch.ops.aten.block_diag.default([arg0_1, arg0_1]);  arg0_1 = None
    return block_diag
    """)

    def test_cat(self):
        def f(x):
            out = torch.empty(0)
            torch.cat((x,), out=out)
            return out
        self.assert_functionalization(f, torch.ones(2, 2))
        logs = self.get_logs(f, torch.ones(2, 2))
        self.assertExpectedInline(logs, """\



def forward(self, arg0_1):
    empty = torch.ops.aten.empty.memory_format([0], device = device(type='cpu'), pin_memory = False)
    cat = torch.ops.aten.cat.default([arg0_1]);  arg0_1 = None
    return cat
    """)

        reinplaced_logs = self.get_logs(f, torch.ones(2, 2), reapply_views=True, run_reinplace=True)
        self.assertExpectedInline(reinplaced_logs, """\



def forward(self, arg0_1):
    empty = torch.ops.aten.empty.memory_format([0], device = device(type='cpu'), pin_memory = False)
    cat = torch.ops.aten.cat.default([arg0_1]);  arg0_1 = None
    return cat
    """)


    def test_diagonal(self):
        def f(x):
            # test: view ops that take a subset of the original tensor (select/diagonal)
            tmp = torch.ones(2)
            y = x.clone().diagonal()
            y.add_(tmp)
            z = x * x
            return z
        self.assert_functionalization(f, torch.ones(2, 2))
        logs = self.get_logs(f, torch.ones(2, 2))
        self.assertExpectedInline(logs, """\



def forward(self, arg0_1):
    ones = torch.ops.aten.ones.default([2], device = device(type='cpu'), pin_memory = False)
    clone = torch.ops.aten.clone.default(arg0_1)
    diagonal_copy = torch.ops.aten.diagonal_copy.default(clone);  clone = None
    add = torch.ops.aten.add.Tensor(diagonal_copy, ones);  diagonal_copy = ones = None
    mul = torch.ops.aten.mul.Tensor(arg0_1, arg0_1);  arg0_1 = None
    return mul
    """)

        reinplaced_logs = self.get_logs(f, torch.ones(2, 2), reapply_views=True, run_reinplace=True)
        self.assertExpectedInline(reinplaced_logs, """\



def forward(self, arg0_1):
    ones = torch.ops.aten.ones.default([2], device = device(type='cpu'), pin_memory = False)
    clone = torch.ops.aten.clone.default(arg0_1)
    diagonal = torch.ops.aten.diagonal.default(clone);  clone = None
    add = torch.ops.aten.add_.Tensor(diagonal, ones);  diagonal = ones = None
    mul = torch.ops.aten.mul.Tensor(arg0_1, arg0_1);  arg0_1 = None
    return mul
    """)

    def test_diagonal_mutated_input(self):
        def f(x):
            # simple test: there are pending updates afterwards, which the test syncs manually
            tmp = torch.ones(2)
            y = x.diagonal()
            y.add_(tmp)
            return x
        x = torch.ones(2, 2)
        self.assert_functionalization(f, x)
        logs = self.get_logs(f, torch.ones(2, 2))
        self.assertExpectedInline(logs, """\



def forward(self, arg0_1):
    ones = torch.ops.aten.ones.default([2], device = device(type='cpu'), pin_memory = False)
    diagonal_copy = torch.ops.aten.diagonal_copy.default(arg0_1)
    add = torch.ops.aten.add.Tensor(diagonal_copy, ones);  diagonal_copy = ones = None
    diagonal_scatter = torch.ops.aten.diagonal_scatter.default(arg0_1, add);  add = None
    copy_ = torch.ops.aten.copy_.default(arg0_1, diagonal_scatter);  arg0_1 = None
    return diagonal_scatter
    """)

    def test_split(self):
        def f(x):
            # test: view ops that return multiple tensors (split)
            tmp = torch.ones(2)
            y1, y2 = x.split(2)
            y3 = y2.diagonal()
            y3.add_(tmp)
            z = x * x
            return y3
        self.assert_functionalization(f, torch.ones(4, 2))
        logs = self.get_logs(f, torch.ones(4, 2))
        self.assertExpectedInline(logs, """\



def forward(self, arg0_1):
    ones = torch.ops.aten.ones.default([2], device = device(type='cpu'), pin_memory = False)
    split_copy = torch.ops.aten.split_copy.Tensor(arg0_1, 2)
    getitem = split_copy[0]
    getitem_1 = split_copy[1];  split_copy = None
    diagonal_copy = torch.ops.aten.diagonal_copy.default(getitem_1);  getitem_1 = None
    add = torch.ops.aten.add.Tensor(diagonal_copy, ones);  diagonal_copy = ones = None
    split_copy_1 = torch.ops.aten.split_copy.Tensor(arg0_1, 2)
    getitem_2 = split_copy_1[0]
    getitem_3 = split_copy_1[1];  split_copy_1 = None
    diagonal_scatter = torch.ops.aten.diagonal_scatter.default(getitem_3, add);  getitem_3 = None
    slice_scatter = torch.ops.aten.slice_scatter.default(arg0_1, diagonal_scatter, 0, 2, 4);  diagonal_scatter = None
    mul = torch.ops.aten.mul.Tensor(slice_scatter, slice_scatter)
    copy_ = torch.ops.aten.copy_.default(arg0_1, slice_scatter);  arg0_1 = slice_scatter = None
    return add
    """)  # noqa: B950

    def test_view_inplace(self):
        def f(x):
            # test: view + inplace op (transpose_)
            tmp = torch.ones(4)
            x.transpose_(1, 0)
            y = x[0]
            y.add_(tmp)
            return x
        self.assert_functionalization(f, torch.ones(4, 2), mutated_input_metadata=True)
        logs = self.get_logs(f, torch.ones(4, 2))
        self.assertExpectedInline(logs, """\



def forward(self, arg0_1):
    ones = torch.ops.aten.ones.default([4], device = device(type='cpu'), pin_memory = False)
    transpose_copy = torch.ops.aten.transpose_copy.int(arg0_1, 1, 0)
    select_copy = torch.ops.aten.select_copy.int(transpose_copy, 0, 0);  transpose_copy = None
    add = torch.ops.aten.add.Tensor(select_copy, ones);  select_copy = ones = None
    transpose_copy_1 = torch.ops.aten.transpose_copy.int(arg0_1, 1, 0);  arg0_1 = None
    select_scatter = torch.ops.aten.select_scatter.default(transpose_copy_1, add, 0, 0);  transpose_copy_1 = add = None
    transpose_copy_2 = torch.ops.aten.transpose_copy.int(select_scatter, 1, 0);  select_scatter = None
    transpose_copy_3 = torch.ops.aten.transpose_copy.int(transpose_copy_2, 1, 0);  transpose_copy_2 = None
    return transpose_copy_3
    """)  # noqa: B950

    def test_optional_tensor_list(self):
        def f(x):
            # test: an operator that takes in a List[Optional[Tensor]] argument
            # (index_put)
            y = x.view(8)
            indices = torch.arange(4)
            values = torch.arange(4, dtype=y.dtype)
            y.index_put_((indices,), values, accumulate=False)
            return y
        self.assert_functionalization(f, torch.ones(4, 2))
        logs = self.get_logs(f, torch.ones(4, 2))
        self.assertExpectedInline(logs, """\



def forward(self, arg0_1):
    view_copy = torch.ops.aten.view_copy.default(arg0_1, [8])
    arange = torch.ops.aten.arange.default(4, device = device(type='cpu'), pin_memory = False)
    arange_1 = torch.ops.aten.arange.default(4, dtype = torch.float32, device = device(type='cpu'), pin_memory = False)
    index_put = torch.ops.aten.index_put.default(view_copy, [arange], arange_1);  view_copy = arange = arange_1 = None
    view_copy_1 = torch.ops.aten.view_copy.default(index_put, [4, 2])
    copy_ = torch.ops.aten.copy_.default(arg0_1, view_copy_1);  arg0_1 = view_copy_1 = None
    return index_put
    """)  # noqa: B950

    def test_scalars(self):
        def f(x):
            # test: the pass can handle scalar inputs properly
            tmp = torch.ones(4, 2)
            y = x.view(4, 2)
            y.add_(1)
            z = 2 * y
            z.div_(1)
            return z
        self.assert_functionalization(f, torch.ones(4, 2))
        logs = self.get_logs(f, torch.ones(4, 2))
        self.assertExpectedInline(logs, """\



def forward(self, arg0_1):
    ones = torch.ops.aten.ones.default([4, 2], device = device(type='cpu'), pin_memory = False)
    view_copy = torch.ops.aten.view_copy.default(arg0_1, [4, 2])
    add = torch.ops.aten.add.Tensor(view_copy, 1);  view_copy = None
    mul = torch.ops.aten.mul.Tensor(add, 2)
    div = torch.ops.aten.div.Tensor(mul, 1);  mul = None
    view_copy_1 = torch.ops.aten.view_copy.default(add, [4, 2]);  add = None
    copy_ = torch.ops.aten.copy_.default(arg0_1, view_copy_1);  arg0_1 = view_copy_1 = None
    return div
    """)

    @skipIfTorchDynamo("Test does not work with TorchDynamo")
    def test_metadata_change(self):
        def f(x):
            # ops like ge_() are allowed to change the dtype of the input.
            # functionalization should pick up on that.
            y = x.clone()
            out = y.ge_(0)
            return out
        self.assert_functionalization(f, torch.ones(4, 2))
        logs = self.get_logs(f, torch.ones(4, 2))
        self.assertExpectedInline(logs, """\



def forward(self, arg0_1):
    clone = torch.ops.aten.clone.default(arg0_1);  arg0_1 = None
    ge = torch.ops.aten.ge.Scalar(clone, 0);  clone = None
    _to_copy = torch.ops.aten._to_copy.default(ge, dtype = torch.float32, layout = torch.strided);  ge = None
    return _to_copy
    """)

        reinplaced_logs = self.get_logs(f, torch.ones(2, 2), reapply_views=True, run_reinplace=True)
        self.assertExpectedInline(reinplaced_logs, """\



def forward(self, arg0_1):
    clone = torch.ops.aten.clone.default(arg0_1);  arg0_1 = None
    ge = torch.ops.aten.ge.Scalar(clone, 0);  clone = None
    _to_copy = torch.ops.aten._to_copy.default(ge, dtype = torch.float32, layout = torch.strided);  ge = None
    return _to_copy
    """)  # noqa: B950

    @skipIfTorchDynamo("Test does not work with TorchDynamo")
    def test_metadata_change_out_op(self):
        def f(t, y):
            out_1 = torch.ones(1)
            return torch.add(t, y, out=out_1)

        inpt1, inpt2 = torch.tensor([1]), torch.tensor([1])
        inpt1_func, inpt2_func = torch._to_functional_tensor(inpt1), torch._to_functional_tensor(inpt2)

        out_ref = f(inpt1, inpt2)
        torch._enable_functionalization(reapply_views=True)
        try:
            out_functional = f(inpt1_func, inpt2_func)
        finally:
            torch._disable_functionalization()
        self.assertEqual(out_ref, torch._from_functional_tensor(out_functional))


    def test_only_one_view(self):
        def f(x):
            # This tests that we don't have any unnecessary views in the trace.
            # If the input wasn't mutated, we don't need to regenerate it,
            # so there should be a total of 1 op in the output trace.
            return x.view(4, 2)
        logs = self.get_logs(f, torch.ones(4, 2))
        self.assertExpectedInline(logs, """\



def forward(self, arg0_1):
    view_copy = torch.ops.aten.view_copy.default(arg0_1, [4, 2]);  arg0_1 = None
    return view_copy
    """)

    def test_everything(self):
        def f(x):
            # test: everything
            tmp = torch.ones(2, 2)
            x2 = x + x
            y = x2.view(8)
            z0 = y.reshape(2, 4)
            z1 = z0.transpose(1, 0)
            z1.unsqueeze_(0)
            z1.squeeze_()
            z2, z3 = z1.split(2)
            z2.add_(tmp)
            z4 = z0[0] + z2.reshape(4)
            return z2
        self.assert_functionalization(f, torch.ones(4, 2))
        logs = self.get_logs(f, torch.ones(4, 2))
        self.assertExpectedInline(logs, """\



def forward(self, arg0_1):
    ones = torch.ops.aten.ones.default([2, 2], device = device(type='cpu'), pin_memory = False)
    add = torch.ops.aten.add.Tensor(arg0_1, arg0_1);  arg0_1 = None
    view_copy = torch.ops.aten.view_copy.default(add, [8])
    view_copy_1 = torch.ops.aten.view_copy.default(view_copy, [2, 4]);  view_copy = None
    transpose_copy = torch.ops.aten.transpose_copy.int(view_copy_1, 1, 0)
    unsqueeze_copy = torch.ops.aten.unsqueeze_copy.default(transpose_copy, 0);  transpose_copy = None
    squeeze_copy = torch.ops.aten.squeeze_copy.default(unsqueeze_copy);  unsqueeze_copy = None
    split_copy = torch.ops.aten.split_copy.Tensor(squeeze_copy, 2);  squeeze_copy = None
    getitem = split_copy[0]
    getitem_1 = split_copy[1];  split_copy = None
    add_1 = torch.ops.aten.add.Tensor(getitem, ones);  getitem = ones = None
    select_copy = torch.ops.aten.select_copy.int(view_copy_1, 0, 0);  view_copy_1 = None
    view_copy_2 = torch.ops.aten.view_copy.default(add_1, [4])
    view_copy_3 = torch.ops.aten.view_copy.default(add, [8]);  add = None
    view_copy_4 = torch.ops.aten.view_copy.default(view_copy_3, [2, 4]);  view_copy_3 = None
    transpose_copy_1 = torch.ops.aten.transpose_copy.int(view_copy_4, 1, 0);  view_copy_4 = None
    unsqueeze_copy_1 = torch.ops.aten.unsqueeze_copy.default(transpose_copy_1, 0);  transpose_copy_1 = None
    squeeze_copy_1 = torch.ops.aten.squeeze_copy.default(unsqueeze_copy_1);  unsqueeze_copy_1 = None
    slice_scatter = torch.ops.aten.slice_scatter.default(squeeze_copy_1, add_1, 0, 0, 2);  squeeze_copy_1 = None
    unsqueeze_copy_2 = torch.ops.aten.unsqueeze_copy.default(slice_scatter, 0);  slice_scatter = None
    squeeze_copy_2 = torch.ops.aten.squeeze_copy.dim(unsqueeze_copy_2, 0);  unsqueeze_copy_2 = None
    transpose_copy_2 = torch.ops.aten.transpose_copy.int(squeeze_copy_2, 1, 0);  squeeze_copy_2 = None
    view_copy_5 = torch.ops.aten.view_copy.default(transpose_copy_2, [8]);  transpose_copy_2 = None
    view_copy_6 = torch.ops.aten.view_copy.default(view_copy_5, [4, 2]);  view_copy_5 = None
    view_copy_7 = torch.ops.aten.view_copy.default(view_copy_6, [8])
    view_copy_8 = torch.ops.aten.view_copy.default(view_copy_7, [2, 4]);  view_copy_7 = None
    select_copy_1 = torch.ops.aten.select_copy.int(view_copy_8, 0, 0);  view_copy_8 = None
    view_copy_9 = torch.ops.aten.view_copy.default(view_copy_6, [8]);  view_copy_6 = None
    view_copy_10 = torch.ops.aten.view_copy.default(view_copy_9, [2, 4]);  view_copy_9 = None
    transpose_copy_3 = torch.ops.aten.transpose_copy.int(view_copy_10, 1, 0);  view_copy_10 = None
    unsqueeze_copy_3 = torch.ops.aten.unsqueeze_copy.default(transpose_copy_3, 0);  transpose_copy_3 = None
    squeeze_copy_3 = torch.ops.aten.squeeze_copy.default(unsqueeze_copy_3);  unsqueeze_copy_3 = None
    split_copy_1 = torch.ops.aten.split_copy.Tensor(squeeze_copy_3, 2);  squeeze_copy_3 = None
    getitem_2 = split_copy_1[0]
    getitem_3 = split_copy_1[1];  split_copy_1 = None
    view_copy_11 = torch.ops.aten.view_copy.default(getitem_2, [4]);  getitem_2 = None
    add_2 = torch.ops.aten.add.Tensor(select_copy_1, view_copy_11);  select_copy_1 = view_copy_11 = None
    return add_1
    """)  # noqa: B950

        reinplaced_logs = self.get_logs(f, torch.ones(4, 2), reapply_views=True, run_reinplace=True)
        self.assertExpectedInline(reinplaced_logs, """\



def forward(self, arg0_1):
    ones = torch.ops.aten.ones.default([2, 2], device = device(type='cpu'), pin_memory = False)
    add = torch.ops.aten.add.Tensor(arg0_1, arg0_1);  arg0_1 = None
    view = torch.ops.aten.view.default(add, [8])
    view_1 = torch.ops.aten.view.default(view, [2, 4]);  view = None
    transpose = torch.ops.aten.transpose.int(view_1, 1, 0)
    unsqueeze = torch.ops.aten.unsqueeze.default(transpose, 0);  transpose = None
    squeeze = torch.ops.aten.squeeze.default(unsqueeze);  unsqueeze = None
    split = torch.ops.aten.split.Tensor(squeeze, 2);  squeeze = None
    getitem = split[0]
    getitem_1 = split[1];  split = None
    add_1 = torch.ops.aten.add_.Tensor(getitem, ones);  ones = None
    select = torch.ops.aten.select.int(view_1, 0, 0);  view_1 = None
    clone = torch.ops.aten.clone.default(getitem, memory_format = torch.contiguous_format)
    _unsafe_view = torch.ops.aten._unsafe_view.default(clone, [4]);  clone = None
    view_2 = torch.ops.aten.view.default(add, [8]);  add = None
    view_3 = torch.ops.aten.view.default(view_2, [2, 4]);  view_2 = None
    transpose_1 = torch.ops.aten.transpose.int(view_3, 1, 0);  view_3 = None
    unsqueeze_1 = torch.ops.aten.unsqueeze.default(transpose_1, 0);  transpose_1 = None
    squeeze_1 = torch.ops.aten.squeeze.default(unsqueeze_1);  unsqueeze_1 = None
    unsqueeze_2 = torch.ops.aten.unsqueeze.default(squeeze_1, 0);  squeeze_1 = None
    squeeze_2 = torch.ops.aten.squeeze.dim(unsqueeze_2, 0);  unsqueeze_2 = None
    transpose_2 = torch.ops.aten.transpose.int(squeeze_2, 1, 0);  squeeze_2 = None
    view_4 = torch.ops.aten.view.default(transpose_2, [8]);  transpose_2 = None
    view_5 = torch.ops.aten.view.default(view_4, [4, 2]);  view_4 = None
    view_6 = torch.ops.aten.view.default(view_5, [8]);  view_5 = None
    view_7 = torch.ops.aten.view.default(view_6, [2, 4]);  view_6 = None
    select_1 = torch.ops.aten.select.int(view_7, 0, 0);  view_7 = None
    add_2 = torch.ops.aten.add.Tensor(select_1, _unsafe_view);  select_1 = _unsafe_view = None
    return getitem
    """)

    def test_reapply_views_simple(self):
        def f(x):
            tmp = torch.ones(4, 2)
            y = x.view(4, 2)
            y.add_(tmp)
            z = x * x
            return y
        self.assert_functionalization(f, torch.ones(4, 2), reapply_views=True)
        logs = self.get_logs(f, torch.ones(4, 2), reapply_views=True)
        self.assertExpectedInline(logs, """\



def forward(self, arg0_1):
    ones = torch.ops.aten.ones.default([4, 2], device = device(type='cpu'), pin_memory = False)
    view = torch.ops.aten.view.default(arg0_1, [4, 2])
    add = torch.ops.aten.add.Tensor(view, ones);  view = ones = None
    view_1 = torch.ops.aten.view.default(add, [4, 2])
    mul = torch.ops.aten.mul.Tensor(view_1, view_1)
    copy_ = torch.ops.aten.copy_.default(arg0_1, view_1);  arg0_1 = view_1 = None
    return add
    """)

    def test_aliases_maintained_after_pass_when_reapplying_views(self):
        def f(x):
            tmp = torch.ones(4, 2)
            y = x.view(4, 2)
            z = x.view(4, 2)
            y.add_(tmp)
            return y, z

        input_functional = torch._to_functional_tensor(torch.ones(4, 2))
        torch._enable_functionalization(reapply_views=True)
        try:
            y, z = f(input_functional)
            torch._sync(y)
            torch._sync(z)
        finally:
            torch._disable_functionalization()

        # y and z are aliases inside of the function, and that aliasing relationship should be maintained.
        _y = torch._from_functional_tensor(y)
        _z = torch._from_functional_tensor(z)
        self.assertTrue(are_aliased(_y, _z))

    # copy_() gets its own test, because it is special cased in functionalization.
    # self.copy_(src) decomposes into src.to(self).expand_as(self).
    def test_copy_(self):
        def f(x):
            tmp = torch.zeros(2, 2)
            tmp_slice = tmp.diagonal()
            y = tmp_slice.copy_(x)
            z = y.add_(x)
            return z

        # Test 1: copy_() with same dtype and shape
        # to() is a composite op that noops when the dtype/shape match, so nothing gets logged.
        # self.assert_functionalization(f, torch.ones(2))
        logs = self.get_logs(f, torch.ones(2))
        self.assertExpectedInline(logs, """\



def forward(self, arg0_1):
    zeros = torch.ops.aten.zeros.default([2, 2], device = device(type='cpu'), pin_memory = False)
    diagonal_copy = torch.ops.aten.diagonal_copy.default(zeros);  zeros = None
<<<<<<< HEAD
    add = torch.ops.aten.add.Tensor(a_1, a_1);  a_1 = None
=======
    copy = torch.ops.aten.copy.default(diagonal_copy, arg0_1);  diagonal_copy = None
    add = torch.ops.aten.add.Tensor(copy, arg0_1);  copy = arg0_1 = None
>>>>>>> b87682f5
    return add
    """)

        reinplaced_logs = self.get_logs(f, torch.ones(2), reapply_views=True, run_reinplace=True)
        self.assertExpectedInline(reinplaced_logs, """\



def forward(self, arg0_1):
    zeros = torch.ops.aten.zeros.default([2, 2], device = device(type='cpu'), pin_memory = False)
    diagonal = torch.ops.aten.diagonal.default(zeros);  zeros = None
<<<<<<< HEAD
    add = torch.ops.aten.add.Tensor(a_1, a_1);  a_1 = None
    return add
=======
    copy = torch.ops.aten.copy_.default(diagonal, arg0_1)
    add = torch.ops.aten.add_.Tensor(diagonal, arg0_1);  arg0_1 = None
    return diagonal
>>>>>>> b87682f5
    """)

        # Test 2: copy_() with same dtype, different shape
        self.assert_functionalization(f, torch.ones(1))
        logs = self.get_logs(f, torch.ones(1))
        self.assertExpectedInline(logs, """\



def forward(self, arg0_1):
    zeros = torch.ops.aten.zeros.default([2, 2], device = device(type='cpu'), pin_memory = False)
    diagonal_copy = torch.ops.aten.diagonal_copy.default(zeros);  zeros = None
<<<<<<< HEAD
    expand_copy = torch.ops.aten.expand_copy.default(a_1, [2])
    add = torch.ops.aten.add.Tensor(expand_copy, a_1);  expand_copy = a_1 = None
=======
    copy = torch.ops.aten.copy.default(diagonal_copy, arg0_1);  diagonal_copy = None
    add = torch.ops.aten.add.Tensor(copy, arg0_1);  copy = arg0_1 = None
>>>>>>> b87682f5
    return add
    """)

        reinplaced_logs = self.get_logs(f, torch.ones(1), reapply_views=True, run_reinplace=True)
        self.assertExpectedInline(reinplaced_logs, """\



def forward(self, arg0_1):
    zeros = torch.ops.aten.zeros.default([2, 2], device = device(type='cpu'), pin_memory = False)
    diagonal = torch.ops.aten.diagonal.default(zeros);  zeros = None
<<<<<<< HEAD
    expand_copy = torch.ops.aten.expand_copy.default(a_1, [2])
    add = torch.ops.aten.add_.Tensor(expand_copy, a_1);  a_1 = None
    return expand_copy
=======
    copy = torch.ops.aten.copy_.default(diagonal, arg0_1)
    add = torch.ops.aten.add_.Tensor(diagonal, arg0_1);  arg0_1 = None
    return diagonal
>>>>>>> b87682f5
    """)

        # Test 3: copy_() with different dtype, same shape
        self.assert_functionalization(f, torch.ones(2, dtype=torch.long))
        logs = self.get_logs(f, torch.ones(2, dtype=torch.long))
        self.assertExpectedInline(logs, """\



def forward(self, arg0_1):
    zeros = torch.ops.aten.zeros.default([2, 2], device = device(type='cpu'), pin_memory = False)
    diagonal_copy = torch.ops.aten.diagonal_copy.default(zeros);  zeros = None
<<<<<<< HEAD
    _to_copy = torch.ops.aten._to_copy.default(a_1, dtype = torch.float32, layout = torch.strided, device = device(type='cpu'), pin_memory = False)
    add = torch.ops.aten.add.Tensor(_to_copy, a_1);  _to_copy = a_1 = None
=======
    copy = torch.ops.aten.copy.default(diagonal_copy, arg0_1);  diagonal_copy = None
    add = torch.ops.aten.add.Tensor(copy, arg0_1);  copy = arg0_1 = None
>>>>>>> b87682f5
    return add
    """)  # noqa: B950

        reinplaced_logs = self.get_logs(f, torch.ones(2, dtype=torch.long), reapply_views=True, run_reinplace=True)
        self.assertExpectedInline(reinplaced_logs, """\



def forward(self, arg0_1):
    zeros = torch.ops.aten.zeros.default([2, 2], device = device(type='cpu'), pin_memory = False)
    diagonal = torch.ops.aten.diagonal.default(zeros);  zeros = None
<<<<<<< HEAD
    _to_copy = torch.ops.aten._to_copy.default(a_1, dtype = torch.float32, layout = torch.strided, device = device(type='cpu'), pin_memory = False)
    add = torch.ops.aten.add_.Tensor(_to_copy, a_1);  a_1 = None
    return _to_copy
=======
    copy = torch.ops.aten.copy_.default(diagonal, arg0_1)
    add = torch.ops.aten.add_.Tensor(diagonal, arg0_1);  arg0_1 = None
    return diagonal
>>>>>>> b87682f5
    """)  # noqa: B950

        # Test 4: copy_() with different dtype, different shape
        self.assert_functionalization(f, torch.ones(1, dtype=torch.long))
        logs = self.get_logs(f, torch.ones(1, dtype=torch.long))
        self.assertExpectedInline(logs, """\



def forward(self, arg0_1):
    zeros = torch.ops.aten.zeros.default([2, 2], device = device(type='cpu'), pin_memory = False)
    diagonal_copy = torch.ops.aten.diagonal_copy.default(zeros);  zeros = None
<<<<<<< HEAD
    _to_copy = torch.ops.aten._to_copy.default(a_1, dtype = torch.float32, layout = torch.strided, device = device(type='cpu'), pin_memory = False)
    expand_copy = torch.ops.aten.expand_copy.default(_to_copy, [2]);  _to_copy = None
    add = torch.ops.aten.add.Tensor(expand_copy, a_1);  expand_copy = a_1 = None
=======
    copy = torch.ops.aten.copy.default(diagonal_copy, arg0_1);  diagonal_copy = None
    add = torch.ops.aten.add.Tensor(copy, arg0_1);  copy = arg0_1 = None
>>>>>>> b87682f5
    return add
    """)  # noqa: B950

        reinplaced_logs = self.get_logs(f, torch.ones(1, dtype=torch.long), reapply_views=True, run_reinplace=True)
        self.assertExpectedInline(reinplaced_logs, """\



def forward(self, arg0_1):
    zeros = torch.ops.aten.zeros.default([2, 2], device = device(type='cpu'), pin_memory = False)
    diagonal = torch.ops.aten.diagonal.default(zeros);  zeros = None
<<<<<<< HEAD
    _to_copy = torch.ops.aten._to_copy.default(a_1, dtype = torch.float32, layout = torch.strided, device = device(type='cpu'), pin_memory = False)
    expand_copy = torch.ops.aten.expand_copy.default(_to_copy, [2]);  _to_copy = None
    add = torch.ops.aten.add_.Tensor(expand_copy, a_1);  a_1 = None
    return expand_copy
=======
    copy = torch.ops.aten.copy_.default(diagonal, arg0_1)
    add = torch.ops.aten.add_.Tensor(diagonal, arg0_1);  arg0_1 = None
    return diagonal
>>>>>>> b87682f5
    """)  # noqa: B950

    def test_expand_symint(self):
        # Once some existing SymInt bugs are ironed out, we should update
        # this test to plumb FakeSymbolicTensors through it
        def f(x):
            return x.expand(x.size(0), x.size(1))

        self.assert_functionalization(f, torch.ones(2, 2))
        logs = self.get_logs(f, torch.ones(2, 2))
        self.assertExpectedInline(logs, """\



def forward(self, arg0_1):
    expand_copy = torch.ops.aten.expand_copy.default(arg0_1, [2, 2]);  arg0_1 = None
    return expand_copy
    """)

    def test_fill_(self):
        def f(x):
            y = x + x
            z = y.diagonal()
            z.fill_(0)
            return y

        self.assert_functionalization(f, torch.ones(2, 2))
        logs = self.get_logs(f, torch.ones(2, 2))
        self.assertExpectedInline(logs, """\



def forward(self, arg0_1):
    add = torch.ops.aten.add.Tensor(arg0_1, arg0_1);  arg0_1 = None
    diagonal_copy = torch.ops.aten.diagonal_copy.default(add)
    fill = torch.ops.aten.fill.Scalar(diagonal_copy, 0);  diagonal_copy = None
    diagonal_scatter = torch.ops.aten.diagonal_scatter.default(add, fill);  add = fill = None
    return diagonal_scatter
    """)

        reinplaced_logs = self.get_logs(f, torch.ones(2, 2), reapply_views=True, run_reinplace=True)
        self.assertExpectedInline(reinplaced_logs, """\



def forward(self, arg0_1):
    add = torch.ops.aten.add.Tensor(arg0_1, arg0_1);  arg0_1 = None
    diagonal = torch.ops.aten.diagonal.default(add)
    fill = torch.ops.aten.fill_.Scalar(diagonal, 0);  diagonal = None
    return add
    """)

    def test_resize_smaller(self):
        def f(w):
            # Resizing to a smaller size doesn't affect storage
            x = w + 1
            y = x.view(4, 4)
            y.resize_(3, 3)
            y2 = y.view(-1)
            y2.add_(1)
            z = y + 1
            return z

        self.assert_functionalization(f, torch.ones(8, 2))
        logs = self.get_logs(f, torch.ones(8, 2))
        self.assertExpectedInline(logs, """\



def forward(self, arg0_1):
    add = torch.ops.aten.add.Tensor(arg0_1, 1);  arg0_1 = None
    view_copy = torch.ops.aten.view_copy.default(add, [4, 4])
    resize = torch.ops.aten.resize.default(view_copy, [3, 3])
    as_strided_copy = torch.ops.aten.as_strided_copy.default(view_copy, [3, 3], [3, 1]);  view_copy = None
    view_copy_1 = torch.ops.aten.view_copy.default(as_strided_copy, [-1]);  as_strided_copy = None
    add_1 = torch.ops.aten.add.Tensor(view_copy_1, 1);  view_copy_1 = None
    view_copy_2 = torch.ops.aten.view_copy.default(add, [4, 4]);  add = None
    as_strided_copy_1 = torch.ops.aten.as_strided_copy.default(view_copy_2, [3, 3], [3, 1])
    view_copy_3 = torch.ops.aten.view_copy.default(add_1, [3, 3]);  add_1 = None
    as_strided_scatter = torch.ops.aten.as_strided_scatter.default(view_copy_2, view_copy_3, [3, 3], [3, 1]);  view_copy_2 = view_copy_3 = None
    view_copy_4 = torch.ops.aten.view_copy.default(as_strided_scatter, [8, 2]);  as_strided_scatter = None
    view_copy_5 = torch.ops.aten.view_copy.default(view_copy_4, [4, 4]);  view_copy_4 = None
    as_strided_copy_2 = torch.ops.aten.as_strided_copy.default(view_copy_5, [3, 3], [3, 1]);  view_copy_5 = None
    add_2 = torch.ops.aten.add.Tensor(as_strided_copy_2, 1);  as_strided_copy_2 = None
    return add_2
    """)  # noqa: B950

        reinplaced_logs = self.get_logs(f, torch.ones(8, 2), reapply_views=True, run_reinplace=True)
        self.assertExpectedInline(reinplaced_logs, """\



def forward(self, arg0_1):
    add = torch.ops.aten.add.Tensor(arg0_1, 1);  arg0_1 = None
    view = torch.ops.aten.view.default(add, [4, 4])
    resize = torch.ops.aten.resize.default(view, [3, 3])
    as_strided = torch.ops.aten.as_strided.default(view, [3, 3], [3, 1]);  view = None
    view_1 = torch.ops.aten.view.default(as_strided, [-1]);  as_strided = None
    add_1 = torch.ops.aten.add_.Tensor(view_1, 1)
    view_2 = torch.ops.aten.view.default(add, [4, 4]);  add = None
    as_strided_1 = torch.ops.aten.as_strided.default(view_2, [3, 3], [3, 1])
    view_3 = torch.ops.aten.view.default(view_1, [3, 3]);  view_1 = None
    view_4 = torch.ops.aten.view.default(view_2, [8, 2]);  view_2 = None
    view_5 = torch.ops.aten.view.default(view_4, [4, 4]);  view_4 = None
    as_strided_2 = torch.ops.aten.as_strided.default(view_5, [3, 3], [3, 1]);  view_5 = None
    add_2 = torch.ops.aten.add_.Tensor(as_strided_2, 1)
    return as_strided_2
    """)

    def test_resize_larger_valid(self):
        def f(x):
            y = x + 1
            # resizing a tensor to a larger size is only currently allowed
            # if the tensor-to-resize is not a view / has no outstanding views.
            # See Note [resize_() in functionalization pass]
            y.resize_(5, 5)
            y2 = y.view(25)
            # Do a mutation to ensure that aliases of the output of resize_()
            # propagate mutations correctly.
            # I'm using fill_ specifically because I want to guarantee that
            # none of the output has uninitialized memory at the end
            # (since these tests compare the data output against a reference impl)
            y2.fill_(1)
            out = y + 1
            return y, out

        self.assert_functionalization(f, torch.ones(8, 2))
        logs = self.get_logs(f, torch.ones(8, 2))
        self.assertExpectedInline(logs, """\



def forward(self, arg0_1):
    add = torch.ops.aten.add.Tensor(arg0_1, 1);  arg0_1 = None
    resize = torch.ops.aten.resize.default(add, [5, 5]);  add = None
    view_copy = torch.ops.aten.view_copy.default(resize, [25]);  resize = None
    fill = torch.ops.aten.fill.Scalar(view_copy, 1);  view_copy = None
    view_copy_1 = torch.ops.aten.view_copy.default(fill, [5, 5]);  fill = None
    add_1 = torch.ops.aten.add.Tensor(view_copy_1, 1)
    return (view_copy_1, add_1)
    """)

        reinplaced_logs = self.get_logs(f, torch.ones(8, 2), reapply_views=True, run_reinplace=True)
        self.assertExpectedInline(reinplaced_logs, """\



def forward(self, arg0_1):
    add = torch.ops.aten.add.Tensor(arg0_1, 1);  arg0_1 = None
    resize = torch.ops.aten.resize_.default(add, [5, 5])
    view = torch.ops.aten.view.default(add, [25]);  add = None
    fill = torch.ops.aten.fill_.Scalar(view, 1)
    view_1 = torch.ops.aten.view.default(view, [5, 5]);  view = None
    add_1 = torch.ops.aten.add.Tensor(view_1, 1)
    return (view_1, add_1)
    """)

    def test_resize_larger_invalid(self):
        def f(x):
            y = x + 1
            z = y.view(4, 4)
            # resizing a tensor to a larger size is only currently allowed
            # if the tensor-to-resize is not a view / has no outstanding views.
            # See Note [resize_() in functionalization pass]
            # This should fail
            z.resize_(5, 5)
            z2 = z.view(25)
            z2.fill_(1)
            out = z + 1
            return y, out

        with self.assertRaisesRegex(
                RuntimeError,
                r'Attempted to resize a view tensor to a larger size. This is not allowed in the functionalization pass'):
            self.assert_functionalization(f, torch.ones(8, 2))

    def test_nested_functions_propagate_updates(self):
        def g(x):
            # Create a view of x
            y = x[0]
            y.add_(1)
            # The view, y, gets deallocated at the end of this function

        def f(x):
            # Calling g(x) should mutate x
            g(x)
            # We expect x to be synced here, even though the alias created in g() has been deallocated!
            y = x + x
            return y

        self.assert_functionalization(f, torch.ones(2, 2))

    def test_mixed_wrappers_valid(self):
        def f(x, y):
            z = x + y
            z.add_(1)
            return z

        x1_not_functional = LoggingTensor(torch.ones(4))
        x2_functional = torch._to_functional_tensor(LoggingTensor(torch.ones(4)))

        with capture_logs() as logs:
            y = f(x1_not_functional, x2_functional)

        # Make sure that functionalization ran the "+" kernel
        # with a functional + non-functional tensor, and wrapped the output appropriately.
        self.assertExpectedInline('\n'.join(logs), """\
$2 = torch._ops.aten.add.Tensor($0, $1)
$3 = torch._ops.aten.add.Tensor($2, 1)""")

    def test_mixed_wrappers_invalid(self):
        x1_not_functional = torch.ones(4)
        x2_functional = torch._to_functional_tensor(torch.ones(4))

        # When dealing with mixed functional + non functional tensors,
        # normal_tensor.add_(functional_tensor) is not valid
        # because normal_tensor would need to be "promoted" to a functional tensor.
        with self.assertRaises(RuntimeError):
            x1_not_functional.add_(x2_functional)

    def test_index_mutation_on_non_input(self):
        def f(x):
            tmp = torch.zeros(10)
            tmp[5].fill_(1)
            return tmp
        self.assert_functionalization(f, torch.ones(2))
        logs = self.get_logs(f, torch.ones(2))
        self.assertExpectedInline(logs, """\



def forward(self, arg0_1):
    zeros = torch.ops.aten.zeros.default([10], device = device(type='cpu'), pin_memory = False)
    select_copy = torch.ops.aten.select_copy.int(zeros, 0, 5)
    fill = torch.ops.aten.fill.Scalar(select_copy, 1);  select_copy = None
    select_scatter = torch.ops.aten.select_scatter.default(zeros, fill, 0, 5);  zeros = fill = None
    return select_scatter
    """)  # noqa: B950

        reinplaced_logs = self.get_logs(f, torch.ones(2), reapply_views=True, run_reinplace=True)
        self.assertExpectedInline(reinplaced_logs, """\



def forward(self, arg0_1):
    zeros = torch.ops.aten.zeros.default([10], device = device(type='cpu'), pin_memory = False)
    select = torch.ops.aten.select.int(zeros, 0, 5)
    fill = torch.ops.aten.fill_.Scalar(select, 1);  select = None
    return zeros
    """)

<<<<<<< HEAD
=======

    def test_instance_norm(self):
        size = 100

        def f(x, running_mean, running_var):
            with enable_python_dispatcher():
                return torch.instance_norm(x, None, None, running_mean, running_var,
                                           use_input_stats=True, momentum=0.1, eps=1e-5, cudnn_enabled=False)
        self.assert_functionalization(f, torch.randn(20, size, 35, 45), torch.zeros(size), torch.ones(size))
        # On Windows, for instance_norm, the alias_copy's are reordered to come right before they need to be used
        # whereas on other platforms, the alias_copy's are before the view_copy's.
        # e.g., the alias_copy after the getitem_4 assignment would be moved to be right before the copy assignment.
        if not IS_WINDOWS:
            logs = self.get_logs(f, torch.randn(20, size, 35, 45), torch.zeros(size), torch.ones(size))
            self.assertExpectedInline(logs, """\



def forward(self, arg0_1, arg1_1, arg2_1):
    repeat = torch.ops.aten.repeat.default(arg1_1, [20])
    repeat_1 = torch.ops.aten.repeat.default(arg2_1, [20])
    view_copy = torch.ops.aten.view_copy.default(arg0_1, [1, 2000, 35, 45]);  arg0_1 = None
    empty = torch.ops.aten.empty.memory_format([0], dtype = torch.uint8, layout = torch.strided, device = device(type='cpu'))
    _native_batch_norm_legit_functional = torch.ops.aten._native_batch_norm_legit_functional.default(view_copy, None, None, repeat, repeat_1, True, 0.1, 1e-05);  view_copy = repeat = repeat_1 = None
    getitem = _native_batch_norm_legit_functional[0]
    getitem_1 = _native_batch_norm_legit_functional[1]
    getitem_2 = _native_batch_norm_legit_functional[2]
    getitem_3 = _native_batch_norm_legit_functional[3]
    getitem_4 = _native_batch_norm_legit_functional[4];  _native_batch_norm_legit_functional = None
    alias_copy = torch.ops.aten.alias_copy.default(arg1_1)
    view_copy_1 = torch.ops.aten.view_copy.default(getitem_3, [20, 100])
    view_copy_2 = torch.ops.aten.view_copy.default(getitem_3, [20, 100]);  getitem_3 = None
    mean = torch.ops.aten.mean.dim(view_copy_2, [0]);  view_copy_2 = None
    copy = torch.ops.aten.copy.default(alias_copy, mean);  alias_copy = mean = None
    alias_copy_1 = torch.ops.aten.alias_copy.default(arg2_1)
    view_copy_3 = torch.ops.aten.view_copy.default(getitem_4, [20, 100])
    view_copy_4 = torch.ops.aten.view_copy.default(getitem_4, [20, 100]);  getitem_4 = None
    mean_1 = torch.ops.aten.mean.dim(view_copy_4, [0]);  view_copy_4 = None
    copy_1 = torch.ops.aten.copy.default(alias_copy_1, mean_1);  alias_copy_1 = mean_1 = None
    view_copy_5 = torch.ops.aten.view_copy.default(getitem, [20, 100, 35, 45]);  getitem = None
    alias_copy_2 = torch.ops.aten.alias_copy.default(copy);  copy = None
    copy_ = torch.ops.aten.copy_.default(arg1_1, alias_copy_2);  arg1_1 = alias_copy_2 = None
    alias_copy_3 = torch.ops.aten.alias_copy.default(copy_1);  copy_1 = None
    copy__1 = torch.ops.aten.copy_.default(arg2_1, alias_copy_3);  arg2_1 = alias_copy_3 = None
    return view_copy_5
    """)  # noqa: B950

            reinplaced_logs = self.get_logs(
                f, torch.randn(20, size, 35, 45), torch.zeros(size), torch.ones(size),
                reapply_views=True, run_reinplace=True
            )
            self.assertExpectedInline(reinplaced_logs, """\



def forward(self, arg0_1, arg1_1, arg2_1):
    repeat = torch.ops.aten.repeat.default(arg1_1, [20])
    repeat_1 = torch.ops.aten.repeat.default(arg2_1, [20])
    view = torch.ops.aten.view.default(arg0_1, [1, 2000, 35, 45]);  arg0_1 = None
    empty = torch.ops.aten.empty.memory_format([0], dtype = torch.uint8, layout = torch.strided, device = device(type='cpu'))
    _native_batch_norm_legit_functional = torch.ops.aten._native_batch_norm_legit_functional.default(view, None, None, repeat, repeat_1, True, 0.1, 1e-05);  view = repeat = repeat_1 = None
    getitem = _native_batch_norm_legit_functional[0]
    getitem_1 = _native_batch_norm_legit_functional[1]
    getitem_2 = _native_batch_norm_legit_functional[2]
    getitem_3 = _native_batch_norm_legit_functional[3]
    getitem_4 = _native_batch_norm_legit_functional[4];  _native_batch_norm_legit_functional = None
    alias = torch.ops.aten.alias.default(arg1_1)
    view_1 = torch.ops.aten.view.default(getitem_3, [20, 100])
    view_2 = torch.ops.aten.view.default(getitem_3, [20, 100]);  getitem_3 = None
    mean = torch.ops.aten.mean.dim(view_2, [0]);  view_2 = None
    copy = torch.ops.aten.copy.default(alias, mean);  alias = mean = None
    alias_1 = torch.ops.aten.alias.default(arg2_1)
    view_3 = torch.ops.aten.view.default(getitem_4, [20, 100])
    view_4 = torch.ops.aten.view.default(getitem_4, [20, 100]);  getitem_4 = None
    mean_1 = torch.ops.aten.mean.dim(view_4, [0]);  view_4 = None
    copy_1 = torch.ops.aten.copy.default(alias_1, mean_1);  alias_1 = mean_1 = None
    view_5 = torch.ops.aten.view.default(getitem, [20, 100, 35, 45]);  getitem = None
    alias_2 = torch.ops.aten.alias.default(copy);  copy = None
    copy_ = torch.ops.aten.copy_.default(arg1_1, alias_2);  arg1_1 = alias_2 = None
    alias_3 = torch.ops.aten.alias.default(copy_1);  copy_1 = None
    copy__1 = torch.ops.aten.copy_.default(arg2_1, alias_3);  arg2_1 = alias_3 = None
    return view_5
    """)  # noqa: B950


    def test_batch_norm(self):
        def f(x, running_mean, running_var):
            with enable_python_dispatcher():
                return torch.batch_norm(x, None, None, running_mean, running_var, False, 0.1, 1e-5, False)

        self.assert_functionalization(f, torch.randn(20, 100, 35, 45), torch.zeros(100), torch.ones(100))
        logs = self.get_logs(f, torch.randn(20, 100, 35, 45), torch.zeros(100), torch.ones(100))
        self.assertExpectedInline(logs, """\



def forward(self, arg0_1, arg1_1, arg2_1):
    empty = torch.ops.aten.empty.memory_format([0], dtype = torch.uint8, layout = torch.strided, device = device(type='cpu'))
    _native_batch_norm_legit_functional = torch.ops.aten._native_batch_norm_legit_functional.default(arg0_1, None, None, arg1_1, arg2_1, False, 0.1, 1e-05);  arg0_1 = None
    getitem = _native_batch_norm_legit_functional[0]
    getitem_1 = _native_batch_norm_legit_functional[1]
    getitem_2 = _native_batch_norm_legit_functional[2]
    getitem_3 = _native_batch_norm_legit_functional[3]
    getitem_4 = _native_batch_norm_legit_functional[4];  _native_batch_norm_legit_functional = None
    copy_ = torch.ops.aten.copy_.default(arg1_1, getitem_3);  arg1_1 = getitem_3 = None
    copy__1 = torch.ops.aten.copy_.default(arg2_1, getitem_4);  arg2_1 = getitem_4 = None
    return getitem
    """)  # noqa: B950

        reinplaced_logs = self.get_logs(
            f, torch.randn(20, 100, 35, 45), torch.zeros(100), torch.ones(100), reapply_views=True, run_reinplace=True
        )
        self.assertExpectedInline(reinplaced_logs, """\



def forward(self, arg0_1, arg1_1, arg2_1):
    empty = torch.ops.aten.empty.memory_format([0], dtype = torch.uint8, layout = torch.strided, device = device(type='cpu'))
    _native_batch_norm_legit_functional = torch.ops.aten._native_batch_norm_legit_functional.default(arg0_1, None, None, arg1_1, arg2_1, False, 0.1, 1e-05);  arg0_1 = None
    getitem = _native_batch_norm_legit_functional[0]
    getitem_1 = _native_batch_norm_legit_functional[1]
    getitem_2 = _native_batch_norm_legit_functional[2]
    getitem_3 = _native_batch_norm_legit_functional[3]
    getitem_4 = _native_batch_norm_legit_functional[4];  _native_batch_norm_legit_functional = None
    copy_ = torch.ops.aten.copy_.default(arg1_1, getitem_3);  arg1_1 = getitem_3 = None
    copy__1 = torch.ops.aten.copy_.default(arg2_1, getitem_4);  arg2_1 = getitem_4 = None
    return getitem
    """)  # noqa: B950


@xfail_inherited_tests([
    "test_as_strided",
    "test_copy_",
    "test_diagonal",
    "test_diagonal_mutated_input",
    "test_everything",
    "test_fill_",
    "test_split",
    "test_view_clone_view_inplace",
    "test_view_inplace",
])
class TestCrossRefFunctionalization(TestFunctionalization):
    crossref = True

>>>>>>> b87682f5
if __name__ == '__main__':
    run_tests()<|MERGE_RESOLUTION|>--- conflicted
+++ resolved
@@ -1,23 +1,16 @@
 # Owner(s): ["module: codegen"]
 
 import torch
-<<<<<<< HEAD
-from torch.testing._internal.common_utils import TestCase, run_tests, skipIfTorchDynamo, TEST_WITH_TORCHDYNAMO
-=======
 from contextlib import nullcontext
 from torch.testing._internal.common_utils import (
     TestCase, run_tests, skipIfTorchDynamo, TEST_WITH_TORCHDYNAMO, IS_WINDOWS,
     xfail_inherited_tests
 )
->>>>>>> b87682f5
 from torch.testing._internal.logging_tensor import LoggingTensor, capture_logs
 from torch.utils._pytree import tree_map, tree_map_only, tree_flatten
 from torch.fx.experimental.proxy_tensor import make_fx
 from torch.fx.passes.reinplace import reinplace
-<<<<<<< HEAD
-=======
 from torch._dispatch.python import enable_crossref_functionalize, enable_python_dispatcher
->>>>>>> b87682f5
 
 import unittest
 
@@ -32,28 +25,6 @@
 
 # We can unify testing and use functionalize() here instead
 # if/when functorch moves into core.
-<<<<<<< HEAD
-# This is basically a crappy version of `functionalize()` for single-tensor-arg inputs.
-def _functionalize(f, *, reapply_views: bool):
-    def wrapped(a):
-        input_functional = torch._to_functional_tensor(a)
-        input_functional.requires_grad = a.requires_grad
-        torch._enable_functionalization(reapply_views=reapply_views)
-        try:
-            out = f(input_functional)
-        finally:
-            torch._disable_functionalization()
-        torch._sync(input_functional)
-        inpt_new = torch._from_functional_tensor(input_functional)
-        if inpt_new is not a:
-            # Existing deficiency in functionalize():
-            # we don't correctly mutate input metadata (yet?)
-            if inpt_new.shape == a.shape:
-                a.copy_(inpt_new)
-        tree_map(torch._sync, out)
-        out_unwrapped = tree_map(torch._from_functional_tensor, out)
-        return out_unwrapped
-=======
 # This is basically a crappy version of `functionalize()`.
 def _functionalize(f, *, reapply_views: bool, crossref: bool):
     def to_fun(t: torch.Tensor):
@@ -85,24 +56,17 @@
             tree_map(torch._sync, out)
             out_unwrapped = tree_map(torch._from_functional_tensor, out)
             return out_unwrapped
->>>>>>> b87682f5
 
     return wrapped
 
 @unittest.skipIf(TEST_WITH_TORCHDYNAMO, "https://github.com/pytorch/pytorch/issues/81457")
 class TestFunctionalization(TestCase):
 
-<<<<<<< HEAD
-    def get_logs(self, func, inpt, *, reapply_views=False, run_reinplace=False):
-        inpt_clone = inpt.clone()
-        traced_f = make_fx(_functionalize(func, reapply_views=reapply_views))(inpt)
-=======
     crossref = False
 
     def get_logs(self, func, *inpts, reapply_views=False, run_reinplace=False):
         inpts_clone = tree_map_only(torch.Tensor, torch.clone, inpts)
         traced_f = make_fx(_functionalize(func, reapply_views=reapply_views, crossref=self.crossref))(*inpts)
->>>>>>> b87682f5
         if run_reinplace:
             traced_f = reinplace(traced_f, *inpts_clone)
         return traced_f.code
@@ -113,20 +77,12 @@
         clones3 = tree_map_only(torch.Tensor, torch.clone, inpts)
 
         # Compare outputs (and mutated inputs), with and without functionalization.
-<<<<<<< HEAD
-        out_ref = func(inpt)
-        out_functional = _functionalize(func, reapply_views=reapply_views)(input_clone)
-        # The reinplacing pass is only valid to run with reapply_views=True.
-        functional_func = make_fx(_functionalize(func, reapply_views=True))(input_clone2)
-        reinplace_func = reinplace(make_fx(_functionalize(func, reapply_views=True))(input_clone2), input_clone2)
-=======
         out_ref = func(*inpts)
         out_functional = _functionalize(func, reapply_views=reapply_views, crossref=self.crossref)(*clones1)
 
         # The reinplacing pass is only valid to run with reapply_views=True.
         functional_func = make_fx(_functionalize(func, reapply_views=True, crossref=self.crossref))(*clones2)
         reinplace_func = reinplace(functional_func, *clones2)
->>>>>>> b87682f5
 
         # NOTE: for now, need to pass in fresh inputs here, because make_fx
         # will directly mutate the inputs that you trace with.
@@ -179,7 +135,16 @@
             self.assertRaises(RuntimeError, lambda: z.add_(1))
             return z
 
-        _functionalize(f, reapply_views=True)(torch.ones(3, 3))
+        _functionalize(f, reapply_views=True, crossref=self.crossref)(torch.ones(3, 3))
+
+    def test_copy_stride_mismatch(self):
+        def f(x):
+            y = torch.empty_strided((2, 2), (5, 1))
+            y.copy_(x)
+            return y
+
+        r = _functionalize(f, reapply_views=True, crossref=self.crossref)(torch.ones(2, 2))
+        self.assertEqual(r.stride(), (5, 1))
 
     def test_view_clone_view_inplace(self):
         def f(input):
@@ -216,13 +181,15 @@
     expand_copy = torch.ops.aten.expand_copy.default(ones_like, [16, 64, 128, 128]);  ones_like = None
     view_copy_3 = torch.ops.aten.view_copy.default(expand_copy, [1, 1024, 128, 128]);  expand_copy = None
     new_empty_strided = torch.ops.aten.new_empty_strided.default(view_copy_3, [1, 1024, 128, 128], [16777216, 16384, 128, 1])
-    view_copy_4 = torch.ops.aten.view_copy.default(view_copy_3, [16, 64, 128, 128])
-    view_copy_5 = torch.ops.aten.view_copy.default(view_copy_3, [16, 64, 128, 128])
-    clone_1 = torch.ops.aten.clone.default(view_copy_5, memory_format = torch.contiguous_format);  view_copy_5 = None
+    copy = torch.ops.aten.copy.default(new_empty_strided, view_copy_3);  new_empty_strided = view_copy_3 = None
+    view_copy_4 = torch.ops.aten.view_copy.default(copy, [16, 64, 128, 128])
+    view_copy_5 = torch.ops.aten.view_copy.default(copy, [16, 64, 128, 128])
+    clone_1 = torch.ops.aten.clone.default(view_copy_5, memory_format = torch.contiguous_format)
     threshold_backward = torch.ops.aten.threshold_backward.default(clone_1, relu, 0);  clone_1 = relu = None
-    view_copy_6 = torch.ops.aten.view_copy.default(view_copy_3, [16, 64, 128, 128]);  view_copy_3 = None
+    copy_1 = torch.ops.aten.copy.default(view_copy_5, threshold_backward);  view_copy_5 = threshold_backward = None
+    view_copy_6 = torch.ops.aten.view_copy.default(copy, [16, 64, 128, 128]);  copy = None
     detach_copy = torch.ops.aten.detach_copy.default(view_copy_6);  view_copy_6 = None
-    view_copy_7 = torch.ops.aten.view_copy.default(threshold_backward, [1, 1024, 128, 128]);  threshold_backward = None
+    view_copy_7 = torch.ops.aten.view_copy.default(copy_1, [1, 1024, 128, 128]);  copy_1 = None
     view_copy_8 = torch.ops.aten.view_copy.default(view_copy_7, [16, 64, 128, 128]);  view_copy_7 = None
     detach_copy_1 = torch.ops.aten.detach_copy.default(view_copy_8);  view_copy_8 = None
     return detach_copy_1
@@ -390,7 +357,7 @@
             out = x[functional_tensor, nonfunctional_tensor]
             return out
         out = f(torch.ones(2, 2))
-        out_functional = _functionalize(f, reapply_views=True)(torch.ones(2, 2))
+        out_functional = _functionalize(f, reapply_views=True, crossref=self.crossref)(torch.ones(2, 2))
         self.assertEqual(out, out_functional)
 
     def test_inplace_on_non_view(self):
@@ -896,8 +863,8 @@
         _z = torch._from_functional_tensor(z)
         self.assertTrue(are_aliased(_y, _z))
 
-    # copy_() gets its own test, because it is special cased in functionalization.
-    # self.copy_(src) decomposes into src.to(self).expand_as(self).
+    # copy_() gets its own test, because it used to be special cased in functionalization.
+    # However, now it works pretty similar to other functional ops
     def test_copy_(self):
         def f(x):
             tmp = torch.zeros(2, 2)
@@ -917,12 +884,8 @@
 def forward(self, arg0_1):
     zeros = torch.ops.aten.zeros.default([2, 2], device = device(type='cpu'), pin_memory = False)
     diagonal_copy = torch.ops.aten.diagonal_copy.default(zeros);  zeros = None
-<<<<<<< HEAD
-    add = torch.ops.aten.add.Tensor(a_1, a_1);  a_1 = None
-=======
     copy = torch.ops.aten.copy.default(diagonal_copy, arg0_1);  diagonal_copy = None
     add = torch.ops.aten.add.Tensor(copy, arg0_1);  copy = arg0_1 = None
->>>>>>> b87682f5
     return add
     """)
 
@@ -934,14 +897,9 @@
 def forward(self, arg0_1):
     zeros = torch.ops.aten.zeros.default([2, 2], device = device(type='cpu'), pin_memory = False)
     diagonal = torch.ops.aten.diagonal.default(zeros);  zeros = None
-<<<<<<< HEAD
-    add = torch.ops.aten.add.Tensor(a_1, a_1);  a_1 = None
-    return add
-=======
     copy = torch.ops.aten.copy_.default(diagonal, arg0_1)
     add = torch.ops.aten.add_.Tensor(diagonal, arg0_1);  arg0_1 = None
     return diagonal
->>>>>>> b87682f5
     """)
 
         # Test 2: copy_() with same dtype, different shape
@@ -954,13 +912,8 @@
 def forward(self, arg0_1):
     zeros = torch.ops.aten.zeros.default([2, 2], device = device(type='cpu'), pin_memory = False)
     diagonal_copy = torch.ops.aten.diagonal_copy.default(zeros);  zeros = None
-<<<<<<< HEAD
-    expand_copy = torch.ops.aten.expand_copy.default(a_1, [2])
-    add = torch.ops.aten.add.Tensor(expand_copy, a_1);  expand_copy = a_1 = None
-=======
     copy = torch.ops.aten.copy.default(diagonal_copy, arg0_1);  diagonal_copy = None
     add = torch.ops.aten.add.Tensor(copy, arg0_1);  copy = arg0_1 = None
->>>>>>> b87682f5
     return add
     """)
 
@@ -972,15 +925,9 @@
 def forward(self, arg0_1):
     zeros = torch.ops.aten.zeros.default([2, 2], device = device(type='cpu'), pin_memory = False)
     diagonal = torch.ops.aten.diagonal.default(zeros);  zeros = None
-<<<<<<< HEAD
-    expand_copy = torch.ops.aten.expand_copy.default(a_1, [2])
-    add = torch.ops.aten.add_.Tensor(expand_copy, a_1);  a_1 = None
-    return expand_copy
-=======
     copy = torch.ops.aten.copy_.default(diagonal, arg0_1)
     add = torch.ops.aten.add_.Tensor(diagonal, arg0_1);  arg0_1 = None
     return diagonal
->>>>>>> b87682f5
     """)
 
         # Test 3: copy_() with different dtype, same shape
@@ -993,13 +940,8 @@
 def forward(self, arg0_1):
     zeros = torch.ops.aten.zeros.default([2, 2], device = device(type='cpu'), pin_memory = False)
     diagonal_copy = torch.ops.aten.diagonal_copy.default(zeros);  zeros = None
-<<<<<<< HEAD
-    _to_copy = torch.ops.aten._to_copy.default(a_1, dtype = torch.float32, layout = torch.strided, device = device(type='cpu'), pin_memory = False)
-    add = torch.ops.aten.add.Tensor(_to_copy, a_1);  _to_copy = a_1 = None
-=======
     copy = torch.ops.aten.copy.default(diagonal_copy, arg0_1);  diagonal_copy = None
     add = torch.ops.aten.add.Tensor(copy, arg0_1);  copy = arg0_1 = None
->>>>>>> b87682f5
     return add
     """)  # noqa: B950
 
@@ -1011,15 +953,9 @@
 def forward(self, arg0_1):
     zeros = torch.ops.aten.zeros.default([2, 2], device = device(type='cpu'), pin_memory = False)
     diagonal = torch.ops.aten.diagonal.default(zeros);  zeros = None
-<<<<<<< HEAD
-    _to_copy = torch.ops.aten._to_copy.default(a_1, dtype = torch.float32, layout = torch.strided, device = device(type='cpu'), pin_memory = False)
-    add = torch.ops.aten.add_.Tensor(_to_copy, a_1);  a_1 = None
-    return _to_copy
-=======
     copy = torch.ops.aten.copy_.default(diagonal, arg0_1)
     add = torch.ops.aten.add_.Tensor(diagonal, arg0_1);  arg0_1 = None
     return diagonal
->>>>>>> b87682f5
     """)  # noqa: B950
 
         # Test 4: copy_() with different dtype, different shape
@@ -1032,14 +968,8 @@
 def forward(self, arg0_1):
     zeros = torch.ops.aten.zeros.default([2, 2], device = device(type='cpu'), pin_memory = False)
     diagonal_copy = torch.ops.aten.diagonal_copy.default(zeros);  zeros = None
-<<<<<<< HEAD
-    _to_copy = torch.ops.aten._to_copy.default(a_1, dtype = torch.float32, layout = torch.strided, device = device(type='cpu'), pin_memory = False)
-    expand_copy = torch.ops.aten.expand_copy.default(_to_copy, [2]);  _to_copy = None
-    add = torch.ops.aten.add.Tensor(expand_copy, a_1);  expand_copy = a_1 = None
-=======
     copy = torch.ops.aten.copy.default(diagonal_copy, arg0_1);  diagonal_copy = None
     add = torch.ops.aten.add.Tensor(copy, arg0_1);  copy = arg0_1 = None
->>>>>>> b87682f5
     return add
     """)  # noqa: B950
 
@@ -1051,16 +981,9 @@
 def forward(self, arg0_1):
     zeros = torch.ops.aten.zeros.default([2, 2], device = device(type='cpu'), pin_memory = False)
     diagonal = torch.ops.aten.diagonal.default(zeros);  zeros = None
-<<<<<<< HEAD
-    _to_copy = torch.ops.aten._to_copy.default(a_1, dtype = torch.float32, layout = torch.strided, device = device(type='cpu'), pin_memory = False)
-    expand_copy = torch.ops.aten.expand_copy.default(_to_copy, [2]);  _to_copy = None
-    add = torch.ops.aten.add_.Tensor(expand_copy, a_1);  a_1 = None
-    return expand_copy
-=======
     copy = torch.ops.aten.copy_.default(diagonal, arg0_1)
     add = torch.ops.aten.add_.Tensor(diagonal, arg0_1);  arg0_1 = None
     return diagonal
->>>>>>> b87682f5
     """)  # noqa: B950
 
     def test_expand_symint(self):
@@ -1312,8 +1235,6 @@
     return zeros
     """)
 
-<<<<<<< HEAD
-=======
 
     def test_instance_norm(self):
         size = 100
@@ -1458,6 +1379,5 @@
 class TestCrossRefFunctionalization(TestFunctionalization):
     crossref = True
 
->>>>>>> b87682f5
 if __name__ == '__main__':
     run_tests()