from functools import wraps
import torch
import itertools
from torch.testing._internal.common_utils import TestCase, run_tests, load_tests
from torch.testing._internal.common_device_type import (instantiate_device_type_tests, onlyOnCPUAndCUDA,
                                                        dtypes, dtypesIfCUDA)

# load_tests from torch.testing._internal.common_utils is used to automatically filter tests for
# sharding on sandcastle. This line silences flake warnings
load_tests = load_tests

# Not thread-safe decorator that runs the decorated test once with
# the default dtype being torch.float and again with the default dtype
# being torch.double.
def float_double_default_dtype(fn):
    @wraps(fn)
    def wrapped_fn(*args, **kwargs):
        cur_dtype = torch.get_default_dtype()
        try:
            torch.set_default_dtype(torch.float)
            fn(*args, **kwargs)
            torch.set_default_dtype(torch.double)
            fn(*args, **kwargs)
        finally:
            torch.set_default_dtype(cur_dtype)

    return wrapped_fn


class TestTypePromotion(TestCase):

    # In-place operations don't promote.
    # `int+float -> float` but `int.add_(float)` is rejected as an error.
    # Promoting inplace would require re-allocating and copying the memory of the
    # tensor data, since element size could change.
    @float_double_default_dtype
    def test_inplace(self, device):
        int_tensor = torch.ones([4, 4, 4], dtype=torch.int32, device=device)

        self.assertRaisesRegex(RuntimeError, "can't be cast to", lambda: int_tensor.add_(1.5))

        expected = torch.ones([4, 4, 4], dtype=torch.int32, device=device)

        long_tensor = torch.ones([4, 4, 4], dtype=torch.int64, device=device)
        int_tensor.add_(long_tensor)
        int_tensor.add_(1)
        three = expected + 2
        self.assertEqual(int_tensor, three)
        self.assertEqual(int_tensor.dtype, torch.int32)

        bool_tensor = torch.tensor([1, 1, 1], dtype=torch.bool, device=device)
        uint8_tensor = torch.tensor([1, 1, 1], dtype=torch.uint8, device=device)
        # We treat bool as a separate category, which means uint8 cannot cast to bool.
        self.assertRaisesRegex(RuntimeError, "can't be cast to", lambda: bool_tensor.add_(uint8_tensor))

        # We allow demotion from signed to unsigned, unlike numpy, because:
        # * We don't want the performance penalty of inspecting scalar values.
        # * We don't want 'signed' to be considered a distinct 'category'
        # in promotion rules.
        # We don't want signed to be a separate category because if it was,
        # uint16_tensor + 5 would result in a long_tensor, which is not what we want.
        int16_tensor = torch.tensor([1, 1, 1], dtype=torch.int16, device=device)
        uint8_tensor *= int16_tensor

    @float_double_default_dtype
    def test_unsigned(self, device):
        dont_promote = torch.ones(3, dtype=torch.uint8, device=device) + 5
        self.assertEqual(dont_promote.dtype, torch.uint8)

    # some basic examples

    @float_double_default_dtype
    def test_int_promotion(self, device):
        a = torch.ones([4, 4, 4], dtype=torch.int32, device=device)
        b = torch.ones([4, 4, 4], dtype=torch.int64, device=device)
        c = a + b
        self.assertEqual(c, b + b)
        self.assertEqual(c.dtype, torch.int64)

    @float_double_default_dtype
    def test_float_promotion(self, device):
        a = torch.ones([4, 4, 4], dtype=torch.float, device=device)
        b = torch.ones([4, 4, 4], dtype=torch.double, device=device)
        c = a + b
        self.assertEqual(c, b + b)
        self.assertEqual(c.dtype, torch.double)
        c = b + a
        self.assertEqual(c, b + b)
        self.assertEqual(c.dtype, torch.double)

    @float_double_default_dtype
    def test_add_wrapped(self, device):
        a = torch.ones([4, 4, 4], dtype=torch.int, device=device)
        b = 1
        c = a + b
        self.assertEqual(c, a + a)
        self.assertEqual(c.dtype, torch.int)

    @float_double_default_dtype
    def test_int_to_float(self, device):
        a = torch.ones([4, 4, 4], dtype=torch.int32, device=device)
        b = torch.ones([4, 4, 4], dtype=torch.float, device=device)
        c = a + b
        self.assertEqual(c.dtype, torch.float32)

    # some examples from:
    # https://github.com/pytorch/pytorch/issues/9515

    @float_double_default_dtype
    def test_from_issue(self, device):
        a = torch.rand(3, dtype=torch.float32, device=device)
        u = torch.tensor([0, 0, 1], dtype=torch.uint8, device=device)
        self.assertEqual((a * 5).dtype, torch.float32)
        self.assertEqual((u + 1).dtype, torch.uint8)
        self.assertEqual((u + 1000).dtype, torch.uint8)  # integer overflow

        # not a "wrapped number"
        other = torch.tensor(5.5, dtype=torch.double, device=device)

        self.assertEqual((u + 5.5).dtype, torch.get_default_dtype())
        self.assertEqual((u + other).dtype, torch.double)
        # adding a 0-dim tensor to a float doesn't promote to double unless first
        # type was integral.
        self.assertEqual((a + other).dtype, torch.float32)

    @float_double_default_dtype
    def test_half(self, device):
        half = torch.tensor(5.5, dtype=torch.float16, device=device)
        if(self.device_type == 'cpu'):
            self.assertRaisesRegex(RuntimeError, "not implemented for 'Half'",
                                   lambda: half + 2.2)
        else:
            self.assertEqual((half + 2.2).dtype, torch.float16)
            self.assertEqual((half + 100000).dtype, torch.float16)  # inf
            default_tensor = torch.tensor(100000.0, device=device)
            self.assertEqual((half + default_tensor).dtype, torch.get_default_dtype())

    @float_double_default_dtype
    def test_alternate_result(self, device):
        f = torch.tensor([1, 1, 1, 1], dtype=torch.float, device=device)
        o = torch.tensor([0, 0, 0, 0], dtype=torch.long, device=device)
        self.assertRaisesRegex(RuntimeError,
                               "can't be cast to",
                               lambda: torch.add(f, f, out=o))
        d = torch.tensor([1, 1, 1, 1], dtype=torch.double, device=device)
        torch.add(f, f, out=d)
        self.assertEqual(d.dtype, torch.double)
        self.assertEqual(f + f, d)

    @float_double_default_dtype
    def test_mixed_type_backward(self, device):
        f = torch.ones([3, 3], dtype=torch.float, requires_grad=True, device=device)
        ten = torch.tensor([10.], dtype=torch.double, device=device)
        tens = f * ten
        s = (tens + 2).sum()
        s.backward()
        self.assertEqual(f.grad, tens)

        # If we don't convert the returned grad_input to the actual input type
        # we get an error like:
        # RuntimeError: Function SubBackward0 returned an invalid gradient at index 0 - expected type \
        # torch.FloatTensor but got torch.DoubleTensor
        f_dtypes = [torch.float, torch.double]
        if self.device_type == 'cuda':
            f_dtypes = f_dtypes + [torch.half]
        i_dtypes = [torch.int, torch.long]
        for func in [torch.add, torch.sub, torch.rsub, torch.mul, torch.div]:
            for dtype1, dtype2 in itertools.product(f_dtypes, f_dtypes + i_dtypes):
                x = torch.ones(10, requires_grad=True, dtype=dtype1, device=device)
                y = torch.ones(10, dtype=dtype2, device=device)
                func(x, y).sum().backward()

    def _get_test_tensor(self, device, dtype, remove_zeros=False):
        shape = [5, 5, 5]
        if dtype == torch.bool:
            tensor = torch.randint(int(remove_zeros), 2, shape, device=device, dtype=dtype)
        elif dtype.is_floating_point:
            # "_th_normal_ not supported on CPUType for Half" so simpler create and convert
            tensor = torch.randn(shape, device=device)
            tensor = tensor.to(dtype)
            if remove_zeros:
                tensor[torch.abs(tensor) < 0.05] = 5
        else:
            tensor = torch.randint(-5 if dtype.is_signed else 0, 10, shape, device=device, dtype=dtype)
            if remove_zeros:
                tensor[tensor == 0] = 5
        return tensor

    # verifies that torch.<op>(first, second) is the same as
    # torch.<op>(first.to(common_dtype), second.to(common_dtype)) in cases where that should hold.
    @float_double_default_dtype
    def test_many_promotions(self, device):
        # Can also include half on CPU in cases where it will be promoted to a
        # supported dtype
        dtypes1 = torch.testing.get_all_math_dtypes('cuda')
        dtypes2 = torch.testing.get_all_math_dtypes(device)
        ops = [torch.add, torch.sub, torch.mul, torch.div, torch.rsub]
        for dt1, dt2 in itertools.product(dtypes1, dtypes2):
            for op, non_contiguous in itertools.product(ops, [True, False]):
                common_dtype = torch.promote_types(dt1, dt2)
                if common_dtype == torch.half and self.device_type == 'cpu':
                    continue
                if op == torch.sub and common_dtype != torch.bool:
                    # Subtraction, the `-` operator, with a bool tensor is not supported.
                    continue
                first = self._get_test_tensor(device, dt1)
                second = self._get_test_tensor(device, dt2, op == torch.div)
                # test ops with non-contiguous tensors
                if non_contiguous:
                    first = first.transpose(0, 2)
                    second = second.transpose(2, 1)
                    self.assertNotEqual(first.stride(), second.stride(),
                                        "some non-contiguous issues could be missed if tensors have same strides")

                self.assertEqual(not first.is_contiguous(), non_contiguous)
                self.assertEqual(not second.is_contiguous(), non_contiguous)
                result = op(first, second)
                expected = op(first.to(common_dtype), second.to(common_dtype))
                self.assertEqual(result.dtype, expected.dtype, message='{} with {}, {}'.format(op.__name__, dt1, dt2))
                self.assertEqual(result, expected, message='{} with {}, {}'.format(op.__name__, dt1, dt2))

    @float_double_default_dtype
    def test_non_promoting_ops(self, device):
        x = torch.ones(4, dtype=torch.double, device=device)
        self.assertRaises(RuntimeError,
                          lambda: torch.neg(torch.ones(4, dtype=torch.float, device=device), out=x))
        self.assertRaises(RuntimeError,
                          lambda: torch.lerp(x, torch.ones(4, dtype=torch.float, device=device), 1))

    @float_double_default_dtype
    def test_alpha_mismatch(self, device):
        x = torch.ones(4, dtype=torch.int, device=device)
        err = 'alpha must not be'
        self.assertRaisesRegex(RuntimeError, err,
                               lambda: torch.add(x, x, alpha=1.1))
        x = x.to(torch.bool)
        self.assertRaisesRegex(RuntimeError, err,
                               lambda: torch.add(x, x, alpha=1.1))
        self.assertEqual(x + x, torch.add(x, x, alpha=True))

    @float_double_default_dtype
    def test_booleans(self, device):
        onedim = torch.tensor([True], device=device)

        self.assertEqual(onedim + onedim, onedim)
        self.assertEqual(onedim + True, onedim)
        self.assertEqual(torch.add(True, True), True)
        self.assertEqual(torch.add(False, False), False)
        self.assertEqual(torch.add(False, True), True)

        self.assertRaisesRegex(RuntimeError, "Boolean alpha only supported",
                               lambda: torch.add(1, 1, alpha=True))
        self.assertEqual(torch.add(torch.tensor(True, device=device),
                         torch.tensor(True, device=device), True),
                         torch.tensor(True, device=device))

    @float_double_default_dtype
    def test_create_bool_tensors(self, device):
        expected = torch.tensor([0], dtype=torch.int64, device=device)
        self.assertEqual(torch.arange(False, True, device=device), expected)
        self.assertEqual(torch.arange(True, device=device), expected)
        expected = torch.tensor([0, 0.5], dtype=torch.get_default_dtype(), device=device)
        self.assertEqual(torch.arange(False, True, 0.5, device=device), expected)
        expected = torch.ones(0, dtype=torch.int64, device=device)
        self.assertEqual(torch.arange(False, False, device=device), expected)

        self.assertEqual(torch.linspace(False, True, device=device), torch.linspace(0, 1, device=device))
        self.assertEqual(torch.logspace(False, True, device=device), torch.logspace(0, 1, device=device))

        # this seems like odd behavior but ints also create float tensors, numpy doesn't have this function.
        self.assertEqual(torch.scalar_tensor(False, device=device), torch.tensor(0., device=device))

    @float_double_default_dtype
    def test_result_type(self, device):
        self.assertEqual(torch.result_type(torch.tensor(1, dtype=torch.int, device=device), 1), torch.int)
        self.assertEqual(torch.result_type(1, torch.tensor(1, dtype=torch.int, device=device)), torch.int)
        self.assertEqual(torch.result_type(1, 1.), torch.get_default_dtype())
        self.assertEqual(torch.result_type(torch.tensor(1, device=device), 1.), torch.get_default_dtype())
        self.assertEqual(torch.result_type(torch.tensor(1, dtype=torch.long, device=device),
                         torch.tensor([1, 1], dtype=torch.int, device=device)),
                         torch.int)
        self.assertEqual(torch.result_type(torch.tensor([1., 1.], dtype=torch.float, device=device), 1.), torch.float)
        self.assertEqual(torch.result_type(torch.tensor(1., dtype=torch.float, device=device),
                         torch.tensor(1, dtype=torch.double, device=device)),
                         torch.double)

    @float_double_default_dtype
    def test_can_cast(self, device):
        self.assertTrue(torch.can_cast(torch.double, torch.float))
        self.assertFalse(torch.can_cast(torch.float, torch.int))

    @float_double_default_dtype
    def test_comparison_ops_with_type_promotion(self, device):
        value_for_type = {
            torch.uint8: (1 << 5),
            torch.int8: (1 << 5),
            torch.int16: (1 << 10),
            torch.int32: (1 << 20),
            torch.int64: (1 << 35),
            torch.float16: (1 << 10),
            torch.float32: (1 << 20),
            torch.float64: (1 << 35)
        }
        comparison_ops = [
            dict(
                name="lt",
                out_op=lambda x, y, d: torch.lt(x, y, out=torch.empty(1, dtype=torch.bool, device=d)),
                ret_op=lambda x, y: torch.lt(x, y),
                compare_op=lambda x, y: x < y,
            ),
            dict(
                name="le",
                out_op=lambda x, y, d: torch.le(x, y, out=torch.empty(1, dtype=torch.bool, device=d)),
                ret_op=lambda x, y: torch.le(x, y),
                compare_op=lambda x, y: x <= y,
            ),
            dict(
                name="gt",
                out_op=lambda x, y, d: torch.gt(x, y, out=torch.empty(1, dtype=torch.bool, device=d)),
                ret_op=lambda x, y: torch.gt(x, y),
                compare_op=lambda x, y: x > y,
            ),
            dict(
                name="ge",
                out_op=lambda x, y, d: torch.ge(x, y, out=torch.empty(1, dtype=torch.bool, device=d)),
                ret_op=lambda x, y: torch.ge(x, y),
                compare_op=lambda x, y: x >= y,
            ),
            dict(
                name="eq",
                out_op=lambda x, y, d: torch.eq(x, y, out=torch.empty(1, dtype=torch.bool, device=d)),
                ret_op=lambda x, y: torch.eq(x, y),
                compare_op=lambda x, y: x == y,
            ),
            dict(
                name="ne",
                out_op=lambda x, y, d: torch.ne(x, y, out=torch.empty(1, dtype=torch.bool, device=d)),
                ret_op=lambda x, y: torch.ne(x, y),
                compare_op=lambda x, y: x != y,
            ),
        ]
        for op in comparison_ops:
            for dt1 in torch.testing.get_all_math_dtypes(device):
                for dt2 in torch.testing.get_all_math_dtypes(device):
                    val1 = value_for_type[dt1]
                    val2 = value_for_type[dt2]
                    t1 = torch.tensor([val1], dtype=dt1, device=device)
                    t2 = torch.tensor([val2], dtype=dt2, device=device)
                    expected = torch.tensor([op["compare_op"](val1, val2)], dtype=torch.bool)

                    out_res = op["out_op"](t1, t2, device)
                    self.assertEqual(out_res, expected)
                    self.assertTrue(out_res.dtype == torch.bool)
                    self.assertTrue(t1.dtype == dt1)
                    self.assertTrue(t2.dtype == dt2)

                    out_res = op["ret_op"](t1, t2)
                    self.assertEqual(out_res, expected)
                    self.assertTrue(out_res.dtype == torch.bool)
                    self.assertTrue(t1.dtype == dt1)
                    self.assertTrue(t2.dtype == dt2)

                    # test that comparing a zero dim tensor with another zero dim tensor has type promotion behavior
                    t1 = torch.tensor(val1, dtype=dt1, device=device)
                    t2 = torch.tensor(val2, dtype=dt2, device=device)
                    expected = torch.tensor(op["compare_op"](val1, val2), dtype=torch.bool)

                    out_res = op["out_op"](t1, t2, device)
                    self.assertEqual(out_res, expected)
                    self.assertTrue(out_res.dtype == torch.bool)
                    self.assertTrue(t1.dtype == dt1)
                    self.assertTrue(t2.dtype == dt2)

                    out_res = op["ret_op"](t1, t2)
                    self.assertEqual(out_res, expected)
                    self.assertTrue(out_res.dtype == torch.bool)
                    self.assertTrue(t1.dtype == dt1)
                    self.assertTrue(t2.dtype == dt2)

    @float_double_default_dtype
    def test_lt_with_type_promotion(self, device):
        for dt in torch.testing.get_all_math_dtypes(device):
            x = torch.tensor([0], dtype=dt, device=device)
            expected = torch.tensor([True], dtype=torch.bool, device=device)

            actual = x < 0.5
            self.assertTrue(actual, expected)
            self.assertTrue(actual.dtype == torch.bool)

            actual = x < torch.tensor(0.5, device=device)
            self.assertTrue(actual, expected)
            self.assertTrue(actual.dtype == torch.bool)

            x = torch.tensor(0, dtype=dt, device=device)
            expected = torch.tensor(True, dtype=torch.bool, device=device)
            actual = x < 0.5
            self.assertTrue(actual, expected)
            self.assertTrue(actual.dtype == torch.bool)

            actual = x < torch.tensor(0.5, device=device)
            self.assertTrue(actual, expected)
            self.assertTrue(actual.dtype == torch.bool)

    @float_double_default_dtype
    def test_promote_types(self, device):
        self.assertEqual(torch.promote_types(torch.float, torch.int), torch.float)
        self.assertEqual(torch.promote_types(torch.float, torch.double), torch.double)
        self.assertEqual(torch.promote_types(torch.int, torch.uint8), torch.int)

    @float_double_default_dtype
    def test_promote_self(self, device):
        for dtype in torch.testing.get_all_dtypes():
            self.assertEqual(torch.promote_types(dtype, dtype), dtype)

    @float_double_default_dtype
    def test_indexing(self, device):
        a = torch.ones(5, 2, dtype=torch.double, device=device)
        b = torch.zeros(5, dtype=torch.int, device=device)

        # lambda cannot contain assignment
        def f():
            a[:, [1]] = b.unsqueeze(-1)
        # https://github.com/pytorch/pytorch/issues/28010
        self.assertRaisesRegex(RuntimeError, 'expected dtype',
                               lambda: f())

        # https://github.com/pytorch/pytorch/issues/27824
        tmp = torch.ones(9, 9, dtype=torch.float, device=device)
        mask = torch.ones(10, 10, dtype=torch.uint8, device=device)
        result = tmp + mask[1:, 1:]
        expected = torch.full([9, 9], 2., dtype=torch.float, device=device).fill_(2.)
        self.assertEqual(result, expected)

    @float_double_default_dtype
    def test_transpose(self, device):
        # https://github.com/pytorch/pytorch/issues/28502
        a = torch.tensor([[True, True], [False, True]], device=device)
        self.assertEqual(a.t() == 0, a.t() == False)  # noqa: E712

    @dtypes(torch.bool, torch.short, torch.uint8, torch.int, torch.long)
    @float_double_default_dtype
    def test_true_divide(self, device, dtype):
        dividend = torch.randn(5, device=device).to(dtype)
        divisor = torch.arange(1, 6, device=device).to(dtype)
        casting_result = dividend.to(torch.get_default_dtype()) / divisor.to(torch.get_default_dtype())
        self.assertEqual(casting_result, torch.true_divide(dividend, divisor))

    @onlyOnCPUAndCUDA
    @dtypes(torch.bool, torch.short, torch.uint8, torch.int, torch.long)
    def test_true_divide_out(self, device, dtype):
        dividend = torch.randn(5, device=device).to(dtype)
        divisor = torch.arange(1, 6, device=device).to(dtype)

        # Tests that requests for an integer quotient fail
        integral_quotient = torch.empty(5, device=device, dtype=dtype)
        with self.assertRaises(RuntimeError):
            torch.true_divide(dividend, divisor, out=integral_quotient)

        # Tests that requests for a floating quotient succeed
        floating_quotient = torch.empty(5, device=device, dtype=torch.get_default_dtype())
        casting_result = dividend.to(torch.get_default_dtype()) / divisor.to(torch.get_default_dtype())
        self.assertEqual(casting_result, torch.true_divide(dividend, divisor, out=floating_quotient))

    def _test_sparse_op_input_tensors(self, device, dtype, coalesced, zeros=True):
        t = self._get_test_tensor(device, dtype, not zeros)
        if zeros and dtype != torch.bool:
            # ensure sparsity. Bool should already have sufficient sparsity.
            mask = self._get_test_tensor(device, torch.bool)
            t = t * mask
        if coalesced:
            s = t.to_sparse()
        else:
            s = t.to_sparse()
            indices = torch.cat((s.indices(), s.indices()), 1)
            values = torch.cat((s.values(), s.values()), 0)
            s = torch.sparse_coo_tensor(indices=indices, values=values, size=s.size(), dtype=dtype, device=device)
            t = s.to_dense()
        self.assertEqual(s.is_coalesced(), coalesced)
        self.assertEqual(s.dtype, dtype)
        self.assertEqual(t.dtype, s.dtype)
        return t, s

    def _get_precision(self, dtype, coalesced):
        if dtype == torch.half and not coalesced:
            # very low precision for uncoalesced float16 sparse tensors since
            # ops like (s1 + s2).to_dense() will add four low-precision
            # floating point values.
            return 5e-2
        if dtype == torch.half:
            return 1e-3
        # uses default
        return None

    def _test_sparse_op(self, op_name, inplace, dtype1, dtype2, device, coalesced):
        suffix = '_' if inplace else ''
        err = "{} {}({}, {})".format("  coalesced" if coalesced else "uncoalesced", op_name + suffix, dtype1, dtype2)

        def op(t1, t2):
            return getattr(t1, op_name + suffix)(t2)

        add_sub = op_name == 'add' or op_name == 'sub'

        (dense1, sparse1) = self._test_sparse_op_input_tensors(device, dtype1, coalesced)
        (dense2, sparse2) = self._test_sparse_op_input_tensors(device, dtype2, coalesced, op_name != 'div')
        common_dtype = torch.result_type(dense1, dense2)
        if self.device_type == 'cpu' and common_dtype == torch.half:
            self.assertRaises(RuntimeError, lambda: op(s1, d2))

        # Skip inplace tests that would fail due to inability to cast to the output type.
        # Some of these would also raise errors due to not being a supported op.
        if inplace and not torch.can_cast(common_dtype, dtype1):
            self.assertRaises(RuntimeError, lambda: op(dense1, sparse2))
            self.assertRaises(RuntimeError, lambda: op(sparse1, sparse2))
            self.assertRaises(RuntimeError, lambda: op(sparse1, dense2))
            return

        expected = op(dense1.clone(), dense2)
        precision = self._get_precision(expected.dtype, coalesced)
        test_tensors = [expected, dense1, sparse1, dense2, sparse2]
        e, d1, s1, d2, s2 = [x.clone() for x in test_tensors] if inplace else test_tensors

        # Test op(sparse, sparse)
        if op_name != 'div':
            sparse = op(s1, s2)
            self.assertEqual(sparse.dtype, e.dtype)
            self.assertEqual(e, sparse.to_dense(), prec=precision, message=err)
        else:
            # sparse division only supports division by a scalar
            self.assertRaises(RuntimeError, lambda: op(s1, s2).to_dense())

        # Test op(dense, sparse)
        if add_sub:
            if inplace:
                e, d1, s1, d2, s2 = [x.clone() for x in test_tensors]
            dense_sparse = op(d1, s2)
            self.assertEqual(e, dense_sparse, prec=precision, message=err)
        else:
            # sparse division only supports division by a scalar
            # mul: Didn't find kernel to dispatch to for operator 'aten::_nnz'
            self.assertRaises(RuntimeError, lambda: op(d1, s2))

        # Test op(sparse, dense) not supported for any ops:
        # add(sparse, dense) is not supported. Use add(dense, sparse) instead.
        # sparse division only supports division by a scalar
        # mul: Didn't find kernel to dispatch to for operator 'aten::_nnz'.
        self.assertRaises(RuntimeError, lambda: op(s1, d2))

        # Test op(sparse, scalar)
        if not add_sub and not (self.device_type == 'cpu' and dtype1 == torch.half):
            if inplace:
                e, d1, s1, d2, s2 = [x.clone() for x in test_tensors]
            scalar = d2.view(d2.numel())[0].item()

            sparse = op(s1, scalar)
            dense_scalar = op(d1, scalar)
            self.assertEqual(sparse.dtype, dense_scalar.dtype)
            self.assertEqual(dense_scalar, sparse.to_dense(), prec=precision, message=err)
        else:
            # add(sparse, dense) is not supported. Use add(dense, sparse) instead.
            # "mul_cpu" / "div_cpu" not implemented for 'Half'
            self.assertRaises(RuntimeError, lambda: op(s1, d2.view(d2.numel())[0].item()))

    def _run_all_tests_for_sparse_op(self, op_name, device):
        dtypes = torch.testing.get_all_math_dtypes(device)
        for dtype1, dtype2 in itertools.product(dtypes, dtypes):
            for inplace, coalesced in itertools.product([True, False], [True, False]):
                self._test_sparse_op(op_name, inplace, dtype1, dtype2, device, coalesced)

    @onlyOnCPUAndCUDA
    def test_sparse_add(self, device):
        self._run_all_tests_for_sparse_op('add', device)

    @onlyOnCPUAndCUDA
    def test_sparse_mul(self, device):
        self._run_all_tests_for_sparse_op('mul', device)

    @onlyOnCPUAndCUDA
    def test_sparse_div(self, device):
        self._run_all_tests_for_sparse_op('div', device)

    @onlyOnCPUAndCUDA
    def test_sparse_sub(self, device):
        self._run_all_tests_for_sparse_op('sub', device)

    @onlyOnCPUAndCUDA
    @dtypes(torch.bool, torch.short, torch.uint8, torch.int, torch.long)
    @float_double_default_dtype
    def test_sparse_true_divide(self, device, dtype):
        dividend = torch.randn(5, device=device).to(dtype)
        divisor = 2
        dividend_sparse = dividend.to_sparse()
        casting_result = dividend.to(torch.get_default_dtype()) / 2
        self.assertEqual(casting_result, torch.true_divide(dividend_sparse, 2).to_dense())

<<<<<<< HEAD
    _floating_reductions = [
        (torch.mean, torch.Tensor.mean),
        (torch.std, torch.Tensor.std),
        (torch.var, torch.Tensor.var),
        (torch.logsumexp, torch.Tensor.logsumexp)
    ]

    _fr_promoting_in_types = [
        torch.bool, torch.long
    ]

    _fr_nonpromoting_in_types = [
        torch.float, torch.complex64
    ]

    _fr_out_types = (torch.float, torch.double)

    @onlyOnCPUAndCUDA
    @float_double_default_dtype
    def test_floating_reductions_promotion(self, device):
        for fn, meth in self._floating_reductions:
            # Skips logsumexp, which requires dim
            if fn is torch.logsumexp:
                continue
            for in_type, out_type in itertools.product(self._fr_promoting_in_types,
                                                       self._fr_out_types):
                t = torch.tensor((2, 4), device=device, dtype=in_type)
                self.assertEqual(fn(t).dtype, torch.get_default_dtype())
                self.assertEqual(meth(t).dtype, torch.get_default_dtype())

    @onlyOnCPUAndCUDA
    @float_double_default_dtype
    def test_floating_reductions_promotion_dim(self, device):
        for fn, meth in self._floating_reductions:
            for in_type, out_type in itertools.product(self._fr_promoting_in_types,
                                                       self._fr_out_types):
                t = torch.tensor((2, 4), device=device, dtype=in_type)
                self.assertEqual(fn(t, dim=0).dtype, torch.get_default_dtype())
                self.assertEqual(meth(t, dim=0).dtype, torch.get_default_dtype())

                o = torch.empty((2,), device=device, dtype=in_type)
                with self.assertRaises(RuntimeError):
                    fn(t, dim=0, out=o)

                o = torch.empty((2,), device=device, dtype=out_type)
                self.assertEqual(fn(t, dim=0, out=o).dtype, o.dtype)

    @onlyOnCPUAndCUDA
    def test_floating_reductions_preserve_float(self, device):
        for fn, meth in self._floating_reductions:
            # Skips logsumexp, which requires dim
            if fn is torch.logsumexp:
                continue
            for dtype in self._fr_nonpromoting_in_types:
                # Skips logsumexp x complex and mean_cuda x complex64
                if dtype is torch.complex64:
                    if self.device_type == 'cuda' and fn is torch.mean:
                        continue

                t = torch.tensor((2, 4), device=device, dtype=dtype)
                self.assertEqual(fn(t).dtype, dtype)
                self.assertEqual(meth(t).dtype, dtype)

    @onlyOnCPUAndCUDA
    def test_floating_reductions_preserve_float_dim(self, device):
        for fn, meth in self._floating_reductions:
            for dtype in self._fr_nonpromoting_in_types:
                # Skips logsumexp x complex and mean_cuda x complex64
                if dtype is torch.complex64:
                    if fn is torch.logsumexp:
                        continue
                    elif self.device_type == 'cuda' and fn is torch.mean:
                        continue

                t = torch.tensor((2, 4), device=device, dtype=dtype)
                self.assertEqual(fn(t, dim=0).dtype, dtype)
                self.assertEqual(meth(t, dim=0).dtype, dtype)

                o = torch.empty((2, 4), device=device, dtype=dtype)
                self.assertEqual(fn(t, dim=0, out=o).dtype, o.dtype)

    # Note: mean on CUDA doesn't support complex inputs or outputs
    @onlyOnCPUAndCUDA
    def test_mean_dtype(self, device):
        in_types = self._fr_promoting_in_types + self._fr_nonpromoting_in_types
        for in_type, out_type in itertools.product(in_types,
                                                   self._fr_out_types):
            if self.device_type == 'cuda' and \
               in_type == torch.complex64 or \
               out_type == torch.complex64:
                continue

            t = torch.tensor((2, 4), device=device, dtype=in_type)
            self.assertEqual(torch.mean(t, dtype=out_type).dtype, out_type)

    @onlyOnCPUAndCUDA
    @dtypes(torch.bool, torch.long, torch.float, torch.complex64)
    def test_mean_dtypes_error(self, device, dtype):
        t = torch.empty((2, 4), device=device, dtype=dtype)
        with self.assertRaises(RuntimeError):
            torch.mean(t, dtype=torch.long)

    @onlyOnCPUAndCUDA
    @float_double_default_dtype
    @dtypes(torch.bool, torch.long)
    def test_std_mean(self, device, dtype):
        t = torch.tensor((2, 4), device=device, dtype=dtype)
        m = torch.std_mean(t)
        self.assertEqual(m[0].dtype, torch.get_default_dtype())
        self.assertEqual(m[1].dtype, torch.get_default_dtype())

    @onlyOnCPUAndCUDA
    @float_double_default_dtype
    @dtypes(torch.bool, torch.long)
    def test_var_mean(self, device, dtype):
        t = torch.tensor((2, 4), device=device, dtype=dtype)
        m = torch.var_mean(t)
        self.assertEqual(m[0].dtype, torch.get_default_dtype())
        self.assertEqual(m[1].dtype, torch.get_default_dtype())
=======
    @onlyOnCPUAndCUDA
    @dtypes(torch.int8, torch.uint8, torch.int16, torch.int32, torch.int64)
    def test_integer_div_deprecated(self, device, dtype):
        a = torch.tensor(1, device=device, dtype=dtype)
        b = torch.tensor(1, device=device, dtype=dtype)
        o = torch.empty(1, device=device, dtype=dtype)

        # Tests div (including /) deprecation
        with self.maybeWarnsRegex(UserWarning, '^Integer division.+is deprecated.+'):
            c = a / b
        with self.maybeWarnsRegex(UserWarning, '^Integer division.+is deprecated.+'):
            c = torch.div(a, b)
        with self.maybeWarnsRegex(UserWarning, '^Integer division.+is deprecated.+'):
            torch.div(a, b, out=o)

        # Tests addcdiv deprecation
        with self.maybeWarnsRegex(UserWarning, '^Integer division.+is deprecated.+'):
            torch.addcdiv(a, b, b)
        with self.maybeWarnsRegex(UserWarning, '^Integer division.+is deprecated.+'):
            torch.addcdiv(a, b, b, out=o)

>>>>>>> 851579d8


instantiate_device_type_tests(TestTypePromotion, globals())

if __name__ == '__main__':
    run_tests()<|MERGE_RESOLUTION|>--- conflicted
+++ resolved
@@ -592,7 +592,6 @@
         casting_result = dividend.to(torch.get_default_dtype()) / 2
         self.assertEqual(casting_result, torch.true_divide(dividend_sparse, 2).to_dense())
 
-<<<<<<< HEAD
     _floating_reductions = [
         (torch.mean, torch.Tensor.mean),
         (torch.std, torch.Tensor.std),
@@ -712,7 +711,7 @@
         m = torch.var_mean(t)
         self.assertEqual(m[0].dtype, torch.get_default_dtype())
         self.assertEqual(m[1].dtype, torch.get_default_dtype())
-=======
+
     @onlyOnCPUAndCUDA
     @dtypes(torch.int8, torch.uint8, torch.int16, torch.int32, torch.int64)
     def test_integer_div_deprecated(self, device, dtype):
@@ -734,7 +733,6 @@
         with self.maybeWarnsRegex(UserWarning, '^Integer division.+is deprecated.+'):
             torch.addcdiv(a, b, b, out=o)
 
->>>>>>> 851579d8
 
 
 instantiate_device_type_tests(TestTypePromotion, globals())
