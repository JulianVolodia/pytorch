# Owner(s): ["module: onnx"]
from __future__ import annotations

import itertools
import os
import tempfile
import unittest

from typing import Any, Callable, Dict, List, Mapping, Optional, Tuple, Type

import onnx_test_common
import onnxruntime  # type: ignore[import]
import parameterized
import pytorch_test_common
import torch
import torch.onnx
import transformers  # type: ignore[import]
from torch import nn

from torch._subclasses import fake_tensor
<<<<<<< HEAD
from torch.onnx._internal import _beartype, diagnostics, fx as fx_onnx
from torch.onnx._internal.fx.fx_symbolic_exporter import FXSymbolicTraceExporter
=======
from torch.onnx._internal import _beartype
from torch.onnx._internal.fx import (
    context as fx_context,
    fx_symbolic_graph_extractor,
    serialization as fx_serialization,
)
>>>>>>> 896eb1db
from torch.testing._internal import common_utils

try:
    import torchvision

    HAS_TORCHVISION = True
except ImportError:
    HAS_TORCHVISION = False
except RuntimeError:
    HAS_TORCHVISION = False
skip_if_no_torchvision = unittest.skipIf(not HAS_TORCHVISION, "no torchvision")


def _parameterized_class_attrs_and_values():
    input_values = []
    input_values.extend(
        itertools.product(
            (True, False),
            (True, False),
        )
    )
    return {
        "attrs": ["op_level_debug", "dynamic_shapes"],
        "input_values": input_values,
    }


def _parameterize_class_name(cls: Type, idx: int, input_dicts: Mapping[Any, Any]):
    """Combine class name with the parameterized arguments.

    This function is passed to `parameterized.parameterized_class` as the
    `class_name_func` argument.
    """
    suffixes = []
    for k, v in input_dicts.items():
        suffixes.append(f"{k}_{v}")
    return f"{cls.__name__}_{'_'.join(suffixes)}"


@parameterized.parameterized_class(
    **_parameterized_class_attrs_and_values(),
    class_name_func=_parameterize_class_name,
)
class TestFxToOnnxWithOnnxRuntime(onnx_test_common._TestONNXRuntime):
    op_level_debug: bool
    dynamic_shapes: bool

    def setUp(self):
        super().setUp()
        self.opset_version = 18
        self.ort_version = onnxruntime.__version__

    @pytorch_test_common.skip_min_ort_version(
        reason="ORT doesn't support dynamic fx exporter yet making SegFault flaky test",
        version="1.15",
        dynamic_only=True,
    )
    def test_simple_function(self):
        def func(x):
            # TODO(justinchuby): Replicate torch's type casting policy
            # in the exporter for type promotion support
            y = x + 1.0
            z = y.relu()
            return (y, z)

        tensor_x = torch.randn(1, 1, 2, dtype=torch.float32)

        self.run_test_with_fx_to_onnx_exporter_and_onnx_runtime(func, (tensor_x,))

    @pytorch_test_common.xfail(
        "AssertionError: Dynamo input/output is not consistent with traced input/output. "
        "Ref: https://github.com/pytorch/pytorch/issues/96379"
    )
    @pytorch_test_common.skip_min_ort_version(
        reason="ORT doesn't support dynamic fx exporter yet making SegFault flaky test",
        version="1.15",
        dynamic_only=True,
    )
    def test_func_with_args_and_tensor_kwargs(self):
        # Non-tensor optional kwargs are always folded into constant and
        # removed from input list in Dynamo-traced graph, if its value is not provided
        # to tracer. So for a function like
        #   def func(x, b=1.0)
        # here. E.g., if you first Dynamo-trace the model with arguments (x,),
        # and then call the traced graph with arguments (x, b=2.0), it will complain
        # somewhere that model is called with extra args because the modified
        # function is traced into
        #   def forward(self, x : torch.Tensor):
        #     add = x + 1.0;  x = None
        #     relu = add.relu()
        #     return (add, relu)
        # To summarize, in order to be traced as graph input, the value of optional kwarg
        # must be provided. Otherwise, they are treated as in-graph constants in Dynamo.
        # Tensor optional kwargs are an exception. It is always traced as input.
        # It is unclear if this behavior is intended or not. But in general it is bad
        # practice to set mutable default values.
        # `DynamoOptimizeExporter` applies a workaround by binding args and kwargs to
        # model signature and fill in the default values of unprovided optional arguments.
        def func(x, b=torch.tensor(1.0)):
            y = x + b
            z = y.relu()
            return (y, z)

        tensor_x = torch.randn(1, 2, 3, dtype=torch.float32)

        # Test without providing optional kwarg.
        self.run_test_with_fx_to_onnx_exporter_and_onnx_runtime(func, (tensor_x,))
        # Test with only positional args.
        self.run_test_with_fx_to_onnx_exporter_and_onnx_runtime(
            func, (tensor_x, torch.tensor(8.0))
        )
        # Test while specifying optional kwarg.
        self.run_test_with_fx_to_onnx_exporter_and_onnx_runtime(
            func, (tensor_x,), {"b": torch.tensor(5.0)}
        )

    @pytorch_test_common.xfail(
        "https://github.com/pytorch/pytorch/issues/99534"
        "Non-tensor input is not traceable in dynamo."
    )
    @pytorch_test_common.skip_min_ort_version(
        reason="ORT doesn't support dynamic fx exporter yet making SegFault flaky test",
        version="1.15",
        dynamic_only=True,
    )
    def test_xfail_func_with_non_tensor_args(self):
        def func(x, b=1.0):
            y = x + b
            z = y.relu()
            return (y, z)

        tensor_x = torch.randn(1, 1, 2, dtype=torch.float32)

        export_output = torch.onnx.dynamo_export(
            func,
            tensor_x,
            8.0,
            export_options=torch.onnx.ExportOptions(
                opset_version=self.opset_version,
                op_level_debug=self.op_level_debug,
                dynamic_shapes=self.dynamic_shapes,
            ),
        )
        onnx_format_args = export_output.adapt_torch_inputs_to_onnx(tensor_x, 8.0)
        ref_outputs = export_output.adapt_torch_outputs_to_onnx(func(tensor_x, 8.0))
        ort_outputs = onnx_test_common.run_ort(export_output, onnx_format_args)
        for ref_output, ort_output in zip(ref_outputs, ort_outputs):
            torch.testing.assert_close(ref_output, torch.tensor(ort_output))

        # test on different non-tensor input - xfail
        onnx_format_args = export_output.adapt_torch_inputs_to_onnx(tensor_x, 9.0)
        ref_outputs = export_output.adapt_torch_outputs_to_onnx(func(tensor_x, 9.0))
        _ = onnx_test_common.run_ort(export_output, onnx_format_args)
        for ref_output, ort_output in zip(ref_outputs, ort_outputs):
            torch.testing.assert_close(ref_output, torch.tensor(ort_output))

    @pytorch_test_common.skip_min_ort_version(
        reason="ORT doesn't support dynamic fx exporter yet making SegFault flaky test",
        version="1.15",
        dynamic_only=True,
    )
    def test_func_with_nested_input_structure(self):
        def func(
            x_dict: Dict[str, torch.Tensor],
            y_tuple: Tuple[torch.Tensor, Tuple[torch.Tensor, torch.Tensor]],
            z_list: List[List[torch.Tensor]],
        ):
            if "a" in x_dict:
                x = x_dict["a"]
            elif "b" in x_dict:
                x = x_dict["b"]
            else:
                x = torch.randn(3)

            y1, (y2, y3) = y_tuple

            z = x + y1 + y2 + y3
            for z_sub_list in z_list:
                z = z + torch.stack(z_sub_list).sum()

            return z

        x_dict = {"a": torch.randn(3), "c": torch.randn(3)}
        y_tuple = (torch.randn(3), (torch.randn(3), torch.randn(3)))
        z_list = [
            [torch.randn(3), torch.randn(3)],
            [torch.randn(3), torch.randn(3), torch.randn(3)],
        ]
        self.run_test_with_fx_to_onnx_exporter_and_onnx_runtime(
            func, (x_dict, y_tuple, z_list)
        )

    @pytorch_test_common.skip_min_ort_version(
        reason="ORT doesn't support dynamic fx exporter yet making SegFault flaky test",
        version="1.15",
        dynamic_only=True,
    )
    def test_func_with_nested_output_structure(self):
        def func(x, y, z):
            x = x + y
            y = y + z
            z = x + y
            out1 = (x, (y, z))
            out2 = [[x, y], [y, z]]
            out3 = {"z": z, "x": x}
            return out1, out2, out3

        x = torch.randn(3)
        y = torch.randn(3)
        z = torch.randn(3)
        self.run_test_with_fx_to_onnx_exporter_and_onnx_runtime(func, (x, y, z))

    @pytorch_test_common.skip_min_ort_version(
        reason="ORT doesn't support dynamic fx exporter yet making SegFault flaky test",
        version="1.15",
        dynamic_only=True,
    )
    def test_mnist(self):
        class MNISTModel(nn.Module):
            def __init__(self):
                super().__init__()
                self.conv1 = nn.Conv2d(1, 32, 3, 1, bias=True)
                self.conv2 = nn.Conv2d(32, 64, 3, 1, bias=True)
                self.fc1 = nn.Linear(9216, 128, bias=True)
                self.fc2 = nn.Linear(128, 10, bias=True)

            def forward(self, tensor_x: torch.Tensor):
                tensor_x = self.conv1(tensor_x)
                tensor_x = torch.sigmoid(tensor_x)
                tensor_x = self.conv2(tensor_x)
                tensor_x = torch.sigmoid(tensor_x)
                tensor_x = torch.max_pool2d(tensor_x, 2)
                tensor_x = torch.flatten(tensor_x, 1)
                tensor_x = self.fc1(tensor_x)
                tensor_x = torch.sigmoid(tensor_x)
                tensor_x = self.fc2(tensor_x)
                output = torch.log_softmax(tensor_x, dim=1)
                return output

        tensor_x = torch.rand((64, 1, 28, 28), dtype=torch.float32)
        self.run_test_with_fx_to_onnx_exporter_and_onnx_runtime(
            MNISTModel(), (tensor_x,)
        )

    @pytorch_test_common.xfail(
        "assert len(flattened_torch_outputs) == len(flattened_function_outputs)"
    )
    @pytorch_test_common.xfail(
        "onnxruntime.capi.onnxruntime_pybind11_state.InvalidGraph: [ONNXRuntimeError] : "
        "10 : INVALID_GRAPH : This is an invalid model. Type Error: Type 'tensor(float)' "
        "of input parameter (1) of operator (aten_getitem) in node (aten_getitem_4) is "
        "invalid."
    )
    @pytorch_test_common.skip_min_ort_version(
        reason="ORT doesn't support dynamic fx exporter yet making SegFault flaky test",
        version="1.15",
        dynamic_only=True,
    )
    def test_log_sigmoid(self):
        # This produces op as `torch.ops.aten.log_sigmoid_forward`, instead of the more
        # conventional `torch.ops.aten.log_sigmoid`.
        class Model(torch.nn.Module):
            def __init__(self):
                super().__init__()
                self.m = torch.nn.LogSigmoid()

            def forward(self, x):
                return self.m(x)

        input = torch.randn(2)
        self.run_test_with_fx_to_onnx_exporter_and_onnx_runtime(Model(), (input,))

    @pytorch_test_common.xfail(
        "RuntimeError: false INTERNAL ASSERT FAILED at "
        "'/home/titaiwang/pytorch/build/aten/src/ATen/RegisterFunctionalization_0.cpp':3725,"
        " please report a bug to PyTorch. mutating a non-functional tensor with a "
        "functional tensor is not allowed. Please ensure that all of your inputs are "
        "wrapped inside of a functionalize() call."
    )
    @skip_if_no_torchvision
    def test_shufflenet_v2(self):
        model = torchvision.models.shufflenet_v2_x0_5(pretrained=False)
        dummy_input = torch.randn(1, 3, 224, 224, requires_grad=True)
        test_inputs = torch.randn(3, 3, 224, 224, requires_grad=True)

        self.run_test_with_fx_to_onnx_exporter_and_onnx_runtime(
            model,
            (dummy_input,),
            additional_test_inputs=[((test_inputs,),)],
            rtol=1e-3,
            atol=1e-5,
        )

    @pytorch_test_common.skip_min_ort_version(
        reason="ORT doesn't support dynamic fx exporter yet making SegFault flaky test",
        version="1.15",
        dynamic_only=True,
    )
    def test_add(self):
        class DynamicAdd(torch.nn.Module):
            def forward(self, x, y):
                return torch.ops.aten.add(x, y)

        x = torch.randn(2, 3)
        y = torch.randn(2, 3)
        another_x = torch.randn(3, 4)
        another_y = torch.randn(3, 4)

        self.run_test_with_fx_to_onnx_exporter_and_onnx_runtime(
            DynamicAdd(),
            (x, y),
            additional_test_inputs=[((another_x, another_y),)],
        )

    @pytorch_test_common.skip_min_ort_version(
        reason="ORT doesn't support dynamic fx exporter yet making SegFault flaky test",
        version="1.15",
        dynamic_only=True,
    )
    def test_sigmoid_add(self):
        class DynamicAdd(torch.nn.Module):
            def __init__(self, *args, **kwargs) -> None:
                super().__init__(*args, **kwargs)
                self.sigmoid = torch.nn.Sigmoid()

            def forward(self, x, y):
                z = torch.ops.aten.add(x, y)
                return self.sigmoid(z)

        x = torch.randn(2, 3)
        y = torch.randn(2, 3)
        x = x[1:, :]
        y = y[1:, :]
        input_x = torch.randn(1, 4)
        input_y = torch.randn(1, 4)

        self.run_test_with_fx_to_onnx_exporter_and_onnx_runtime(
            DynamicAdd(), (x, y), additional_test_inputs=[((input_x, input_y),)]
        )

    @pytorch_test_common.skip_dynamic_fx_test(
        "[ONNXRuntimeError] : 2 : INVALID_ARGUMENT : Non-zero status code returned "
        "while running Expand node. Name:'_0x55b501ebaf10_n2' "
        "Status Message: invalid expand shape"
        "https://github.com/pytorch/pytorch/issues/99360"
    )
    @pytorch_test_common.skip_min_ort_version(
        reason="ORT doesn't support dynamic fx exporter yet making SegFault flaky test",
        version="1.15",
        dynamic_only=True,
    )
    def test_matmul(self):
        class DynamicMatMul(torch.nn.Module):
            def forward(self, x, y):
                return torch.ops.aten.matmul(x, y)

        x = torch.randn(2, 3, 6)
        y = torch.randn(2, 6, 4)
        input_x = torch.randn(2, 3, 4)
        input_y = torch.randn(2, 4, 4)

        self.run_test_with_fx_to_onnx_exporter_and_onnx_runtime(
            DynamicMatMul(), (x, y), additional_test_inputs=[((input_x, input_y),)]
        )

    @pytorch_test_common.skip_dynamic_fx_test(
        "fx graph does not capture symbolic value for aten::scalar_tensor."
    )
    def test_scalar_tensor(self):
        class test(torch.nn.Module):
            def forward(self, x):
                return torch.scalar_tensor(x.size(0)), torch.scalar_tensor(
                    x.size(1), dtype=torch.int64
                )

        x = torch.randn(2, 3, 4)
        y = torch.randn(7, 8, 9)
        self.run_test_with_fx_to_onnx_exporter_and_onnx_runtime(
            test(),
            (x,),
            additional_test_inputs=[((y,),)],
        )

    def test_transpose_infer_shape(self):
        class TransposeModule(torch.nn.Module):
            def __init__(self):
                super().__init__()
                self.conv = torch.nn.Conv2d(3, 1, 3, stride=2)

            def forward(self, x):
                x = self.conv(x)
                return x.transpose(0, 1)

        x = torch.randn(32, 3, 64, 64)
        y = torch.randn(16, 3, 8, 64)
        self.run_test_with_fx_to_onnx_exporter_and_onnx_runtime(
            TransposeModule(),
            (x,),
            additional_test_inputs=[((y,),)],
        )

    @pytorch_test_common.xfail("torch._dynamo.exc.TorchRuntimeError")
    def test_squeeze_runtime_dim(self):
        class Squeeze(torch.nn.Module):
            def forward(self, d1, d2):
                t = torch.zeros(d1[0], d2[0])
                return t.squeeze(0)

        d1 = torch.tensor([1])
        d3 = torch.tensor([3])
        d4 = torch.tensor([4])
        self.run_test_with_fx_to_onnx_exporter_and_onnx_runtime(
            Squeeze(), (d1, d4), additional_test_inputs=[((d3, d4),)]
        )
        self.run_test_with_fx_to_onnx_exporter_and_onnx_runtime(
            Squeeze(), (d3, d4), additional_test_inputs=[((d1, d3),)]
        )

    @pytorch_test_common.skip_dynamic_fx_test(
        "https://github.com/pytorch/pytorch/issues/99360"
    )
    def test_slice(self):
        class DynamicSliceExportMod(torch.nn.Module):
            def forward(self, x):
                results = []
                for i in range(4):
                    results.append(x[: x.size(0) - i, i : x.size(2), i:3])
                return tuple(results)

        x = torch.rand(5, 5, 5)
        y = torch.randn(6, 7, 8)
        self.run_test_with_fx_to_onnx_exporter_and_onnx_runtime(
            DynamicSliceExportMod(),
            (x,),
            additional_test_inputs=[((y,),)],
        )

    # TODO(titaiwang): This is also detected flaky in static shape:
    # https://github.com/pytorch/pytorch/issues/98622
    @pytorch_test_common.skip_min_ort_version(
        reason="ORT doesn't support dynamic fx exporter yet making SegFault flaky test",
        version="1.15",
        dynamic_only=False,
    )
    def test_mutation(self):
        class MutationModel(torch.nn.Module):
            def forward(self, x):
                x.view(3, 2, -1).add_(2.0)
                return x

        self.run_test_with_fx_to_onnx_exporter_and_onnx_runtime(
            MutationModel(), (torch.randn(12),), has_mutation=True
        )

    # TODO(justinchuby): A known limitation in aten::arange support.
    @pytorch_test_common.xfail(
        "arange overload does not support positional 'end' argument"
    )
    def test_arange(self):
        class ArangeModel(torch.nn.Module):
            def forward(self, input):
                return (
                    torch.arange(input.shape[0]),
                    torch.arange(12),
                    torch.arange(start=input.shape[0], end=input.shape[0] + 5),
                )

        x = torch.randn(5, 3, 2)
        y = torch.randn(8, 3, 2)
        self.run_test_with_fx_to_onnx_exporter_and_onnx_runtime(
            ArangeModel(),
            (x,),
            additional_test_inputs=[((y,),)],
        )

    @pytorch_test_common.xfail(
        "fx.graph: torch._subclasses.fake_tensor.DataDependentOutputException: "
        "aten._local_scalar_dense.default"
    )
    def test_expand_as_fill_zero(self):
        class Model(torch.nn.Module):
            def forward(self, x):
                x[:, x.size(0) :] = 0
                return x

        x = torch.ones(2, 5)
        x2 = torch.randn(3, 4)
        self.run_test_with_fx_to_onnx_exporter_and_onnx_runtime(
            Model(),
            (x,),
            additional_test_inputs=[((x2,),)],
        )

    @pytorch_test_common.xfail(
        "RuntimeError: Unknown call_function target: aten.lift_fresh_copy.default"
    )
    def test_expand_as_fill_tensor(self):
        class Model(torch.nn.Module):
            def forward(self, x):
                x[:, x.size(0) :] = torch.tensor([1, 2, 3])
                return x

        x = torch.ones(2, 5, 3)
        x2 = torch.randn(3, 4, 3)
        self.run_test_with_fx_to_onnx_exporter_and_onnx_runtime(
            Model(),
            (x,),
            additional_test_inputs=[((x2,),)],
        )

    @pytorch_test_common.xfail(
        "Unknown call_function target: aten.lift_fresh_copy.default"
    )
    def test_expand_as_fill_seperate_tensor(self):
        class Model(torch.nn.Module):
            def forward(self, x):
                aa = torch.tensor([[0], [1], [2]])
                return aa.expand_as(x)

        x = torch.ones(3, 2)
        x2 = torch.randn(3, 5)
        self.run_test_with_fx_to_onnx_exporter_and_onnx_runtime(
            Model(),
            (x,),
            additional_test_inputs=[((x2,),)],
        )

    @pytorch_test_common.skip_min_ort_version(
        reason="ORT doesn't support dynamic fx exporter yet making SegFault flaky test",
        version="1.15",
        dynamic_only=True,
    )
    def test_view_dynamic_zero_dim(self):
        class ViewModel(torch.nn.Module):
            def forward(self, input):
                input = input.view(-1, 2)
                return input.view(1, -1)

        x = torch.ones(2)
        another_x = torch.empty((0,))
        self.run_test_with_fx_to_onnx_exporter_and_onnx_runtime(
            ViewModel(),
            (x,),
            additional_test_inputs=[((another_x,),)],
        )

    @pytorch_test_common.skip_min_ort_version(
        reason="ORT doesn't support dynamic fx exporter yet making SegFault flaky test",
        version="1.15",
        dynamic_only=True,
    )
    @pytorch_test_common.skip_dynamic_fx_test(
        "Shapes are assumed static by default by 'dynamo.export'."
    )
    def test_flatten_dynamic_axes(self):
        class MyModule(torch.nn.Module):
            def forward(self, x):
                return torch.flatten(x, start_dim=2, end_dim=3)

        batch_size = 3
        x = torch.randn(batch_size, 5, 4, 5)
        y = torch.randn(5, 5, 4, 5)
        model = MyModule()
        self.run_test_with_fx_to_onnx_exporter_and_onnx_runtime(
            model, (x,), additional_test_inputs=[((y,),)]
        )

    @pytorch_test_common.skip_min_ort_version(
        reason="ORT doesn't support dynamic fx exporter yet making SegFault flaky test",
        version="1.15",
        dynamic_only=True,
    )
    def test_none_input(self):
        class NoneInputModel(torch.nn.Module):
            def forward(
                self, x: torch.Tensor, y: Optional[torch.Tensor], z: torch.Tensor
            ):
                if y is None:
                    return x + z
                return x + y + z

        self.run_test_with_fx_to_onnx_exporter_and_onnx_runtime(
            NoneInputModel(), (torch.randn(1, 2), None, torch.randn(1, 2))
        )

    @pytorch_test_common.skip_min_ort_version(
        reason="ORT doesn't support dynamic fx exporter yet making SegFault flaky test",
        version="1.15",
        dynamic_only=True,
    )
    @pytorch_test_common.skip_dynamic_fx_test(
        "onnxruntime::ReshapeHelper::ReshapeHelper(const onnxruntime::TensorShape&, "
        "onnxruntime::TensorShapeVector&, bool) size != 0 && "
        "(input_shape.Size() % size) == 0 was false. The input tensor cannot be "
        "reshaped to the requested shape. Input shape:{1,4}, requested shape:{-1,3}\n"
        "fx graph captures static graph."
    )
    def test_gpt2_tiny(self):
        model_name = "sshleifer/tiny-gpt2"
        # Download pytorch model
        model = transformers.AutoModel.from_pretrained(model_name)
        tokenizer = transformers.AutoTokenizer.from_pretrained(model_name)

        # Transform input tokens
        inputs = tokenizer("Hello world!", return_tensors="pt")
        another_inputs = tokenizer("Another Hello world!", return_tensors="pt")

        self.run_test_with_fx_to_onnx_exporter_and_onnx_runtime(
            model, [], inputs, additional_test_inputs=[((), another_inputs)]
        )

    @_beartype.beartype
    def _test_large_scale_exporter(
        self,
        model_name: str,
        create_model: Callable,
        create_args: Callable,
        create_pytorch_only_kwargs: Callable,
    ):
        """Test helper for large-scale exporter.

        Arguments:
            model_name: Name of the model. It used to name temporary files.
            create_model: A function that creates a model. It should always create the same model.
            create_args: A function that creates random input arguments for the model.
            create_pytorch_only_kwargs: A function that creates kwargs for calling PyTorch model with real tensors.

        This test contains several steps.

        1. Create a toy model.
        2. Save the toy's state (parameters) to a file. This is for simulating a checkpoint file.
        3. Load it back and export it to ONNX with large-scale exporter.
            All operations (including model loading) are done under
            FakeTensorMode so no real tensor is created and no real
            computation happens.
        4. The ONNX model generated in step 3 doesn't contain parameters,
            and this step adds them as external data and save a new ONNX model.
        5. Run PyTorch and ONNX models and compare their results.
        """

        # Create the toy model.
        model = create_model()

        with tempfile.NamedTemporaryFile(
            prefix=model_name, suffix=".pt"
        ) as tmp_file, tempfile.TemporaryDirectory(
            suffix="large_scale_export"
        ) as tmp_folder:
            # Dump state_dict to a file to simulate how HuggingFace model is initialized.
            # The file will be loaded via .load_state_dict(...)
            torch.save(model.state_dict(), tmp_file.name)

            ftm = fake_tensor.FakeTensorMode(
                allow_non_fake_inputs=True, allow_fallback_kernels=False
            )
            ctx = fx_onnx.FxToOnnxContext()
            # NOTE: FakeTensorMode disallows symbolic shape of fx graph
            # The following coed block does several things.
            #  1. Create a model whose parameters and buffers are all FakeTensor's.
            #  2. Convert nn.Module into ONNX model without initializers.
            #  3. Record the file paths to find real initializers.
            with ctx, ftm:
                # Toy model with parameters and buffers as FakeTensor's.
                fake_model = create_model()
                fake_model.load_state_dict(torch.load(tmp_file.name))
                # Toy inputs as FakeTensor's.
                fake_args = create_args()
                # Export ONNX model without initializers while ctx.paths records
                # all files that contains real initializers.

                export_output = FXSymbolicTraceExporter(
                    options=torch.onnx.ExportOptions(
                        opset_version=self.opset_version,
                        dynamic_shapes=self.dynamic_shapes,
                        op_level_debug=self.op_level_debug,
                    ),
                    model=fake_model,
                    model_args=fake_args,
                    model_kwargs={},
                ).export()

                onnx_model = export_output.model_proto

            # Tasks done by the following block.
            #  1. Iterate through all tensors stored in ctx.paths (the file content is loaded torch.load)
            #  2. If a tensor's name matches a "onnx_model"'s input name, an initializer is created and saved to
            #     a seperated folder.
            #  3. A new ONNX model is saved into file with the initializers saved in the previous step.
            #  4. ORT executes the new ONNX model and compares the results with the original GPT model.

            # Model saved to tmp_folder/onnx_model_location
            # Initializers are saved to tmp_folder/onnx_initializer_location/*.onnx
            onnx_model_location = model_name + "_external_data.onnx"
            onnx_initializer_location = model_name + "_initializers"
            fx_onnx.save_model_with_external_data(
                tmp_folder,
                onnx_model_location,
                onnx_initializer_location,
                tuple(ctx.paths),
                onnx_model,
            )

            # Generate random inputs.
            args = create_args()
            kwargs = create_pytorch_only_kwargs()
            # Original outputs.
            ref_outputs = export_output.adapt_torch_outputs_to_onnx(
                model(*args, **kwargs)
            )
            # ORT outputs.
            args_not_none = export_output.adapt_torch_inputs_to_onnx(*args)
            ort_outputs = onnx_test_common.run_ort(
                os.path.join(tmp_folder, onnx_model_location),
                args_not_none,
            )

            assert len(ref_outputs) == len(ort_outputs)

            for ref_output, ort_output in zip(ref_outputs, ort_outputs):
                torch.testing.assert_close(ref_output, torch.tensor(ort_output))

    @pytorch_test_common.skip_dynamic_fx_test(
        "FakeTensor exporting is not supported by dynamic axes."
    )
    def test_large_scale_exporter_with_toy_mlp(self):
        class MLPModel(nn.Module):
            def __init__(self):
                super().__init__()
                self.fc0 = nn.Linear(8, 8, bias=True)
                self.fc1 = nn.Linear(8, 4, bias=True)
                self.fc2 = nn.Linear(4, 2, bias=True)
                self.fc3 = nn.Linear(2, 2, bias=True)

            def forward(self, tensor_x: torch.Tensor):
                tensor_x = self.fc0(tensor_x)
                tensor_x = torch.sigmoid(tensor_x)
                tensor_x = self.fc1(tensor_x)
                tensor_x = torch.sigmoid(tensor_x)
                tensor_x = self.fc2(tensor_x)
                tensor_x = torch.sigmoid(tensor_x)
                output = self.fc3(tensor_x)
                return output

        def create_model() -> nn.Module:
            return MLPModel()

        def create_args():
            return (torch.rand((97, 8), dtype=torch.float32),)

        def create_pytorch_only_extra_kwargs():
            return {}

        self._test_large_scale_exporter(
            "toy_mlp1",
            create_model,
            create_args,
            create_pytorch_only_extra_kwargs,
        )

    @pytorch_test_common.skip_dynamic_fx_test(
        "FakeTensor exporting is not supported by dynamic axes."
    )
    def test_large_scale_exporter_with_tiny_gpt2(self):
        model_name = "sshleifer/tiny-gpt2"

        def create_model() -> nn.Module:
            return transformers.AutoModel.from_pretrained(model_name)

        def create_args():
            tokenizer = transformers.AutoTokenizer.from_pretrained(model_name)
            kwargs = tokenizer("Hello world!", return_tensors="pt")
            input_ids = kwargs["input_ids"]
            attention_mask = kwargs["attention_mask"]
            return input_ids, None, attention_mask

        def create_pytorch_only_extra_kwargs():
            return {"return_dict": False}

        self._test_large_scale_exporter(
            "tiny_gpt2",
            create_model,
            create_args,
            create_pytorch_only_extra_kwargs,
        )


if __name__ == "__main__":
    common_utils.run_tests()<|MERGE_RESOLUTION|>--- conflicted
+++ resolved
@@ -18,17 +18,12 @@
 from torch import nn
 
 from torch._subclasses import fake_tensor
-<<<<<<< HEAD
-from torch.onnx._internal import _beartype, diagnostics, fx as fx_onnx
-from torch.onnx._internal.fx.fx_symbolic_exporter import FXSymbolicTraceExporter
-=======
 from torch.onnx._internal import _beartype
 from torch.onnx._internal.fx import (
     context as fx_context,
     fx_symbolic_graph_extractor,
     serialization as fx_serialization,
 )
->>>>>>> 896eb1db
 from torch.testing._internal import common_utils
 
 try:
@@ -369,12 +364,6 @@
             DynamicAdd(), (x, y), additional_test_inputs=[((input_x, input_y),)]
         )
 
-    @pytorch_test_common.skip_dynamic_fx_test(
-        "[ONNXRuntimeError] : 2 : INVALID_ARGUMENT : Non-zero status code returned "
-        "while running Expand node. Name:'_0x55b501ebaf10_n2' "
-        "Status Message: invalid expand shape"
-        "https://github.com/pytorch/pytorch/issues/99360"
-    )
     @pytorch_test_common.skip_min_ort_version(
         reason="ORT doesn't support dynamic fx exporter yet making SegFault flaky test",
         version="1.15",
@@ -447,8 +436,10 @@
             Squeeze(), (d3, d4), additional_test_inputs=[((d1, d3),)]
         )
 
-    @pytorch_test_common.skip_dynamic_fx_test(
-        "https://github.com/pytorch/pytorch/issues/99360"
+    @pytorch_test_common.skip_min_ort_version(
+        reason="ORT doesn't support dynamic fx exporter yet making SegFault flaky test",
+        version="1.15",
+        dynamic_only=True,
     )
     def test_slice(self):
         class DynamicSliceExportMod(torch.nn.Module):
@@ -580,9 +571,6 @@
         version="1.15",
         dynamic_only=True,
     )
-    @pytorch_test_common.skip_dynamic_fx_test(
-        "Shapes are assumed static by default by 'dynamo.export'."
-    )
     def test_flatten_dynamic_axes(self):
         class MyModule(torch.nn.Module):
             def forward(self, x):
@@ -618,13 +606,6 @@
         reason="ORT doesn't support dynamic fx exporter yet making SegFault flaky test",
         version="1.15",
         dynamic_only=True,
-    )
-    @pytorch_test_common.skip_dynamic_fx_test(
-        "onnxruntime::ReshapeHelper::ReshapeHelper(const onnxruntime::TensorShape&, "
-        "onnxruntime::TensorShapeVector&, bool) size != 0 && "
-        "(input_shape.Size() % size) == 0 was false. The input tensor cannot be "
-        "reshaped to the requested shape. Input shape:{1,4}, requested shape:{-1,3}\n"
-        "fx graph captures static graph."
     )
     def test_gpt2_tiny(self):
         model_name = "sshleifer/tiny-gpt2"
@@ -684,7 +665,7 @@
             ftm = fake_tensor.FakeTensorMode(
                 allow_non_fake_inputs=True, allow_fallback_kernels=False
             )
-            ctx = fx_onnx.FxToOnnxContext()
+            ctx = fx_context.FxToOnnxContext()
             # NOTE: FakeTensorMode disallows symbolic shape of fx graph
             # The following coed block does several things.
             #  1. Create a model whose parameters and buffers are all FakeTensor's.
@@ -699,16 +680,22 @@
                 # Export ONNX model without initializers while ctx.paths records
                 # all files that contains real initializers.
 
-                export_output = FXSymbolicTraceExporter(
-                    options=torch.onnx.ExportOptions(
-                        opset_version=self.opset_version,
-                        dynamic_shapes=self.dynamic_shapes,
-                        op_level_debug=self.op_level_debug,
-                    ),
-                    model=fake_model,
-                    model_args=fake_args,
-                    model_kwargs={},
-                ).export()
+                options = torch.onnx.ExportOptions(
+                    opset_version=self.opset_version,
+                    dynamic_shapes=self.dynamic_shapes,
+                    op_level_debug=self.op_level_debug,
+                )
+                export_options = torch.onnx._internal.exporter.ResolvedExportOptions(
+                    options
+                )
+                export_options.fx_tracer = (
+                    fx_symbolic_graph_extractor.FXSymbolicTracer()
+                )
+                export_output = torch.onnx.dynamo_export(
+                    fake_model,
+                    *fake_args,
+                    export_options=export_options,
+                )
 
                 onnx_model = export_output.model_proto
 
@@ -723,7 +710,7 @@
             # Initializers are saved to tmp_folder/onnx_initializer_location/*.onnx
             onnx_model_location = model_name + "_external_data.onnx"
             onnx_initializer_location = model_name + "_initializers"
-            fx_onnx.save_model_with_external_data(
+            fx_serialization.save_model_with_external_data(
                 tmp_folder,
                 onnx_model_location,
                 onnx_initializer_location,
