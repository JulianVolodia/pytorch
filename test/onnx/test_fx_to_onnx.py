# Owner(s): ["module: onnx"]
import pytorch_test_common
import torch
from torch import nn
from torch.nn import functional as F
from torch.onnx import dynamo_export, ExportOptions
from torch.onnx._internal import diagnostics
from torch.onnx._internal.diagnostics import infra
from torch.testing._internal import common_utils


def assert_has_diagnostics(
    engine: infra.DiagnosticEngine,
    rule: infra.Rule,
    level: infra.Level,
    expected_error_node: str,
    expected_error_message: str,
):
    rule_level_pairs = (rule.id, level.name.lower())
    sarif_log = engine.sarif_log()
    actual_results = []
    for run in sarif_log.runs:
        if run.results is None:
            continue
        for result in run.results:
            id_level_pair = (result.rule_id, result.level)
            actual_results.append(id_level_pair)
            if (
                rule_level_pairs == id_level_pair
                and result.message.text
                and result.message.markdown
                and expected_error_node in result.message.text
                and expected_error_message in result.message.markdown
            ):
                return

    raise AssertionError(
        f"Expected diagnostic results of rule id and level pair {rule_level_pairs} "
        f"not found with expected error node {expected_error_node} and "
        f"expected error message {expected_error_message}. "
        f"Actual diagnostic results: {actual_results}"
    )


class TestFxToOnnx(pytorch_test_common.ExportTestCase):
    def setUp(self):
        super().setUp()
        self.diag_ctx = diagnostics.engine.create_diagnostic_context(
            "test_fx_export", version=torch.__version__
        )
        self.export_options = ExportOptions()

    def tearDown(self):
        diagnostics.engine.dump(
            f"test_report_{self._testMethodName}.sarif", compress=False
        )
        super().tearDown()

    def test_simple_function(self):
        def func(x):
            y = x + 1
            z = y.relu()
            return (y, z)

        _ = dynamo_export(
            func, torch.randn(1, 1, 2), export_options=self.export_options
        )

    def test_empty(self):
<<<<<<< HEAD
        # Since `torch.empty` returns tensor with unintialized data, we cannot
=======
        # Since `torch.empty` returns tensor with uninitialized data, we cannot
>>>>>>> cef15ecc
        # test this under `test_fx_to_onnx_with_onnxruntime.py` with result comparison.
        def func(x):
            return torch.empty(x.size(), dtype=torch.int64)

        tensor_x = torch.randn(1, 1, 2)
        _ = dynamo_export(func, tensor_x, export_options=self.export_options)

<<<<<<< HEAD
    @unittest.skip(
        "max_pool2d is not supported in ATen Lib: https://github.com/microsoft/onnx-script/issues/585"
    )
=======
>>>>>>> cef15ecc
    def test_mnist(self):
        class MNISTModel(nn.Module):
            def __init__(self):
                super().__init__()
                self.conv1 = nn.Conv2d(1, 32, 3, 1, bias=False)
                self.conv2 = nn.Conv2d(32, 64, 3, 1, bias=False)
                self.fc1 = nn.Linear(9216, 128, bias=False)
                self.fc2 = nn.Linear(128, 10, bias=False)

            def forward(self, tensor_x: torch.Tensor):
                tensor_x = self.conv1(tensor_x)
                tensor_x = F.sigmoid(tensor_x)
                tensor_x = self.conv2(tensor_x)
                tensor_x = F.sigmoid(tensor_x)
                tensor_x = F.max_pool2d(tensor_x, 2)
                tensor_x = torch.flatten(tensor_x, 1)
                tensor_x = self.fc1(tensor_x)
                tensor_x = F.sigmoid(tensor_x)
                tensor_x = self.fc2(tensor_x)
                output = F.log_softmax(tensor_x, dim=1)
                return output

        tensor_x = torch.rand((64, 1, 28, 28), dtype=torch.float32)
        _ = dynamo_export(MNISTModel(), tensor_x, export_options=self.export_options)

    def test_trace_only_op_with_evaluator(self):
        model_input = torch.tensor([[1.0, 2.0, 3.0], [1.0, 1.0, 2.0]])

        class ArgminArgmaxModel(torch.nn.Module):
            def forward(self, input):
                return (
                    torch.argmin(input),
                    torch.argmax(input),
                    torch.argmin(input, keepdim=True),
                    torch.argmax(input, keepdim=True),
                    torch.argmin(input, dim=0, keepdim=True),
                    torch.argmax(input, dim=1, keepdim=True),
                )

        _ = dynamo_export(
            ArgminArgmaxModel(), model_input, export_options=self.export_options
        )

    def test_multiple_outputs_op_with_evaluator(self):
        class TopKModel(torch.nn.Module):
            def forward(self, x):
                values, _ = torch.topk(x, 3)
                return torch.sum(values)

        x = torch.arange(1.0, 6.0, requires_grad=True)
        _ = dynamo_export(TopKModel(), x, export_options=self.export_options)

    def test_unsupported_indices_fake_tensor_generated_with_op_level_debug(self):
        class EmbedModelWithoutPaddingIdx(torch.nn.Module):
            def forward(self, input, emb):
                return torch.nn.functional.embedding(input, emb)

        model = EmbedModelWithoutPaddingIdx()
        x = torch.randint(4, (4, 3, 2))
        embedding_matrix = torch.rand(10, 3)

        _ = dynamo_export(
            model,
            x,
            embedding_matrix,
            export_options=ExportOptions(op_level_debug=True),
        )
        assert_has_diagnostics(
            diagnostics.engine,
            diagnostics.rules.fx_node_to_onnx,
            diagnostics.levels.WARNING,
            expected_error_node="aten.embedding.default",
            expected_error_message="IndexError: index out of range in self",
        )

    def test_unsupported_function_schema_with_op_level_debug(self):
        class TraceModel(torch.nn.Module):
            def __init__(self):
                super().__init__()
                self.conv2 = torch.nn.Conv2d(
                    16, 33, (3, 5), stride=(2, 1), padding=(4, 2), dilation=(3, 1)
                )

            def forward(self, input):
                return self.conv2(input)

        x = torch.randn(20, 16, 50, 50)
        _ = dynamo_export(
            TraceModel(), x, export_options=ExportOptions(op_level_debug=True)
        )
        assert_has_diagnostics(
            diagnostics.engine,
            diagnostics.rules.fx_node_to_onnx,
            diagnostics.levels.WARNING,
            expected_error_node="aten.convolution.default",
            expected_error_message="ValueError: You passed in an iterable attribute but I cannot figure out its applicable type.",
        )


if __name__ == "__main__":
    common_utils.run_tests()<|MERGE_RESOLUTION|>--- conflicted
+++ resolved
@@ -67,11 +67,7 @@
         )
 
     def test_empty(self):
-<<<<<<< HEAD
-        # Since `torch.empty` returns tensor with unintialized data, we cannot
-=======
         # Since `torch.empty` returns tensor with uninitialized data, we cannot
->>>>>>> cef15ecc
         # test this under `test_fx_to_onnx_with_onnxruntime.py` with result comparison.
         def func(x):
             return torch.empty(x.size(), dtype=torch.int64)
@@ -79,12 +75,6 @@
         tensor_x = torch.randn(1, 1, 2)
         _ = dynamo_export(func, tensor_x, export_options=self.export_options)
 
-<<<<<<< HEAD
-    @unittest.skip(
-        "max_pool2d is not supported in ATen Lib: https://github.com/microsoft/onnx-script/issues/585"
-    )
-=======
->>>>>>> cef15ecc
     def test_mnist(self):
         class MNISTModel(nn.Module):
             def __init__(self):
