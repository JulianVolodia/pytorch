--- conflicted
+++ resolved
@@ -20,11 +20,7 @@
 from torch.utils._pytree import tree_map
 from torch.fx.experimental import symbolic_shapes
 from torch.fx.experimental.proxy_tensor import make_fx
-<<<<<<< HEAD
-from torch.fx.experimental.symbolic_shapes import ShapeEnv, sym_float, guard_int, SymNode
-=======
 from torch.fx.experimental.symbolic_shapes import ShapeEnv, sym_float, guard_int, SymNode, sym_sqrt, sym_int, to_node
->>>>>>> 60e59c07
 from torch.utils._python_dispatch import TorchDispatchMode
 from torch import SymInt
 
@@ -338,6 +334,45 @@
         a0 = create_symint(shape_env, 2)
         self.assertEqual(guard_int(a0), 2)
         self.assertEqual(str(shape_env.guards[0][0]), "Eq(s0, 2)")
+
+    @skipIfNoSympy
+    def test_sym_int(self):
+        shape_env = ShapeEnv()
+        a0 = create_symint(shape_env, 5)
+        r = sym_int(a0)
+        self.assertEqual(r, 5)
+        self.assertIsInstance(r, torch.SymInt, msg=type(r))
+        self.assertEqual(str(shape_env.guards[0][0]), "Eq(s0, 5)")
+
+        a1 = create_symint(shape_env, 7)
+        r = sym_int(a1 / 2)
+        self.assertEqual(guard_int(r), 3)
+        self.assertIsInstance(r, torch.SymInt, msg=type(r))
+        self.assertEqual(str(shape_env.guards[1][0]), "Eq(floor(s1/2), 3)")
+
+        a2 = create_symint(shape_env, -3)
+        r = sym_int(a2 / 2)
+        self.assertEqual(guard_int(r), -1)
+        self.assertIsInstance(r, torch.SymInt, msg=type(r))
+        self.assertEqual(str(shape_env.guards[2][0]), "Eq(ceiling(-s2/2), -1)")
+
+    @skipIfNoSympy
+    def test_sym_sqrt(self):
+        shape_env = ShapeEnv()
+        a0 = create_symint(shape_env, 4)
+        r = sym_sqrt(a0)
+        self.assertEqual(r, 2)
+        self.assertIsInstance(r, torch.SymFloat, msg=type(r))
+        self.assertEqual(str(shape_env.guards[0][0]), "Eq(sqrt(s0), 2)")
+
+    @skipIfNoSympy
+    def test_sym_floor(self):
+        shape_env = ShapeEnv()
+        a0 = create_symint(shape_env, 5)
+        r = math.floor(a0 / 2)
+        self.assertEqual(r, 2)
+        self.assertIsInstance(r, torch.SymInt, msg=type(r))
+        self.assertEqual(str(shape_env.guards[0][0]), "Eq(floor(s0/2), 2)")
 
     @skipIfNoSympy
     def test_int_conversion(self):
@@ -530,7 +565,7 @@
     @parametrize("first_type", ["int", "float"])
     @parametrize("second_type", ["int", "float"])
     def test_method(self, fn, first_type, second_type):
-        if first_type == "float" and fn in symbolic_shapes.magic_methods_not_on_float:
+        if first_type == "float":
             self.skipTest(f"{fn} is not a float magic method")
 
         is_unary_fn = fn in symbolic_shapes.unary_magic_methods
