--- conflicted
+++ resolved
@@ -10,8 +10,9 @@
 
 try:
     try:
-        from . import test_torchinductor
+        from . import test_cpu_repro, test_torchinductor
     except ImportError:
+        import test_cpu_repro
         import test_torchinductor
 except unittest.SkipTest:
     if __name__ == "__main__":
@@ -44,7 +45,6 @@
             tests.tearDownClass()
 
     fn.__name__ = test_name
-<<<<<<< HEAD
     setattr(CppWrapperTemplate, test_name, fn)
 
 
@@ -60,9 +60,11 @@
     BaseTest("test_bmm1"),
     BaseTest("test_bmm2"),
     BaseTest("test_cat"),  # alias
-    BaseTest("test_int_div", "", test_torchinductor.CPUReproTests()),
+    BaseTest("test_int_div", "", test_cpu_repro.CPUReproTests()),
     BaseTest("test_linear1"),
     BaseTest("test_linear2"),
+    BaseTest("test_linear_packed"),
+    BaseTest("test_linear_unary"),
     BaseTest("test_lowmem_dropout1"),  # None as output
     BaseTest("test_mm_views"),
     BaseTest("test_profiler_mark_wrapper_call"),
@@ -73,30 +75,6 @@
     BaseTest("test_sum_dtype"),  # float64
     BaseTest("test_sum_int"),  # bool, int64, int8, uint8
     BaseTest("test_transpose"),  # multiple outputs, buffer clear
-=======
-    setattr(TestCppWrapper, test_name, fn)
-
-
-for name in [
-    "test_as_strided",  # buffer reuse
-    "test_bitwise",  # int32
-    "test_bmm1",
-    "test_bmm2",
-    "test_cat",  # alias
-    "test_linear1",
-    "test_linear2",
-    "test_linear_packed",
-    "test_linear_unary",
-    "test_lowmem_dropout1",  # None as output
-    "test_mm_views",
-    "test_profiler_mark_wrapper_call",
-    "test_reduction1",  # Reduction
-    "test_relu",  # multiple inputs
-    "test_silu",  # single input, single output
-    "test_sum_dtype",  # float64
-    "test_sum_int",  # bool, int64, int8, uint8
-    "test_transpose",  # multiple outputs, buffer clear
->>>>>>> bbcb017d
 ]:
     make_test_case(item.name, item.device, item.tests)
 
