"""
PYTEST_DONT_REWRITE (prevents pytest from rewriting assertions, which interferes
with test_rewrite_assert_with_msg and test_rewrite_assert_without_msg)
"""
# Owner(s): ["module: dynamo"]
import collections
import contextlib
import copy
import functools
import inspect
import itertools
import random
import unittest
import weakref
from abc import ABC
from collections import namedtuple
from copy import deepcopy
from functools import wraps
from typing import List

import numpy as np
import torch

import torch._dynamo.test_case
import torch._dynamo.testing
import torch._dynamo.utils

import torch._functorch.config
import torch.library

from torch import nn
from torch._dynamo.debug_utils import same_two_models
from torch._dynamo.testing import rand_strided, requires_static_shapes, same
from torch._dynamo.utils import ifdyn, ifdynstaticdefault, ifunspec
from torch.nn import functional as F


_orig_module_call = torch.nn.Module.__call__

# Custom operator that only supports CPU
lib = torch.library.Library("test_sample", "DEF")
lib.define("foo(Tensor self) -> Tensor")
lib.impl("foo", torch.sin, "CPU")


requires_cuda = functools.partial(
    unittest.skipIf, not torch.cuda.is_available(), "requires cuda"
)


_GLOBAL_CPU_TENSOR = torch.randn(3)


def exists(val):
    return val is not None


def maybe(fn):
    @wraps(fn)
    def inner(x, *args, **kwargs):
        if not exists(x):
            return x
        return fn(x, *args, **kwargs)

    return inner


def is_fx_tracing_test() -> bool:
    """
    Copied from the hpc trainer codebase
    """
    return torch.nn.Module.__call__ is not _orig_module_call


def has_detectron2():
    try:
        from detectron2.layers.mask_ops import _paste_masks_tensor_shape

        return _paste_masks_tensor_shape is not None
    except ImportError:
        return False


def _do_paste_mask(masks, boxes, img_h: int, img_w: int, skip_empty: bool = True):
    # from detectron2 mask_ops.py

    device = masks.device

    if skip_empty and not torch.jit.is_scripting():
        x0_int, y0_int = torch.clamp(boxes.min(dim=0).values.floor()[:2] - 1, min=0).to(
            dtype=torch.int32
        )
        x1_int = torch.clamp(boxes[:, 2].max().ceil() + 1, max=img_w).to(
            dtype=torch.int32
        )
        y1_int = torch.clamp(boxes[:, 3].max().ceil() + 1, max=img_h).to(
            dtype=torch.int32
        )
    else:
        x0_int, y0_int = 0, 0
        x1_int, y1_int = img_w, img_h
    x0, y0, x1, y1 = torch.split(boxes, 1, dim=1)  # each is Nx1

    N = masks.shape[0]

    img_y = torch.arange(y0_int, y1_int, device=device, dtype=torch.float32) + 0.5
    img_x = torch.arange(x0_int, x1_int, device=device, dtype=torch.float32) + 0.5
    img_y = (img_y - y0) / (y1 - y0) * 2 - 1
    img_x = (img_x - x0) / (x1 - x0) * 2 - 1
    # img_x, img_y have shapes (N, w), (N, h)

    gx = img_x[:, None, :].expand(N, img_y.size(1), img_x.size(1))
    gy = img_y[:, :, None].expand(N, img_y.size(1), img_x.size(1))
    grid = torch.stack([gx, gy], dim=3)

    if not torch.jit.is_scripting():
        if not masks.dtype.is_floating_point:
            masks = masks.float()
    img_masks = F.grid_sample(masks, grid.to(masks.dtype), align_corners=False)

    if skip_empty and not torch.jit.is_scripting():
        return img_masks[:, 0], (slice(y0_int, y1_int), slice(x0_int, x1_int))
    else:
        return img_masks[:, 0], ()


def cat(tensors, dim=0):
    # from detectron2 wrappers.py
    assert isinstance(tensors, (list, tuple))
    if len(tensors) == 1:
        return tensors[0]
    return torch.cat(tensors, dim)


def shapes_to_tensor(x, device=None):
    # from detectron2 wrappers.py
    if torch.jit.is_scripting():
        return torch.as_tensor(x, device=device)
    if torch.jit.is_tracing():
        assert all(
            isinstance(t, torch.Tensor) for t in x
        ), "Shape should be tensor during tracing!"
        # as_tensor should not be used in tracing because it records a constant
        ret = torch.stack(x)
        if ret.device != device:  # avoid recording a hard-coded device if not necessary
            ret = ret.to(device=device)
        return ret
    return torch.as_tensor(x, device=device)


class Boxes:
    # from detectron2 poolers.py
    def __init__(self, tensor: torch.Tensor):
        """
        Args:
            tensor (Tensor[float]): a Nx4 matrix.  Each row is (x1, y1, x2, y2).
        """
        device = (
            tensor.device if isinstance(tensor, torch.Tensor) else torch.device("cpu")
        )
        tensor = torch.as_tensor(tensor, dtype=torch.float32, device=device)
        if tensor.numel() == 0:
            # Use reshape, so we don't end up creating a new tensor that does not depend on
            # the inputs (and consequently confuses jit)
            tensor = tensor.reshape((-1, 4)).to(dtype=torch.float32, device=device)
        assert tensor.dim() == 2 and tensor.size(-1) == 4, tensor.size()
        self.tensor = tensor

    def __len__(self) -> int:
        return self.tensor.shape[0]

    @property
    def device(self):
        return self.tensor.device


def convert_boxes_to_pooler_format(box_lists):
    # from detectron2 structures.py
    boxes = torch.cat([x.tensor for x in box_lists], dim=0)
    # __len__ returns Tensor in tracing.
    sizes = shapes_to_tensor([x.__len__() for x in box_lists], device=boxes.device)
    indices = torch.repeat_interleave(
        torch.arange(len(box_lists), dtype=boxes.dtype, device=boxes.device), sizes
    )
    return cat([indices[:, None], boxes], dim=1)


ReformerBackwardOutput = namedtuple(
    "ReformerBackwardOutput",
    ["attn_output", "hidden_states", "grad_attn_output", "grad_hidden_states"],
)
ReformerEncoderOutput = namedtuple(
    "ReformerEncoderOutput",
    ["hidden_states", "all_hidden_states", "all_attentions", "past_buckets_states"],
)


class _ReversibleFunction(torch.autograd.Function):
    # taken from modeling_reformer.py in huggingface
    @staticmethod
    def forward(
        ctx,
        hidden_states,
        layers,
        attention_mask,
        head_mask,
        num_hashes,
        all_hidden_states,
        all_attentions,
        past_buckets_states,
        use_cache,
        orig_sequence_length,
        output_hidden_states,
        output_attentions,
    ):
        all_buckets = ()

        # split duplicated tensor
        hidden_states, attn_output = torch.chunk(hidden_states, 2, dim=-1)

        for layer_id, (layer, layer_head_mask) in enumerate(zip(layers, head_mask)):
            if output_hidden_states is True:
                all_hidden_states.append(hidden_states)

            attn_output = layer(attn_output)

        # Add last layer
        if output_hidden_states is True:
            all_hidden_states.append(hidden_states)

        # attach params to ctx for backward
        ctx.save_for_backward(attn_output.detach(), hidden_states.detach())
        ctx.layers = layers
        ctx.all_buckets = all_buckets
        ctx.head_mask = head_mask
        ctx.attention_mask = attention_mask

        # Concatenate 2 RevNet outputs
        return torch.cat([attn_output, hidden_states], dim=-1)

    @staticmethod
    def backward(ctx, grad_hidden_states):
        grad_attn_output, grad_hidden_states = torch.chunk(
            grad_hidden_states, 2, dim=-1
        )

        # retrieve params from ctx for backward
        attn_output, hidden_states = ctx.saved_tensors

        # create tuple
        output = ReformerBackwardOutput(
            attn_output=attn_output,
            hidden_states=hidden_states,
            grad_attn_output=grad_attn_output,
            grad_hidden_states=grad_hidden_states,
        )

        # free memory
        del grad_attn_output, grad_hidden_states, attn_output, hidden_states

        layers = ctx.layers
        all_buckets = ctx.all_buckets
        head_mask = ctx.head_mask
        attention_mask = ctx.attention_mask

        for idx, layer in enumerate(layers[::-1]):
            # pop last buckets from stack
            buckets = all_buckets[-1]
            all_buckets = all_buckets[:-1]

            # backprop
            output = layer.backward_pass(
                next_attn_output=output.attn_output,
                hidden_states=output.hidden_states,
                grad_attn_output=output.grad_attn_output,
                grad_hidden_states=output.grad_hidden_states,
                head_mask=head_mask[len(layers) - idx - 1],
                attention_mask=attention_mask,
                buckets=buckets,
            )

        assert all_buckets == (), "buckets have to be empty after backpropagation"
        grad_hidden_states = torch.cat(
            [output.grad_attn_output, output.grad_hidden_states], dim=-1
        )

        # num of return vars has to match num of forward() args
        # return gradient for hidden_states arg and None for other args
        return (
            grad_hidden_states,
            None,
            None,
            None,
            None,
            None,
            None,
            None,
            None,
            None,
            None,
            None,
        )


class ReformerEncoder(torch.nn.Module):
    def __init__(self):
        super().__init__()
        self.dropout = 0.5
        self.layer_norm = torch.nn.LayerNorm(512, eps=1.0e-12)
        self.layers = [torch.nn.Linear(256, 256)]

    def forward(
        self,
        hidden_states,
        attention_mask=None,
        head_mask=[None] * 6,
        num_hashes=None,
        use_cache=False,
        orig_sequence_length=64,
        output_hidden_states=False,
        output_attentions=False,
    ):
        # hidden_states and attention lists to be filled if wished
        all_hidden_states = []
        all_attentions = []
        past_buckets_states = [((None), (None)) for i in range(len(self.layers))]

        # concat same tensor for reversible ResNet
        hidden_states = torch.cat([hidden_states, hidden_states], dim=-1)
        hidden_states = _ReversibleFunction.apply(
            hidden_states,
            self.layers,
            attention_mask,
            head_mask,
            num_hashes,
            all_hidden_states,
            all_attentions,
            past_buckets_states,
            use_cache,
            orig_sequence_length,
            output_hidden_states,
            output_attentions,
        )

        # Apply layer norm to concatenated hidden states
        hidden_states = self.layer_norm(hidden_states)

        # Apply dropout
        hidden_states = torch.nn.functional.dropout(
            hidden_states, p=self.dropout, training=self.training
        )

        return ReformerEncoderOutput(
            hidden_states=hidden_states,
            all_hidden_states=all_hidden_states,
            all_attentions=all_attentions,
            past_buckets_states=past_buckets_states,
        )


def longformer_chunk(hidden_states, window_overlap=256):
    """convert into overlapping chunks. Chunk size = 2w, overlap size = w"""

    # non-overlapping chunks of size = 2w
    hidden_states = hidden_states.view(
        hidden_states.size(0),
        hidden_states.size(1) // (window_overlap * 2),
        window_overlap * 2,
        hidden_states.size(2),
    )

    # use `as_strided` to make the chunks overlap with an overlap size = window_overlap
    chunk_size = list(hidden_states.size())
    chunk_size[1] = chunk_size[1] * 2 - 1

    chunk_stride = list(hidden_states.stride())
    chunk_stride[1] = chunk_stride[1] // 2
    return hidden_states.as_strided(size=chunk_size, stride=chunk_stride)


class PartialT5(torch.nn.Module):
    # Highly simplified T5Attention prefix
    def __init__(self):
        super().__init__()
        self.q = torch.nn.Linear(512, 512)
        self.k = torch.nn.Linear(512, 512)
        self.v = torch.nn.Linear(512, 512)

    def forward(
        self,
        hidden_states,
        key_value_states=None,
        past_key_value=None,
        query_length=None,
    ):
        batch_size, seq_length = hidden_states.shape[:2]

        real_seq_length = seq_length

        if past_key_value is not None:
            assert (
                len(past_key_value) == 2
            ), f"past_key_value should have 2 past states: keys and values. Got { len(past_key_value)} past states"
            real_seq_length += (
                past_key_value[0].shape[2] if query_length is None else query_length
            )

        def shape(states):
            """projection"""
            return states.view(batch_size, -1, 8, 64).transpose(1, 2)

        def project(hidden_states, proj_layer, key_value_states, past_key_value):
            """projects hidden states correctly to key/query states"""
            if key_value_states is None:
                # self-attn
                # (batch_size, n_heads, seq_length, dim_per_head)
                hidden_states = shape(proj_layer(hidden_states))
            elif past_key_value is None:
                # cross-attn
                # (batch_size, n_heads, seq_length, dim_per_head)
                hidden_states = shape(proj_layer(key_value_states))

            if past_key_value is not None:
                if key_value_states is None:
                    # self-attn
                    # (batch_size, n_heads, key_length, dim_per_head)
                    hidden_states = torch.cat([past_key_value, hidden_states], dim=2)
                else:
                    # cross-attn
                    hidden_states = past_key_value
            return hidden_states

        # get query states
        query_states = shape(
            self.q(hidden_states)
        )  # (batch_size, n_heads, seq_length, dim_per_head)

        # get key/value states
        key_states = project(
            hidden_states,
            self.k,
            key_value_states,
            past_key_value[0] if past_key_value is not None else None,
        )
        value_states = project(
            hidden_states,
            self.v,
            key_value_states,
            past_key_value[1] if past_key_value is not None else None,
        )

        # compute scores
        scores = torch.matmul(query_states, key_states.transpose(3, 2))

        # (truncated here )
        return scores, value_states


class ChunkReformerFeedForward(torch.nn.Module):
    # simplified from HF modeling_reformer.py
    def __init__(self):
        super().__init__()
        self.layer_norm = torch.nn.LayerNorm(256, eps=1e-12)
        self.dense = torch.nn.Linear(256, 256)
        self.output = torch.nn.Linear(256, 256)

    def forward(self, attention_output):
        return apply_chunking_to_forward(
            self.forward_chunk,
            attention_output + 1,
        )

    def forward_chunk(self, hidden_states):
        hidden_states = self.layer_norm(hidden_states)
        hidden_states = self.dense(hidden_states)
        return self.output(hidden_states)


def apply_chunking_to_forward(forward_fn, *input_tensors):
    # simplified from HF model_utils.py
    assert len(input_tensors) > 0
    tensor_shape = input_tensors[0].shape[1]
    assert all(input_tensor.shape[1] == tensor_shape for input_tensor in input_tensors)
    num_args_in_forward_chunk_fn = len(inspect.signature(forward_fn).parameters)
    if num_args_in_forward_chunk_fn != len(input_tensors):
        raise ValueError()

    return forward_fn(*input_tensors)


class FakeMamlInner(torch.nn.Module):
    def __init__(self):
        super().__init__()
        self.linear = torch.nn.Linear(784, 5)

    def forward(self, x, ignored=None, bn_training=False):
        return self.linear(x.view(x.shape[0], -1))


class PartialMaml(torch.nn.Module):
    # Highly simplified version of maml.meta.Meta.finetuning
    def __init__(self):
        super().__init__()
        self.net = FakeMamlInner()
        self.update_step_test = 10
        self.update_lr = 0.4

    def forward(self, x_spt, y_spt, x_qry, y_qry):
        querysz = x_qry.size(0)

        corrects = [0 for _ in range(self.update_step_test + 1)]

        # in order to not ruin the state of running_mean/variance and bn_weight/bias
        # we finetunning on the copied model instead of self.net
        net = deepcopy(self.net)

        # 1. run the i-th task and compute loss for k=0
        logits = net(x_spt)
        loss = F.cross_entropy(logits, y_spt)
        grad = torch.autograd.grad(loss, net.parameters())
        fast_weights = [
            p[1] - self.update_lr * p[0] for p in zip(grad, net.parameters())
        ]

        # this is the loss and accuracy before first update
        with torch.no_grad():
            # [setsz, nway]
            logits_q = net(x_qry, net.parameters(), bn_training=True)
            # [setsz]
            pred_q = F.softmax(logits_q, dim=1).argmax(dim=1)
            # scalar
            correct = torch.eq(pred_q, y_qry).sum().item()
            corrects[0] = corrects[0] + correct

        # this is the loss and accuracy after the first update
        with torch.no_grad():
            # [setsz, nway]
            logits_q = net(x_qry, fast_weights, bn_training=True)
            # [setsz]
            pred_q = F.softmax(logits_q, dim=1).argmax(dim=1)
            # scalar
            correct = torch.eq(pred_q, y_qry).sum().item()
            corrects[1] = corrects[1] + correct

        del net

        accs = torch.tensor(corrects) / querysz

        return accs


def softmax_backward_data(parent, grad_output, output, dim, self):
    from torch import _softmax_backward_data

    return _softmax_backward_data(grad_output, output, parent.dim, self.dtype)


class XSoftmax(torch.autograd.Function):
    # transformers.models.deberta.modeling_deberta.XSoftmax
    @staticmethod
    def forward(self, input, mask, dim):
        self.dim = dim
        rmask = ~(mask.to(torch.bool))
        output = input.masked_fill(rmask, torch.tensor(torch.finfo(input.dtype).min))
        output = torch.softmax(output, self.dim)
        output.masked_fill_(rmask, 0)
        self.save_for_backward(output, rmask)
        return output

    @staticmethod
    def backward(self, grad_output):
        (output, rmask) = self.saved_tensors
        inputGrad = softmax_backward_data(self, grad_output, output, self.dim, output)
        return inputGrad, None, None


class ModelOutput(collections.OrderedDict):
    """based on file_utils.py in HuggingFace"""

    def __getitem__(self, k):
        if isinstance(k, str):
            inner_dict = dict(self.items())
            return inner_dict[k]
        else:
            return self.to_tuple()[k]

    def __setattr__(self, name, value):
        if name in self.keys() and value is not None:
            # Don't call self.__setitem__ to avoid recursion errors
            super().__setitem__(name, value)
        super().__setattr__(name, value)

    def __setitem__(self, key, value):
        # Will raise a KeyException if needed
        super().__setitem__(key, value)
        # Don't call self.__setattr__ to avoid recursion errors
        super().__setattr__(key, value)

    def to_tuple(self):
        return tuple(self[k] for k in self.keys())


def create_rand_mask_from_inputs(
    from_blocked_mask,
    to_blocked_mask,
    rand_attn,
    num_attention_heads,
    num_rand_blocks,
    batch_size,
    from_seq_length,
    from_block_size,
):
    """taken from HF modeling_big_bird.py"""
    num_windows = from_seq_length // from_block_size - 2
    rand_mask = torch.stack(
        [p1[i1.flatten()] for p1, i1 in zip(to_blocked_mask, rand_attn)]
    )
    rand_mask = rand_mask.view(
        batch_size, num_attention_heads, num_windows, num_rand_blocks * from_block_size
    )
    rand_mask = torch.einsum("blq,bhlk->bhlqk", from_blocked_mask[:, 1:-1], rand_mask)
    return rand_mask


class SequentialAppendList(torch.nn.Sequential):
    """from timm/models/vovnet.py"""

    def forward(self, x: torch.Tensor, concat_list: List[torch.Tensor]) -> torch.Tensor:
        for i, module in enumerate(self):
            if i == 0:
                concat_list.append(module(x))
            else:
                concat_list.append(module(concat_list[-1]))
        x = torch.cat(concat_list, dim=1)
        return x, concat_list


class BatchNormAct2d(torch.nn.BatchNorm2d):
    """Taken from timm"""

    def __init__(
        self,
        num_features,
        eps=1e-5,
        momentum=0.1,
        affine=True,
        track_running_stats=True,
        act_layer=torch.nn.ReLU,
        inplace=True,
    ):
        super().__init__(
            num_features,
            eps=eps,
            momentum=momentum,
            affine=affine,
            track_running_stats=track_running_stats,
        )
        self.act = act_layer(inplace=inplace)

    @torch.jit.ignore
    def _forward_python(self, x):
        return super().forward(x)

    def forward(self, x):
        if torch.jit.is_scripting():
            x = self._forward_jit(x)
        else:
            x = self._forward_python(x)
        x = self.act(x)
        return x


def get_parameter_dtype(parameter):
    """from huggingface model_utils.py"""
    try:
        return next(parameter.parameters()).dtype
    except StopIteration:
        # For nn.DataParallel compatibility in PyTorch 1.5

        def find_tensor_attributes(module):
            tuples = [(k, v) for k, v in module.__dict__.items() if torch.is_tensor(v)]
            return tuples

        gen = parameter._named_members(get_members_fn=find_tensor_attributes)
        first_tuple = next(gen)
        return first_tuple[1].dtype


class DummyConfig:
    attn_layers = ["local", "lsh", "local", "lsh", "local", "lsh"]
    lsh_attn_chunk_length = 64
    local_attn_chunk_length = 64


def _get_min_chunk_len(config):
    """from hf_Reformer"""
    attn_types = config.attn_layers
    attn_types_set = set(attn_types)
    if len(attn_types_set) == 1 and attn_types[0] == "lsh":
        return config.lsh_attn_chunk_length
    elif len(attn_types_set) == 1 and attn_types[0] == "local":
        return config.local_attn_chunk_length
    elif len(attn_types_set) == 2 and attn_types_set == set(  # noqa: C405
        ["lsh", "local"]
    ):
        return min(config.lsh_attn_chunk_length, config.local_attn_chunk_length)
    else:
        raise NotImplementedError(
            f"Only attn layer types 'lsh' and 'local' exist, but `config.attn_layers`: {config.attn_layers}. Select "
            "attn layer types from ['lsh', 'local'] only."
        )


def _stable_argsort(vector, dim):
    """from hf_Reformer"""
    # this function scales the vector so that torch.argsort is stable.
    # torch.argsort is not stable on its own
    scale_offset = torch.arange(vector.shape[dim], device=vector.device).view(1, 1, -1)
    scale_offset = scale_offset.expand(vector.shape)
    scaled_vector = vector.shape[dim] * vector + (scale_offset % vector.shape[dim])
    return torch.argsort(scaled_vector, dim=dim)


def _get_sorted_bucket_idx_and_undo_sorted_bucket_idx(buckets):
    """from hf_Reformer"""
    # no gradients are needed
    with torch.no_grad():
        # hash-based sort
        sorted_bucket_idx = _stable_argsort(buckets, dim=-1)

        # create simple indices to scatter to, to have undo sort
        indices = (
            torch.arange(sorted_bucket_idx.shape[-1], device=buckets.device)
            .view(1, 1, -1)
            .expand(sorted_bucket_idx.shape)
        )

        # get undo sort
        undo_sorted_bucket_idx = sorted_bucket_idx.new(*sorted_bucket_idx.size())
        undo_sorted_bucket_idx.scatter_(-1, sorted_bucket_idx, indices)

    return sorted_bucket_idx, undo_sorted_bucket_idx


class FeedForwardLayer(nn.Module):
    def __init__(self, d_model, dim_feedforward, activation, dropout) -> None:
        super().__init__()
        self.linear1 = nn.Linear(d_model, dim_feedforward)
        self.activation = activation
        self.dropout1 = nn.Dropout(dropout)
        self.linear2 = nn.Linear(dim_feedforward, d_model)
        self.dropout2 = nn.Dropout(dropout)

    def forward(self, x):
        return self.dropout2(
            self.linear2(self.dropout1(self.activation(self.linear1(x))))
        )


class TransformerEncoderLayer(nn.Module):
    def __init__(
        self,
        d_model,
        nhead,
        dim_feedforward=2048,
        dropout=0.1,
        activation=nn.ReLU(),
        layer_norm_eps=1e-5,
    ):
        super().__init__()
        self.self_attn = nn.MultiheadAttention(d_model, nhead, dropout=dropout)
        self.norm1 = nn.LayerNorm(d_model, eps=layer_norm_eps)
        self.norm2 = nn.LayerNorm(d_model, eps=layer_norm_eps)
        self.dropout = nn.Dropout(dropout)
        self.ff_block = FeedForwardLayer(d_model, dim_feedforward, activation, dropout)

    def forward(self, src, src_mask=None, src_key_padding_mask=None):
        x = src
        x = self.norm1(x + self._sa_block(x, src_mask, src_key_padding_mask))
        x = self.norm2(x + self._ff_block(x))
        return x

    # self-attention block
    def _sa_block(self, x, attn_mask, key_padding_mask):
        x = self.self_attn(
            x,
            x,
            x,
            attn_mask=attn_mask,
            key_padding_mask=key_padding_mask,
            need_weights=False,
        )[0]
        return self.dropout(x)

    # feed forward block
    def _ff_block(self, x):
        return self.ff_block(x)


class TestModule(torch.nn.Module):
    def inner_fn(self, left, right):
        return tuple(left) == tuple(right)

    def fn(self, tensor):
        if type(tensor) is int:
            return False

        torch.add(tensor, tensor)
        return self.inner_fn(tensor.shape, (1, 2, 3))


class ReproTests(torch._dynamo.test_case.TestCase):
    def test_do_paste_mask(self):
        torch._dynamo.utils.counters.clear()
        opt__do_paste_mask = torch._dynamo.optimize(
            torch._dynamo.testing.CompileCounter()
        )(_do_paste_mask)
        opt__do_paste_mask(
            torch.randn(1, 1, 28, 28),
            torch.tensor([[0.0, 1, 2, 4]]) * 1,
            427,
            640,
            True,
        )
        opt__do_paste_mask(
            torch.randn(1, 1, 28, 28),
            torch.tensor([[0.0, 1, 2, 4]]) * 2,
            427,
            640,
            True,
        )
        opt__do_paste_mask(
            torch.randn(1, 1, 28, 28),
            torch.tensor([[0.0, 1, 2, 4]]) * 3,
            612,
            612,
            True,
        )
        opt__do_paste_mask(
            torch.randn(1, 1, 28, 28),
            torch.tensor([[0.0, 1, 2, 4]]) * 4,
            612,
            612,
            True,
        )
        opt__do_paste_mask(
            torch.randn(1, 1, 28, 28),
            torch.tensor([[0.0, 1, 2, 4]]) * 2,
            427,
            640,
            False,
        )

        self.assertGreaterEqual(torch._dynamo.utils.counters["frames"]["ok"], 3)
        self.assertEqual(
            torch._dynamo.utils.counters["frames"]["total"],
            torch._dynamo.utils.counters["frames"]["ok"] + 1,
        )

    def test_convert_boxes_to_pooler_format(self):
        boxes1 = [
            Boxes(torch.arange(0, 8).reshape((2, 4))),
            Boxes(torch.arange(8, 16).reshape((2, 4))),
        ]
        boxes2 = [
            Boxes(torch.arange(16, 20).reshape((1, 4))),
            Boxes(torch.arange(20, 24).reshape((1, 4))),
        ]
        correct1 = convert_boxes_to_pooler_format(boxes1)
        correct2 = convert_boxes_to_pooler_format(boxes2)
        fn = convert_boxes_to_pooler_format
        cnt = torch._dynamo.testing.CompileCounter()
        opt_fn = torch._dynamo.optimize(cnt)(fn)
        self.assertTrue(same(opt_fn(boxes1), correct1))
        self.assertTrue(same(opt_fn(boxes2), correct2))

        # repeat_interleave is a dynamic shape operator we do not execute/
        # In the future, we could reduce the frame_count down to 1
        # by guarding on the exact values of `Tensor repeats` arg
        self.assertEqual(cnt.frame_count, ifdyn(2, 4))
        self.assertEqual(cnt.op_count, ifdyn(9, 10))

    def test_boxes_len(self):
        def fn(boxes):
            return len(boxes) + boxes.__len__() + boxes.tensor

        boxes1 = Boxes(torch.arange(0, 8).reshape((2, 4)))
        cnt = torch._dynamo.testing.CompileCounter()
        opt_fn = torch._dynamo.optimize_assert(cnt)(fn)
        self.assertTrue(same(opt_fn(boxes1), boxes1.tensor + 4.0))

        self.assertEqual(cnt.frame_count, 1)
        self.assertEqual(cnt.op_count, ifdyn(ifdynstaticdefault(3, 6), 1))

    def _reformer(self, nopython):
        input = torch.randn([1, 64, 256])
        model = ReformerEncoder()
        torch.manual_seed(1337)
        correct = copy.deepcopy(model)(input)
        cnt = torch._dynamo.testing.CompileCounter()
        torch.manual_seed(1337)
        opt_model = torch._dynamo.optimize(cnt, nopython=nopython)(model)
        self.assertTrue(same(opt_model(input), correct))
        return cnt

    @requires_cuda()
    def test_sub_alpha_scalar_repro(self):
        @torch.compile(backend="aot_eager")
        def f(x):
            return x.sub(1, alpha=2)

        f(torch.ones(2, device="cuda", dtype=torch.float64))

    # See https://github.com/pytorch/pytorch/issues/97745
    def test_gan_repro_trying_to_backward_through_the_graph_a_second_time(self):
        def f(a, b):
            c = torch.ones(2, 2)
            d = torch.ones(2, 2)
            e = torch.matmul(a, c)
            g_loss = torch.abs(e - d).mean()
            g_loss.backward()
            fake_d_pred = torch.matmul(b, e.detach())
            d_loss = fake_d_pred.mean()
            d_loss.backward()

        a_ref = torch.randn(2, 2, requires_grad=True)
        b_ref = torch.randn(2, 2, requires_grad=True)
        out_ref = f(a_ref, b_ref)

        a_test = a_ref.clone().detach().requires_grad_(True)
        b_test = b_ref.clone().detach().requires_grad_(True)
        out_test = torch.compile(f, backend="aot_eager")(a_test, b_test)

        self.assertEqual(out_ref, out_test)
        self.assertEqual(a_ref.grad, a_test.grad)
        self.assertEqual(b_ref.grad, b_test.grad)

    def test_embedding_backward_broadcasting_decomp(self):
        def f(grad_output, indices):
            num_weights = 10
            padding_idx = 1
            scale_grad_by_freq = True
            return torch.ops.aten.embedding_dense_backward(
                grad_output, indices, num_weights, padding_idx, scale_grad_by_freq
            )

        f_compiled = torch.compile(f, backend="aot_eager")

        grad_output = torch.ones(2, 4, 3, dtype=torch.float16)
        indices = torch.ones(2, 4, dtype=torch.int64)

        out_ref = f(grad_output, indices)
        out_test = f_compiled(grad_output, indices)

        self.assertEqual(out_ref, out_test)

    def test_reformer_eval(self):
        with torch.no_grad():
            cnt = self._reformer(nopython=True)
        self.assertEqual(cnt.frame_count, 1)
        self.assertEqual(cnt.op_count, 10)

    def test_reformer_train(self):
        with torch.enable_grad():
            cnt = self._reformer(nopython=False)
        # cant inline torch.autograd.Function means graph break
        self.assertEqual(cnt.frame_count, 3)
        self.assertEqual(cnt.op_count, 10)

    def test_longformer_chunk(self):
        input1 = torch.randn([1, 4096, 1])
        input2 = torch.randn([12, 4096, 64])
        correct1 = longformer_chunk(input1)
        correct2 = longformer_chunk(input2)
        fn = longformer_chunk
        cnt = torch._dynamo.testing.CompileCounter()
        opt_fn = torch._dynamo.optimize_assert(cnt)(fn)
        self.assertTrue(same(opt_fn(input1), correct1))
        self.assertTrue(same(opt_fn(input2), correct2))
        self.assertTrue(same(opt_fn(input1), correct1))
        self.assertTrue(same(opt_fn(input2), correct2))

        self.assertEqual(cnt.frame_count, 2)
        self.assertEqual(cnt.op_count, ifunspec(37, ifdyn(20, 4)))

    def test_hf_t5_forward(self):
        input = torch.randn([1, 2048, 512])
        model = PartialT5()
        correct = model(input)
        cnt = torch._dynamo.testing.CompileCounter()
        opt_model = torch._dynamo.optimize_assert(cnt)(model)
        self.assertTrue(same(opt_model(input), correct))

        self.assertEqual(cnt.frame_count, 1)
        self.assertEqual(cnt.op_count, ifdyn(12, 11))

    def test_module_in_skipfiles(self):
        model = nn.Linear(10, 10)
        cnt = torch._dynamo.testing.CompileCounter()
        torch.compile(model, backend=cnt, fullgraph=True)(torch.randn([5, 10]))
        self.assertEqual(cnt.frame_count, 1)
        self.assertEqual(cnt.op_count, 1)

    def test_function_in_skipfiles(self):
        cnt = torch._dynamo.testing.CompileCounter()
        torch.compile(torch.sin, backend=cnt, fullgraph=True)(torch.randn([5, 10]))
        self.assertEqual(cnt.frame_count, 1)
        self.assertEqual(cnt.op_count, 1)

    def test_slicing_dynamic_shape(self):
        def fn(y):
            x = torch.ones(8)
            idx = y[0]
            out = x[idx:]
            return (out + 3) * 5

        counter = torch._dynamo.testing.CompileCounter()
        opt_fn = torch._dynamo.optimize(counter)(fn)
        out = opt_fn(torch.ones(10, dtype=torch.long))
        # idx should be 1 -> slicing off [1:] of 8 elem tensor
        self.assertEqual(list(out.shape), [7])

        self.assertEqual(counter.op_count, 2)
        self.assertEqual(counter.frame_count, 1)

        self.assertEqual(list(opt_fn(torch.tensor([4])).shape), [4])

    def test_slicing_dynamic_shape_setitem(self):
        def fn(input_lengths: torch.Tensor, new_ones_1):
            getitem_13 = input_lengths[3]
            new_ones_1[(3, slice(getitem_13, None, None))] = 0
            setitem_13 = new_ones_1
            return (setitem_13,)

        x = torch.randn(10).to(dtype=torch.int64)
        y = torch.randn(10, 204)
        ref = fn(x, y)
        opt_fn = torch._dynamo.optimize("aot_eager")(fn)
        res = opt_fn(x, y)
        self.assertTrue(same(ref, res))

    @requires_static_shapes
    def test_chunk_reformer_ff(self):
        input = torch.randn([1, 4096, 256])
        model = ChunkReformerFeedForward()
        correct = model(input)
        cnt = torch._dynamo.testing.CompileCounter()
        opt_model = torch._dynamo.optimize_assert(cnt)(model)
        self.assertTrue(same(opt_model(input), correct))

        self.assertEqual(cnt.frame_count, 1)
        self.assertEqual(cnt.op_count, 4)

    # see: https://github.com/pytorch/pytorch/issues/80067
    # NB: When you remove the expectedFailure, don't forget to
    # uncomment/adjust the assertEqual below
    @unittest.expectedFailure
    @torch._dynamo.config.patch(
        fake_tensor_propagation=True, capture_scalar_outputs=True, dynamic_shapes=True
    )
    def test_maml_item_capture(self):
        a = torch.randn(5, 1, 28, 28)
        b = torch.zeros(5, dtype=torch.int64)
        c = torch.randn(75, 1, 28, 28)
        d = torch.zeros(75, dtype=torch.int64)
        model = PartialMaml()
        correct = model(a, b, c, d)
        cnt = torch._dynamo.testing.CompileCounter()
        opt_model = torch._dynamo.optimize(cnt)(model)
        for _ in range(10):
            self.assertTrue(same(opt_model(a, b, c, d), correct))

        # self.assertEqual(cnt.frame_count, ifdyn(3, 2))
        # TODO(jansel): figure out why op count depends on imports
        self.assertIn(cnt.op_count, (36, 35, 34, 29, 28, 27))

    # see: https://github.com/pytorch/pytorch/issues/80067
    @torch._dynamo.config.patch(capture_scalar_outputs=False, dynamic_shapes=True)
    def test_maml_no_item_capture(self):
        a = torch.randn(5, 1, 28, 28)
        b = torch.zeros(5, dtype=torch.int64)
        c = torch.randn(75, 1, 28, 28)
        d = torch.zeros(75, dtype=torch.int64)
        model = PartialMaml()
        correct = model(a, b, c, d)
        cnt = torch._dynamo.testing.CompileCounter()
        opt_model = torch._dynamo.optimize(cnt)(model)
        for _ in range(10):
            self.assertTrue(same(opt_model(a, b, c, d), correct))

        # TODO: There is some bug here where corrects ends up with
        # a Tensor in element 0.  We graph break on that (reflected here)
        # but really we shouldn't have gotten a Tensor at all, as
        # the operation is between an int and an item() result
        self.assertEqual(cnt.frame_count, ifunspec(6, 5))

    def test_hf_model_output(self):
        ex = ModelOutput(a=torch.randn(10), b=torch.randn(10), c=torch.randn(10))

        def fn1(x):
            return x["a"] + 1

        def fn2(x):
            return x.a + 1

        def fn3(x):
            return x.to_tuple()[0] + 1

        def fn4(x):
            return x[0] + 1

        cnt = torch._dynamo.testing.CompileCounter()
        for fn in (fn1, fn2, fn3, fn4):
            cnt.clear()
            opt_fn = torch._dynamo.optimize_assert(cnt)(fn)
            self.assertTrue(same(opt_fn(ex), ex.a + 1))
            self.assertEqual(cnt.frame_count, 1)
            self.assertEqual(cnt.op_count, 1)

    @requires_static_shapes
    def test_create_rand_mask_from_inputs(self):
        args = [
            torch.randn([1, 64, 64]),
            torch.randn([1, 64, 64]),
            torch.zeros([1, 12, 62, 3], dtype=torch.int64),
            12,
            3,
            1,
            4096,
            64,
        ]
        correct = create_rand_mask_from_inputs(*args)
        fn = create_rand_mask_from_inputs

        cnt = torch._dynamo.testing.CompileCounter()
        opt_fn = torch._dynamo.optimize_assert(cnt)(fn)
        self.assertTrue(same(opt_fn(*args), correct))
        self.assertEqual(cnt.frame_count, 1)
        self.assertEqual(cnt.op_count, 8)

    def test_rng_state(self):
        def fn():
            state = torch.get_rng_state()
            before = torch.rand(1000)
            torch.set_rng_state(state)
            after = torch.rand(1000)
            return before, after

        cnt = torch._dynamo.testing.CompileCounter()
        opt_fn = torch._dynamo.optimize(cnt)(fn)

        before, after = opt_fn()
        self.assertTrue(same(before, after))
        self.assertEqual(cnt.frame_count, 2)
        self.assertEqual(cnt.op_count, 3)  # rand, rand
        try:
            graph, _ = torch._dynamo.export(fn)
            # See https://github.com/pytorch/pytorch/pull/87490
            self.fail("unexpected export success")
        except torch._dynamo.exc.Unsupported:
            pass

    def test_seq_append_list(self):
        x = torch.randn(4, 10)
        model = SequentialAppendList(
            torch.nn.Linear(10, 10),
            torch.nn.ReLU(),
            torch.nn.Linear(10, 10),
            torch.nn.ReLU(),
        )
        # this one is tricky because it mutates the list provided as an input
        l1 = [x]
        l2 = [x]
        correct, _ = model(x, l1)
        cnt = torch._dynamo.testing.CompileCounter()
        opt_model = torch._dynamo.optimize_assert(cnt)(model)
        result, l3 = opt_model(x, l2)
        self.assertTrue(same(result, correct))
        self.assertTrue(same(l1, l2))
        self.assertIs(l2, l3)
        self.assertEqual(cnt.frame_count, 1)
        self.assertEqual(cnt.op_count, 5)

    def test_batch_norm_act(self):
        a = torch.randn(5, 1, 28, 28)
        model = BatchNormAct2d(1).eval()
        correct = model(a)
        cnt = torch._dynamo.testing.CompileCounter()
        if not torch._dynamo.config.specialize_int:
            # _local_scalar_dense causes graph break w 0-dim tensor
            opt_model = torch._dynamo.optimize(cnt)(model)
            self.assertTrue(same(opt_model(a), correct))
            return

        opt_model = torch._dynamo.optimize_assert(cnt)(model)
        self.assertTrue(same(opt_model(a), correct))
        self.assertEqual(cnt.frame_count, 1)
        self.assertEqual(cnt.op_count, 2)

    def test_get_parameter_dtype(self):
        model = SequentialAppendList(
            torch.nn.Linear(10, 10),
            torch.nn.ReLU(),
        )

        def fn(model, x):
            return x + torch.randn(10, dtype=get_parameter_dtype(model))

        cnt = torch._dynamo.testing.CompileCounter()
        opt_fn = torch._dynamo.optimize_assert(cnt)(fn)
        self.assertEqual(opt_fn(model, torch.randn(10)).dtype, torch.float32)
        self.assertEqual(cnt.frame_count, 1)
        self.assertEqual(cnt.op_count, 2)

    def test_nn_parameter(self):
        def test_fn():
            a = torch.nn.Parameter(torch.randn(5, 5))
            # Checks that TensorVariable stores the type information correctly
            self.assertTrue(isinstance(a, torch.nn.Parameter))
            return a

        cnt = torch._dynamo.testing.CompileCounter()
        opt_test_fn = torch._dynamo.optimize(cnt)(test_fn)
        out = opt_test_fn()
        self.assertTrue(isinstance(out, torch.nn.Parameter))

    def test_Size(self):
        def test_fn():
            a = torch.randn(4)
            x = torch.Size([1, 2, 3])
            # Checks that SizeVariable return torch.Size object
            assert isinstance(x, torch.Size)
            # Causes graph breaks and checks reconstruction of SizeVariable
            # object
            self.assertIsInstance(x, torch.Size)
            return a

        cnt = torch._dynamo.testing.CompileCounter()
        opt_test_fn = torch._dynamo.optimize(cnt)(test_fn)
        opt_test_fn()

    def test_indexing_with_list(self):
        def test_fn():
            def run_test(tensor, *idx):
                npt = tensor.numpy()
                assert npt[idx].shape == tensor[idx].shape

            x = torch.arange(0, 10)
            cases = [
                [None, None],
                [1, None],
            ]

            for case in cases:
                run_test(x, *case)

            return torch.randn(4)

        cnt = torch._dynamo.testing.CompileCounter()
        opt_test_fn = torch._dynamo.optimize(cnt)(test_fn)
        opt_test_fn()

    def test_reformer_min_chunk_len(self):
        def fn(cfg):
            t = torch.empty(10)
            t.fill_(_get_min_chunk_len(cfg))
            return t[0]

        cfg = DummyConfig()
        cnt = torch._dynamo.testing.CompileCounter()
        opt_fn = torch._dynamo.optimize_assert(cnt)(fn)
        self.assertEqual(opt_fn(cfg), 64)
        self.assertEqual(cnt.frame_count, 1)
        # With unspec int, maximum computation is preserved
        self.assertEqual(cnt.op_count, ifunspec(4, 3))

    def test_reformer_sorting(self):
        x = torch.zeros([1, 12, 4096], dtype=torch.int64)
        correct = _get_sorted_bucket_idx_and_undo_sorted_bucket_idx(x)
        fn = _get_sorted_bucket_idx_and_undo_sorted_bucket_idx

        cnt = torch._dynamo.testing.CompileCounter()
        opt_fn = torch._dynamo.optimize_assert(cnt)(fn)
        self.assertTrue(same(opt_fn(x), correct))
        self.assertEqual(cnt.frame_count, 1)
        self.assertEqual(cnt.op_count, ifdyn(ifdynstaticdefault(21, 27), 14))

    def test_recursive_map(self):
        # https://github.com/pytorch/torchdynamo/issues/132
        def _recursive_map(struct, batch_dim=0):
            for k, v in struct.items():
                if v is not None:
                    if isinstance(v, dict):
                        _recursive_map(v)
                    else:
                        struct[k] = v

        def toy_example(a, b, v):
            x = a / (torch.abs(a) + 1)
            if v is not None:
                _recursive_map(v)
            return x * b

        cnt = torch._dynamo.testing.CompileCounter()
        opt_toy_example = torch._dynamo.optimize(cnt)(toy_example)
        opt_toy_example(
            torch.randn(10),
            torch.randn(10),
            {"layer0": {"memory_keys": torch.randn(10)}},
        )
        self.assertEqual(cnt.frame_count, 1)
        self.assertEqual(cnt.op_count, 4)

    def test_issue175(self):
        n_heads = 2
        d_model = 64
        model = TransformerEncoderLayer(d_model, n_heads)
        inp = torch.randn(1, d_model)
        cnt = torch._dynamo.testing.CompileCounter()
        opt_model = torch._dynamo.optimize(cnt, nopython=True)(model)
        opt_model(inp)
        opt_model(inp)
        self.assertEqual(cnt.frame_count, 1)
        self.assertEqual(cnt.op_count, 12)

    def test_exec_import(self):
        def fn1():
            exec("import math")

        def fn2():
            try:
                math.sqrt(4)
                return False
            except NameError:
                return True

        def fn3():
            fn1()
            return fn2()

        self.assertTrue(fn3())
        opt_fn3 = torch._dynamo.optimize("eager")(fn3)
        self.assertTrue(opt_fn3())

    def test_exec_wildcard_import(self):
        # Test that globals are not carried over from frame to frame
        def fn1():
            exec("from torch import *")

        def fn2():
            x = torch.zeros(4)
            for i in range(5):
                x = x + i
            return x

        def fn3():
            fn1()
            return fn2()

        ref = fn3()
        opt_fn3 = torch._dynamo.optimize("eager")(fn3)
        res = opt_fn3()
        self.assertTrue(same(ref, res))

    def test_with_on_graph_break_inst(self):
        def reversible(x):
            print("Hello world")  # Cause graph break so inline fails
            return torch.sin(torch.cos(x))

        def fn(x):
            with torch.enable_grad():
                a = torch.sin(x)
                b = reversible(a)
                c = torch.sigmoid(b)
                c.sum().backward()
                return x.grad

        x = torch.randn(3, requires_grad=True)
        x.grad = None
        with torch.no_grad():
            ref = fn(x)

        x.grad = None
        opt_fn = torch._dynamo.optimize("eager")(fn)
        with torch.no_grad():
            res = opt_fn(x)
        self.assertTrue(same(ref, res))

    def test_with_on_graph_break_nested(self):
        def reversible(x):
            torch._dynamo.graph_break()  # Cause graph break so inline fails
            return torch.sin(torch.cos(x))

        def fn(x):
            # nested context manager failed previously
            with torch.no_grad():
                with torch.enable_grad():
                    a = torch.sin(x)
                    b = reversible(a)
                    c = torch.sigmoid(b)
                    c.sum().backward()
                    return x.grad

        x = torch.randn(3, requires_grad=True)
        x.grad = None
        with torch.no_grad():
            ref = fn(x)

        x.grad = None
        opt_fn = torch._dynamo.optimize("eager")(fn)
        with torch.no_grad():
            res = opt_fn(x)
        self.assertTrue(same(ref, res))

    # https://github.com/pytorch/torchdynamo/issues/1446
    def test_grad_mode_carrying_correct_state_after_graph_break(self):
        def fn(x):
            with torch.no_grad():
                y = x * 3
                print("Break")
                z = x + 2
            return y, z

        x = torch.randn(3, requires_grad=True)
        opt_fn = torch._dynamo.optimize("eager")(fn)
        y, z = opt_fn(x)
        self.assertFalse(y.requires_grad)
        self.assertFalse(z.requires_grad)

    def test_abc_setattr(self):
        # tests that we correctly bail out of __setattr__ calls

        # TODO: does not ensure ABC classes are correctly inferred as ClassVariables
        # (doesn't test the fix for 'super()')

        class BaseModule(torch.nn.Module, ABC):
            def blah(self, x):
                return x + 1

        class Derived(BaseModule):
            def __setattr__(self, name, value) -> None:
                super().__setattr__(name, value)

            def forward(self, x):
                # expect a graph break on __setattr__
                self.foo = 0
                return self.blah(x)

            def blah(self, x):
                return super().blah(x)

        x = torch.randn(3, requires_grad=True)
        mod = Derived()
        opt_mod = torch._dynamo.optimize("eager")(mod)
        opt_mod(x)

        self.assertGreaterEqual(torch._dynamo.utils.counters["frames"]["ok"], 3)
        self.assertGreaterEqual(torch._dynamo.utils.counters["frames"]["total"], 3)

    @torch._dynamo.config.patch("suppress_errors", True)
    def test_guard_fail_tensor_bool(self):
        @torch._dynamo.disable(recursive=False)
        def fn():
            condition_shape = (5, 5)
            dtypes = (torch.bool,)
            shapes = (
                (),
                (5,),
                (1, 5),
            )

            tensors = [
                torch.empty(shape, dtype=dtype).fill_(17)
                for shape, dtype in itertools.product(shapes, dtypes)
            ]

            x_vals = (5.0, *tensors)
            y_vals = (6.0, *tensors)

            @torch._dynamo.disable
            def get_expected(condition, x, y):
                x_np = x.cpu().numpy() if isinstance(x, torch.Tensor) else x
                y_np = y.cpu().numpy() if isinstance(y, torch.Tensor) else y
                return torch.from_numpy(
                    np.where(condition.cpu().numpy(), x_np, y_np)
                ).to(common_dtype)

            for x, y in zip(x_vals, y_vals):
                condition = torch.empty(*condition_shape, dtype=torch.bool).bernoulli_()
                common_dtype = torch.result_type(x, y)

                def check_equal(condition, x, y):
                    # NumPy aggressively promotes to double, hence cast to output to correct dtype
                    expected = get_expected(condition, x, y)
                    result = torch.where(condition, x, y)
                    assert torch.allclose(expected, result)

                check_equal(condition, x, y)
                check_equal(condition, y, x)

        fn()
        opt_fn = torch._dynamo.optimize("eager")(fn)
        opt_fn()

    def test_guard_fail_nested_tuple(self):
        def fn(args):
            return torch.ones(()), args[0] * 2

        # This adds a tensor check on args[1][0] and args[1][1]
        args1 = (torch.ones(1), (torch.ones(1), torch.ones(1)))
        args2 = (torch.ones(1), torch.ones(1))
        opt_fn = torch._dynamo.optimize("eager")(fn)
        ref = opt_fn(args1)
        res = opt_fn(args2)

        self.assertTrue(same(ref, res))

    def test_nullcontext1(self):
        @torch.compile(fullgraph=True, backend="eager")
        def fn(x, ctx):
            x = x.sin()
            with ctx:
                x = x.cos()
            x = x.sin()
            return x

        y = torch.randn(10)
        self.assertTrue(same(fn(y, contextlib.nullcontext()), y.sin().cos().sin()))

    def test_nullcontext2(self):
        @torch.compile(fullgraph=True, backend="eager")
        def fn(x, ctx):
            x = x.sin()
            with ctx():
                x = x.cos()
            x = x.sin()
            return x

        y = torch.randn(10)
        self.assertTrue(same(fn(y, contextlib.nullcontext), y.sin().cos().sin()))

    def test_no_grad_inline(self):
        @torch.no_grad()
        def a(x):
            return x.sin()

        @torch.compile(backend="eager", fullgraph=True)
        def b(x):
            return a(x).cos()

        y = torch.randn(10)
        self.assertTrue(same(b(y), y.sin().cos()))

    # AssertionError: ABCMeta
    @unittest.expectedFailure
    def test_numpy_list(self):
        @torch._dynamo.disable
        def rand_gen():
            return list(np.array([random.randint(5, 10) for _ in range(10)]))

        def fn(x):
            random_list = rand_gen()
            z = torch.LongTensor(random_list)
            return x * z

        x = torch.ones(10) * 2

        random.seed(0)
        ref0 = fn(x)
        ref1 = fn(x)

        random.seed(0)
        opt_fn = torch._dynamo.optimize("eager")(fn)
        res0 = opt_fn(x)
        res1 = opt_fn(x)

        self.assertTrue(same(ref0, res0))
        self.assertTrue(same(ref1, res1))

    def test_primtorch(self):
        @torch._dynamo.optimize("eager")
        def fn(x):
            torch._refs.abs(x)

        fn(torch.randn(3))

    @unittest.expectedFailure
    # inline_call [('inline in skipfiles: bind ...python3.10/inspect.py', 1)]
    def test_primtorch_no_graph_break(self):
        @torch._dynamo.optimize("eager", nopython=True)
        def fn(x):
            torch._refs.abs(x)

        fn(torch.randn(3))

    def test_torch_tensor_ops_no_graph_break(self):
        @torch._dynamo.optimize("eager", nopython=True)
        def fn(x):
            torch.Tensor.abs_(x)

        fn(torch.randn(3))

    @unittest.skipIf(
        not isinstance(torch.ops.aten.abs, torch._ops.OpOverloadPacket),
        "old pt doesn't work",
    )
    def test_torch_ops_aten(self):
        # Picked an op that doesn't show up in the default list
        @torch._dynamo.optimize("eager", nopython=True)
        def fn(x):
            return torch.ops.aten.absolute(x)

        fn(torch.randn(3))

    def test_hf_gelu_inline(self):
        class GELUActivation(nn.Module):
            def __init__(self):
                super().__init__()
                self.act = nn.functional.gelu

            def forward(self, input):
                return self.act(input)

        @torch._dynamo.optimize("eager", nopython=True)
        def fn(x):
            return GELUActivation()(x)

        y = torch.randn(10)
        self.assertTrue(same(fn(y), nn.functional.gelu(y)))

        @torch._dynamo.optimize("eager", nopython=True)
        def fn_returns(x):
            return GELUActivation(), x + 1

        act, _ = fn_returns(y)
        self.assertIsInstance(act, GELUActivation)
        self.assertIs(act.act, nn.functional.gelu)
        self.assertTrue(hasattr(act, "_buffers"))  # check that __init__ got called

    def test_torch_tensor_ops(self):
        def fn(x):
            return torch.Tensor.abs_(x)

        x = torch.randn(3)
        opt_fn = torch._dynamo.optimize("eager", nopython=True)(fn)
        y = fn(x)
        y_ = opt_fn(x)
        self.assertTrue(same(y, y_))

    def test_guard_ordering_shape_fail(self):
        # If a function which takes a tensor has an inner function which
        # is compiled and generates a guard on its shape,
        # they are evaluated in the wrong order. So if on a subsequent call
        # an int is passed instead of a tensor, guard evaluation will crash
        # with a "no attribute: shape" error
        m = TestModule()
        opt_m = torch._dynamo.optimize("eager")(m)
        opt_m.fn(torch.ones((5, 5)))
        opt_m.fn(-3)

    def test_tensor_isinstance_tuple(self):
        @torch._dynamo.optimize("eager")
        def fn():
            t = torch.ones(5, 5)
            if not isinstance(t, (int, torch.Tensor)):
                msg = str.format(
                    "{0} is not an instance of {1}",
                    type(t),
                    (int, torch.Tensor),
                )
                raise ValueError(msg)
            return True

        fn()

    def test_isinstance_dtype(self):
        @torch._dynamo.optimize("eager", nopython=True)
        def fn(x):
            isinstance(torch.bfloat16, torch.dtype)
            return x

        fn(torch.randn(3))

    def test_isinstance_storage(self):
        @torch._dynamo.optimize("eager")
        def fn(x):
            f = bytearray([0x00, 0x01, 0x02, 0x03, 0x04, 0x05, 0x10, 0x40])
            bools = torch.BoolStorage.from_buffer(f, "big")
            assert isinstance(bools, torch.BoolStorage)
            return x

        fn(torch.randn(3))

    def test_dict_list_values(self):
        def inner_fn(args):
            return [x[1].shape for x in args]

        @torch._dynamo.optimize("eager")
        def fn(tensors):
            return inner_fn(zip(itertools.count(), tensors["args"]))

        fn({"args": [torch.ones(5, 5), torch.ones(5, 6), torch.ones(5, 7)]})
        fn({"args": [torch.ones(5, 5)]})

    def test_dict_iter(self):
        class MyMod(torch.nn.Module):
            def forward(self, x):
                z = {"my": 1, "const": 2, "dict": 3, "variable": 4}
                tot = 0
                for key in z:
                    tot += z[key]

                return tot

        x = torch.tensor([0])
        model = MyMod()
        opt_model = torch._dynamo.optimize("eager", nopython=True)(model)
        y = opt_model(x)

        self.assertEqual(y, 10)

    def test_sort_out(self):
        dtype = torch.float32
        device = "cpu"

        def fn():
            tensor = torch.randn((3, 5), dtype=dtype, device=device)[:, 0]
            values1 = torch.tensor(0, dtype=dtype, device=device)
            indices1 = torch.tensor(0, dtype=torch.long, device=device)
            torch.sort(tensor, out=(values1, indices1))
            self.assertEqual(values1.stride(), (1,))
            self.assertEqual(indices1.stride(), (1,))

        fn()
        opt_fn = torch._dynamo.optimize("eager")(fn)
        opt_fn()

    def test_sort_out2(self):
        class MyModule(torch.nn.Module):
            def __init__(self):
                super().__init__()
                self.register_buffer("sorted", torch.ones(4, 4))
                self.register_buffer("indices", torch.ones(4, 4, dtype=torch.long))

            def forward(self, x):
                torch.sort(x, out=(self.sorted, self.indices))
                return (x + 1, self.sorted, self.indices)

        x = torch.randn(4, 4)
        m = MyModule()
        ref = m(x)
        opt_m = torch._dynamo.optimize("eager")(m)
        res = opt_m(x)
        self.assertTrue(same(ref, res))

    def test_sigmoid_out(self):
        dtype = torch.float32
        device = "cpu"

        def fn():
            inp = torch.randn((3, 5), dtype=dtype, device=device)
            out1 = torch.tensor(0, dtype=dtype, device=device)
            torch.sigmoid(inp, out=out1)
            self.assertEqual(out1.numel(), 15)

        fn()
        opt_fn = torch._dynamo.optimize("eager")(fn)
        opt_fn()

    def test_sigmoid_out2(self):
        class MyModule(torch.nn.Module):
            def __init__(self):
                super().__init__()
                self.register_buffer("base", torch.ones(4, 4))

            def forward(self, x):
                torch.sigmoid(x, out=self.base)
                return x + self.base

        x = torch.randn(4, 4)
        m = MyModule()
        ref = m(x)
        opt_m = torch._dynamo.optimize("eager")(m)
        res = opt_m(x)
        self.assertTrue(same(ref, res))

    def test_slice_into_list_mutable(self):
        class Mod(torch.nn.Module):
            def forward(self, listy):
                x = listy[3:5]
                for i in range(10):
                    z = torch.abs(torch.randn(10)) + 1
                    x[0] = z
                return x

        m = Mod()
        listy = [torch.randn(10)] * 10

        cnt = torch._dynamo.testing.CompileCounter()
        opt_m = torch._dynamo.optimize(cnt, nopython=True)(m)
        opt_m.forward(listy)

        self.assertEqual(cnt.frame_count, 1)

    def test_vdd_duplicate_error(self):
        def fn(a, dt):
            keys = list(dt._jt_dict.keys())
            p = torch.cos(dt._jt_dict[keys[0]]._value)
            q = torch.sin(a)
            r = torch.sigmoid(dt._jt_dict[keys[0]]._value)
            return p + q + r

        class Value:
            def __init__(self):
                self._value = torch.randn(4)

        class Sample:
            def __init__(self):
                self._jt_dict = {}
                self._jt_dict["POSITION_ID"] = Value()

        a = torch.randn(4)
        sample = Sample()

        ref = fn(a, sample)

        optimized_fn = torch._dynamo.optimize("eager", nopython=True)(fn)
        res = optimized_fn(a, sample)

        self.assertTrue(same(ref, res))

    def test_specialized_stride(self):
        def f():
            e = torch.empty(4)
            x = e[::2]
            return x.stride()

        self.assertEqual(f(), torch._dynamo.optimize("eager")(f)())

    def test_out_none(self):
        # https://github.com/pytorch/pytorch/issues/92814
        def fn(input):
            return torch.nn.functional.normalize(input, dim=0, out=None)

        x = torch.rand([1])
        self.assertEqual(fn(x), torch._dynamo.optimize("eager")(fn)(x))

    @unittest.skipIf(not has_detectron2(), "requires detectron2")
    def test_multi_import(self):
        @torch._dynamo.optimize("eager", nopython=True)
        def to_bitmasks(boxes):
            from detectron2.layers.mask_ops import (
                _paste_masks_tensor_shape,
                paste_masks_in_image,
            )

            if (
                paste_masks_in_image is not None
                and _paste_masks_tensor_shape is not None
            ):
                return boxes + 1

        self.assertTrue((to_bitmasks(torch.zeros(10)) == torch.ones(10)).all())

    def test_multi_dot_import(self):
        def fn1(x):
            return torch.sin(x)

        def fn(x):
            import torch.fx

            _ = torch.fx.symbolic_trace(fn1)
            return x * 2

        x = torch.randn(10)
        fn(x)
        cnt = torch._dynamo.testing.CompileCounter()
        opt_fn = torch._dynamo.optimize(cnt)(fn)
        opt_fn(x)
        self.assertEqual(cnt.frame_count, 1)

    def test_relative_import(self):
        try:
            from . import test_functions as _  # noqa: F401

            def fn(x):
                from .test_functions import tensor_for_import_testing

                return x * 2 * tensor_for_import_testing

        except ImportError:

            def fn(x):
                from test_functions import tensor_for_import_testing

                return x * 2 * tensor_for_import_testing

        x = torch.randn(10)
        fn(x)
        cnt = torch._dynamo.testing.CompileCounter()
        opt_fn = torch._dynamo.optimize(cnt, nopython=True)(fn)
        opt_fn(x)
        self.assertEqual(cnt.frame_count, 1)

    def test_relative_import_no_modulename(self):
        try:
            from . import test_functions as _  # noqa: F401

            def fn(x):
                from . import test_functions

                return x * 2 * test_functions.tensor_for_import_testing

        except ImportError:

            def fn(x):
                import test_functions

                return x * 2 * test_functions.tensor_for_import_testing

        x = torch.randn(10)
        fn(x)
        cnt = torch._dynamo.testing.CompileCounter()
        opt_fn = torch._dynamo.optimize(cnt, nopython=True)(fn)
        opt_fn(x)
        self.assertEqual(cnt.frame_count, 1)

    @torch._dynamo.config.patch(dynamic_shapes=True)
    def test_bigbird_unsqueeze_inplace(self):
        def fn(reshape_2):
            view_2 = reshape_2.clone()
            view_2.unsqueeze_(2)
            cat_11 = torch.cat([view_2], dim=2)
            view_13 = cat_11.view((2, 12, 64, -1))
            return (view_13,)

        x = torch.randn(2, 12, 64, 64, requires_grad=True)
        ref = fn(x)
        opt_fn = torch._dynamo.optimize("aot_eager")(fn)
        res = opt_fn(x)
        self.assertTrue(same(ref, res))

    def test_issue1466_size_aot_autograd(self):
        def fn(x):
            # do a tensor op and a size compute
            y = x * 2
            x_size = x.size()
            # trigger a graph break
            print("arf")
            # use the tensor op and size compute
            z = y.view(x_size) + 1
            return z

        x = torch.randn(2, 3, requires_grad=True)
        ref = fn(x)
        opt_fn = torch._dynamo.optimize("aot_eager")(fn)
        res = opt_fn(x)
        self.assertTrue(same(ref, res))

    def test_ellipsis(self):
        class Repro(torch.nn.Module):
            def __init__(self):
                super().__init__()
                self.lnorm = torch.nn.LayerNorm(
                    (256,), eps=1e-06, elementwise_affine=True
                )
                self.linear = torch.nn.Linear(
                    in_features=256, out_features=256, bias=True
                )

            def forward(self, cat_10):
                lnorm = self.lnorm(cat_10)
                getitem_64 = lnorm[
                    (slice(None, None, None), slice(0, 1, None), Ellipsis)
                ]
                linear = self.linear(getitem_64)
                return (linear,)

        args = [torch.randn(2, 197, 256)]

        mod = Repro()
        opt_mod = torch._dynamo.optimize("eager", nopython=True)(mod)

        self.assertTrue(same(mod(*args), opt_mod(*args)))

    def test_reinplacing(self):
        class MockModule(torch.nn.Module):
            def __init__(self):
                super().__init__()
                self.self_layoutlm_embeddings_x_position_embeddings = (
                    torch.nn.Embedding(1024, 768)
                )
                self.self_layoutlm_embeddings_y_position_embeddings = (
                    torch.nn.Embedding(1024, 768)
                )

            def forward(self, getitem_1, getitem_2, add):
                self_layoutlm_embeddings_x_position_embeddings = (
                    self.self_layoutlm_embeddings_x_position_embeddings(getitem_1)
                )
                self_layoutlm_embeddings_y_position_embeddings = (
                    self.self_layoutlm_embeddings_y_position_embeddings(getitem_2)
                )
                add_1 = add + self_layoutlm_embeddings_x_position_embeddings
                add_2 = add_1 + self_layoutlm_embeddings_y_position_embeddings
                return (add_2,)

        mod = MockModule()
        opt_mod = torch._dynamo.optimize("aot_eager_decomp_partition")(mod)

        args = [
            ((2, 512), (2048, 4), torch.int64, "cpu", False),
            ((2, 512), (2048, 4), torch.int64, "cpu", False),
            ((2, 512, 768), (393216, 768, 1), torch.float32, "cpu", True),
        ]
        args = [
            rand_strided(sh, st, dt, dev).requires_grad_(rg)
            for (sh, st, dt, dev, rg) in args
        ]
        self.assertTrue(same_two_models(mod, opt_mod, args))

    def test_optimized_deepcopy(self):
        # See https://github.com/pytorch/pytorch/pull/88629
        class Foo(torch.nn.Module):
            def __init__(self):
                super().__init__()
                self.fc = torch.nn.Linear(in_features=2, out_features=3, bias=True)

            def forward(self, x):
                return self.fc(x)

        mod = Foo()
        opt_mod = torch._dynamo.optimize("eager")(mod)
        args = [torch.randn(1, 2)]
        self.assertTrue(same_two_models(mod, opt_mod, args))

    def test_class_member(self):
        class Foo(torch.nn.Module):
            a = 4
            b = torch.ones(3, 4)

            def __init__(self):
                super().__init__()
                self.c = 4

            def forward(self, x):
                return x.cos() + self.a + self.b + self.c

        mod = Foo()
        opt_mod = torch._dynamo.optimize("eager", nopython=True)(mod)
        args = (torch.randn(3, 4),)
        self.assertTrue(same(mod(*args), opt_mod(*args)))

    def test_named_buffers(self):
        class Foo(torch.nn.Module):
            def __init__(self):
                super().__init__()
                self.register_buffer("x", torch.ones(3))
                self.register_buffer("y", torch.ones(3))

            def forward(self, inp):
                res = 0
                for name, buffer in self.named_buffers():
                    res += buffer.sum()

                return inp.cos() + res

        mod = Foo()
        opt_mod = torch._dynamo.optimize("eager", nopython=True)(mod)
        args = (torch.randn(3, 4),)
        self.assertTrue(same(mod(*args), opt_mod(*args)))

    def test_is_symbolic_tracing(self):
        # Ensure no graph break here
        def fn(x):
            if is_fx_tracing_test():
                return x * 2
            return x * 4

        a = torch.randn(4)
        ref = fn(a)
        opt_fn = torch._dynamo.optimize("eager", nopython=True)(fn)
        res = opt_fn(a)
        self.assertTrue(same(ref, res))

    def test_tokenization(self):
        from collections import UserDict

        class BatchEncoding(UserDict):
            """
            Copied from tokenization
            """

            def __init__(
                self,
                data,
            ):
                super().__init__(data)

            def __getattr__(self, item: str):
                try:
                    return self.data[item]
                except KeyError as e:
                    raise AttributeError from e

        def tokenization(x):
            encoding = BatchEncoding({"key": x})
            return encoding["key"]

        opt_fn = torch._dynamo.optimize("eager")(tokenization)
        x = torch.rand((1, 4))
        ref = tokenization(x)
        res = opt_fn(x)
        self.assertTrue(same(ref, res))

    def test_modules(self):
        class Foo(torch.nn.Module):
            def __init__(self):
                super().__init__()
                self.fc = torch.nn.Linear(4, 3)

            def forward(self, inp):
                res = torch.zeros(3, 3)
                for mod in self.modules():
                    res += self.fc(inp)
                return res

        mod = Foo()
        args = (torch.ones(3, 4),)
        cnt = torch._dynamo.testing.CompileCounter()
        opt_mod = torch._dynamo.optimize(cnt, nopython=True)(mod)
        self.assertTrue(same(mod(*args), opt_mod(*args)))
        self.assertEqual(cnt.op_count, 5)
        self.assertEqual(cnt.frame_count, 1)

    def test_tensor_data_kwarg(self):
        # https://github.com/pytorch/pytorch/issues/96278
        def f():
            return torch.tensor(data=[[1.0, -1.0]])

        cnt = torch._dynamo.testing.CompileCounter()
        opt_fn = torch._dynamo.optimize(cnt, nopython=True)(f)
        self.assertTrue(same(f(), opt_fn()))
        self.assertEqual(cnt.frame_count, 1)

    @requires_cuda()
    def test_norm_dtype(self):
        def foo(_stack0):
            getitem = _stack0[(slice(None, None, None), -1)]
            _stack0 = None
            normalize = torch.nn.functional.normalize(getitem, p=2, dim=1)
            getitem = None
            return (normalize,)

        args = [((2, 50, 256), (1, 256, 1), torch.float16, "cuda", False)]
        args = [
            rand_strided(sh, st, dt, dev).requires_grad_(rg)
            for (sh, st, dt, dev, rg) in args
        ]

        opt_foo = torch._dynamo.optimize("aot_eager_decomp_partition")(foo)
        with torch.cuda.amp.autocast(enabled=True):
            ref = foo(*args)[0]
            res = foo(*args)[0]
            self.assertEqual(ref.dtype, res.dtype)

            self.assertTrue(same(res, ref))

    def test_for_loop_graph_break(self):
        def inner(x):
            return torch.sin(x)

        def fn(x):
            for _ in range(100):
                inner(x)
                torch._dynamo.graph_break()
            return x

        cnt = torch._dynamo.testing.CompileCounter()
        opt_fn = torch._dynamo.optimize(cnt)(fn)
        x = torch.randn(4)
        opt_fn(x)
        self.assertEqual(cnt.frame_count, 1)
        self.assertEqual(cnt.op_count, 1)

    def test_for_loop_graph_break_before(self):
        # Checks that the backedge is calculated correctly
        def inner(x):
            return torch.sin(x)

        def fn(x):
            torch._dynamo.graph_break()
            for _ in range(100):
                inner(x)
            return x

        cnt = torch._dynamo.testing.CompileCounter()
        opt_fn = torch._dynamo.optimize(cnt)(fn)
        x = torch.randn(4)
        opt_fn(x)
        self.assertEqual(cnt.frame_count, 1)
        self.assertEqual(cnt.op_count, 100)

    def test_avoid_dupe_specialization(self):
        def f(x, y):
            return (x + y) * 1

        opt_f = torch._dynamo.optimize("aot_eager")(f)

        for b in [True, False]:
            x = torch.randn(4, requires_grad=b)
            y = torch.randn(4, requires_grad=b)
            self.assertEqual(f(x, x), opt_f(x, x))
            self.assertEqual(f(x, y), opt_f(x, y))

    def test_reformer_remove_unused_args(self):
        # This test case is very interesting.  First, let's describe
        # the bug this is testing for.  The bug we fixed is twofold:
        #
        # - We prune GraphArgs that aren't used in the output graph.
        #   However, sometimes it is possible for those GraphArgs to be
        #   utilized in shape guards (you could imagine this happening if
        #   dynamo poked some shape variables without recording them in the
        #   graph.)  If we prune those GraphArgs, we get a
        #   "s1 not in ..." error as we can no longer codegen the
        #   requested guards.
        #
        # - But in practice, Dynamo usually traces size accesses into the
        #   graph, preventing the GraphArg from getting pruned.  So how
        #   come we were running into this in practice with hf_Reformer?
        #   The answer is checkpointing!
        #
        # This brings us to the following test case.  Here's what it does:
        #
        # 1. It traces some operations, and then checkpoints before inlining
        #    the function call to g
        #
        # 2. g traces some more operations (triggering the shape guard
        #    to be created), but then it graph breaks
        #
        # 3. Because you can't graph break in an inlining function, we roll
        #    back to the outer checkpoint ("undoing" the operation that
        #    induced the shape guard) and then immediately generate a
        #    subgraph at that point.
        #
        # If we failed to checkpoint the ShapeEnv, it can still have guards
        # from the aborted speculation, which we will then still attempt to
        # codegen.
        #
        # There's an additional nuance: suppose x is used but y is not.
        # If you create a guard like y == x * 2, you will accidentally avoid
        # the "s1 not in ..." error, as y will get substituted with x * 2,
        # but x is still a GraphArg (it's used) and you don't end up with
        # the error.  This is why we must show y + y == x, not vice versa.
        # Similarly, it is also why we must not do a simple guard like x == y
        #
        # Can we actually demonstrate that checkpointing the ShapeEnv is
        # necessary?  It's not so easy to induce this case.  Dynamo is very
        # eager about adding locals to GraphArgs; any local that is in scope,
        # even if it isn't used, is added to GraphArgs (see also
        # https://github.com/pytorch/torchdynamo/issues/1925 ).  So long
        # as Dynamo eagerly guards in this way, we have an invariant that
        # all locals are guaranteed to show up in GraphArgs before the
        # inlining function call, in which case we will always have enough
        # information to codegen our guards so long as we don't prune the
        # unused GraphArgs away (and indeed, the direct fix for this bug
        # was to make sure we use original GraphArgs).  Non locals,
        # conversely, typically are static, and so won't have guards allocated
        # for them.  That being said, there may still be a way to trigger
        # this error.

        def g(x, y):
            r = torch.cat((y, y)) + x
            print("foo")
            return r

        def f(x, y):
            x = x * 3
            return g(x, y)

        opt_f = torch._dynamo.optimize("aot_eager")(f)

        x = torch.randn(4)
        y = torch.randn(2)
        self.assertEqual(f(x, y), opt_f(x, y))

    def test_swin_base_tensor_attr(self):
        class Foo(torch.nn.Module):
            def __init__(self):
                super().__init__()
                # NB: not a parameter or buffer
                self.t = torch.randn(3)

            def forward(self, x):
                return x + torch.cat((self.t, self.t))

        mod = Foo()
        opt_mod = torch._dynamo.optimize("eager")(mod)
        args = [torch.randn(6)]
        self.assertTrue(same_two_models(mod, opt_mod, args))
        opt_mod(*args)

    def test_pointless_graph_removal(self):
        cnt = torch._dynamo.testing.CompileCounter()

        @torch.compile(backend=cnt)
        def fn(x):
            with torch.no_grad():
                torch._dynamo.graph_break()
                return x + 1

        fn(torch.randn(4))
        self.assertEqual(cnt.frame_count, 1)
        self.assertEqual(cnt.op_count, 3)

    def test_output_aliases_intermediate(self):
        def f(x):
            intermediate = x.mul(2)
            return intermediate.view(-1), intermediate

        opt_f = torch._dynamo.optimize("aot_eager")(f)

        for b in [True, False]:
            x = torch.randn(4, requires_grad=b)
            out = f(x)
            out_test = opt_f(x)
            self.assertEqual(out[0], out_test[0])
            self.assertEqual(out[1], out_test[1])
            self.assertEqual(out[0].requires_grad, out_test[0].requires_grad)
            self.assertEqual(out[1].requires_grad, out_test[1].requires_grad)
            # test that the aliasing relationship of outputs is preserved
            out[0].mul_(2)
            out_test[0].mul_(2)
            self.assertEqual(out[0], out_test[0])
            self.assertEqual(out[1], out_test[1])

    def test_while_loop_graph_break(self):
        # Repro of tacotron2 cache_size_recompilation
        def inner(x):
            return torch.sin(x)

        def fn(x):
            i = 20
            while i > 10:
                x = inner(x)
                i -= 1
                torch._dynamo.graph_break()
            return x

        cnt = torch._dynamo.testing.CompileCounter()
        opt_fn = torch._dynamo.optimize(cnt)(fn)
        x = torch.randn(4)
        opt_fn(x)
        self.assertEqual(cnt.frame_count, 1)
        self.assertEqual(cnt.op_count, 1)

    def test_nested_while_loop_graph_break(self):
        def inner_loop(x):
            i = 3
            while i > 0:
                i -= 1
                x += 1
                torch._dynamo.graph_break()
            return x

        def inner(x):
            inner_loop(x)
            return torch.sin(x)

        def fn(x):
            i = 20
            while i > 10:
                x = inner(x)
                i -= 1
                torch._dynamo.graph_break()
            return x

        cnt = torch._dynamo.testing.CompileCounter()
        opt_fn = torch._dynamo.optimize(cnt)(fn)
        x = torch.randn(4)
        opt_fn(x)
        self.assertEqual(cnt.frame_count, 1)
        self.assertEqual(cnt.op_count, 1)

    def test_while_loop_graph_break_inside_call_function(self):
        # Repro of huggingface graph break inside loop in `get_parameter_dtype`.
        # Skip only the inner frame that has loop that contains graph break.
        def inner(x):
            for i in range(3):
                x += 1
                torch._dynamo.graph_break()
            return x

        def fn(x):
            x += 2
            inner(x)
            x += 3
            return x

        cnt = torch._dynamo.testing.CompileCounter()
        opt_fn = torch._dynamo.optimize(cnt)(fn)
        x = torch.randn(4)
        opt_fn(x)
        self.assertEqual(cnt.frame_count, 2)
        self.assertEqual(cnt.op_count, 2)

    def test_exception_in_dynamo_handling(self):
        hit_handler = False

        # See https://github.com/pytorch/pytorch/pull/96488
        @contextlib.contextmanager
        def ctx():
            try:
                yield
            except RuntimeError:
                nonlocal hit_handler
                hit_handler = True

        @torch._dynamo.optimize("eager")
        def f():
            with ctx():
                h()

        def h():
            raise RuntimeError("boof")

        # Should not error
        f()
        self.assertTrue(hit_handler)

    def test_generator_dealloc(self):
        # See https://github.com/pytorch/pytorch/pull/96488
        #
        # NB: yes, [(...)] is intentional, this is a list containing a
        # generator
        generator_box = [(x for x in [1, 2, 3])]

        counter = torch._dynamo.testing.CompileCounter()

        def g(x):
            return x + 2

        # TODO: This test is pretty delicate.  To test if it's actually doing
        # anything, rebuild eval_frame.c with '#define TORCHDYNAMO_DEBUG 1'
        # and then look at the logs for:
        #
        # TRACE[_custom_eval_frame:650] begin <genexpr> test_repros.py 2276 -1 0 0
        # TRACE[_custom_eval_frame:664] throw <genexpr>
        #
        # This means we're actually hitting the relevant codepath

        # NB: Make sure we don't actually Dynamo this frame; if we do Dynamo
        # this frame, Dynamo actually DOES understand list.clear and will
        # arrange for the generator deallocation to happen when the eval frame
        # handler is disabled, which will prevent the bug from happening (we
        # specifically want to trigger the generator deallocation WHILE the
        # dynamo eval frame handler is active), as that will cause the
        # generator to become exhausted and trigger the throw_flag == TRUE
        # case.
        @torch._dynamo.disable(recursive=False)
        def f(x):
            generator_box.clear()
            return g(x)

        self.assertNoUnraisable(
            lambda: torch._dynamo.optimize(counter)(f)(torch.randn(3))
        )

        # Make sure the x + 2 is captured (a previous incorrect implementation
        # of this fix would have disabled the eval frame callback, which means
        # g wouldn't get traced
        self.assertEqual(counter.op_count, 1)

    def test_error_return_without_exception_set(self):
        # https://github.com/pytorch/pytorch/issues/93781
        @torch.compile
        def f():
            _generator_type = type((_ for _ in ()))

        self.assertNoUnraisable(f)

    def test_rewrite_assert_with_msg(self):
        def f(x):
            b = x.sin()
            assert x[0] == 3, "First dim need to be 3"
            return x.cos() + b

        args = (torch.Tensor([3, 4, 5]),)
        cnt = torch._dynamo.testing.CompileCounter()

        opt_f = torch._dynamo.optimize(cnt, nopython=True)(f)
        self.assertTrue(same(f(*args), opt_f(*args)))
        self.assertEqual(cnt.op_count, 6)
        self.assertEqual(cnt.frame_count, 1)

        exported, _ = torch._dynamo.export(f, torch.Tensor([3, 4, 5]))
        self.assertTrue(same(exported(*args), f(*args)))

        with self.assertRaisesRegex(AssertionError, ""):
            exported, _ = torch._dynamo.export(f, torch.Tensor([4, 4, 5]))

    def test_not_rewrite_assert_for_other_errors(self):
        def f(x):
            b = x.sin()
            if not x.sum() <= 3:
                raise ValueError("input sum needs to be 3")
            return x.cos() + b

        args = (torch.Tensor([3, 4, 5]),)
        opt_fn = torch._dynamo.optimize("eager")(f)
        with self.assertRaisesRegex(ValueError, "input sum needs to be 3"):
            opt_fn(*args)

    def test_rewrite_assert_without_msg(self):
        def f(x):
            b = x.sin()
            assert x[0] == 3
            return x.cos() + b

        args = (torch.Tensor([3, 4, 5]),)
        exported, _ = torch._dynamo.export(f, torch.Tensor([3, 4, 5]))
        self.assertTrue(same(exported(*args), f(*args)))

        with self.assertRaisesRegex(AssertionError, ""):
            exported, _ = torch._dynamo.export(f, torch.Tensor([4, 4, 5]))

    def test_rewrite_assert_with_non_string_msg(self):
        def f(x):
            b = x.sin()
            assert x[0] == 2, x.size()
            return x.cos() + b

        torch._dynamo.utils.counters.clear()
        args = torch.Tensor([3, 4, 5])
        opt_f = torch._dynamo.optimize("eager")(f)
        with self.assertRaisesRegex(AssertionError, "torch.Size"):
            opt_f(args)
        self.assertEqual(
            torch._dynamo.utils.counters["unimplemented"][
                "assert with non-string message"
            ],
            1,
        )

    def test_rewrite_assert_noop(self):
        def f(x):
            b = x.sin()
            assert True
            assert x.dtype == torch.float32
            return x.cos() + b

        args = (torch.Tensor([3, 4, 5]),)
        exported, _ = torch._dynamo.export(f, torch.Tensor([3, 4, 5]))
        self.assertTrue(same(exported(*args), f(*args)))

        cnt = torch._dynamo.testing.CompileCounter()
        opt_f = torch._dynamo.optimize(cnt, nopython=True)(f)
        self.assertTrue(same(f(*args), opt_f(*args)))
        # torch._assert shouldn't be in the graph
        self.assertEqual(cnt.op_count, 3)
        self.assertEqual(cnt.frame_count, 1)

        exported, _ = torch._dynamo.export(f, torch.Tensor([4, 4, 5]))
        self.assertTrue(same(exported(*args), f(*args)))

    def test_size_typematch(self):
        def f(x, y):
            if isinstance(x, torch.Size):
                return y + 1
            else:
                return y + 2

        y = torch.zeros(1)
        x1 = torch.Size((3,))
        x2 = (3,)

        cnt = torch._dynamo.testing.CompileCounter()
        opt_f = torch._dynamo.optimize(cnt, nopython=True)(f)
        self.assertTrue(same(f(x1, y), opt_f(x1, y)))
        self.assertTrue(same(f(x2, y), opt_f(x2, y)))
        self.assertEqual(cnt.frame_count, 2)

    def test_dict_subclass_contains(self):
        # pattern from huggingface
        class ClassInstantier(collections.OrderedDict):
            pass

        @torch.compile(fullgraph=True, backend="eager")
        def f(x, d):
            if "key1" in d:
                x = x + 2
            if "key2" in d:
                x = x + 4
            x = x + 8
            return x

        result = f(torch.ones(8), ClassInstantier({"key1": torch.ones(8)}))
        self.assertTrue(same(result, torch.full([8], 11.0)))

        result = f(torch.ones(8), ClassInstantier({"key2": torch.ones(8)}))
        self.assertTrue(same(result, torch.full([8], 13.0)))

    def test_hf_classinstantier(self):
        # hf activations.py
        class ClassInstantier(collections.OrderedDict):
            def __getitem__(self, key):
                content = super().__getitem__(key)
                cls, kwargs = content if isinstance(content, tuple) else (content, {})
                return cls(**kwargs)

        ACT2CLS = ClassInstantier(
            {
                "relu": (nn.ReLU, {"inplace": False}),
                "tanh": nn.Tanh,
            }
        )

        @torch.compile(fullgraph=True, backend="eager")
        def f(x, act):
            return ACT2CLS[act](x)

        y = torch.randn(10)
        self.assertTrue(same(f(y, "tanh"), torch.tanh(y)))
        self.assertTrue(same(f(y, "relu"), torch.relu(y)))

    def test_ephemeral_module(self):
        # hf activations.py
        class ReLUSquaredActivation(nn.Module):
            def forward(self, input):
                relu_applied = torch.nn.functional.relu(input)
                squared = torch.square(relu_applied)
                return squared

        @torch.compile(fullgraph=True, backend="eager")
        def f(x):
            x = x + 0.2
            x = ReLUSquaredActivation()(x)
            x = x + 1
            return x

        y = torch.randn(10)
        self.assertTrue(same(f(y), ReLUSquaredActivation()(y + 0.2) + 1))

    def test_inplace_unsqueeze_input(self):
        def backend(gm, example_inputs):
            self.assertEqual(example_inputs[0].size(), torch.Size([3, 4]))
            return gm

        @torch.compile(backend=backend)
        def fn(x):
            x.unsqueeze_(0)
            return x + 1

        inputs = [torch.randn(3, 4)]
        self.assertEqual(fn(*inputs).size(), torch.Size([1, 3, 4]))
        self.assertEqual(inputs[0].size(), torch.Size([1, 3, 4]))

    @torch._dynamo.config.patch(dynamic_shapes=True)
    def test_batchnorm_e2e(self):
        class Repro(torch.nn.Module):
            def __init__(self):
                super().__init__()
                self.bn = torch.nn.BatchNorm2d(
                    64, eps=1e-05, momentum=0.1, affine=True, track_running_stats=True
                )
                self.conv1 = torch.nn.Conv2d(
                    64,
                    64,
                    kernel_size=(3, 3),
                    stride=(1, 1),
                    padding=(1, 1),
                    bias=False,
                )

            def forward(self, x):
                x1 = self.bn(x)
                x2 = self.conv1(x1)
                out = torch.nn.functional.relu(x2)
                return (out,)

        torch.manual_seed(1337)

        m_ref = Repro()
        m_test = deepcopy(m_ref)

        @torch._dynamo.optimize("aot_eager_decomp_partition")
        def compiled_fn(x):
            return m_test(x)

        x_ref = torch.randn(2, 64, 32, 32, requires_grad=True)
        x_test = x_ref.clone()

        # Loop multiple times: each iteration the running_mean/var on batchnorm will update,
        # which changes the output of the next iteration
        for _ in range(3):
            ref = m_ref(x_ref)
            res = compiled_fn(x_test)

            self.assertTrue(same(ref, res))

            for r in ref:
                if r.requires_grad:
                    r.sum().backward()
            for r in res:
                if r.requires_grad:
                    r.sum().backward()

            for param_ref, param_test in zip(m_ref.parameters(), m_test.parameters()):
                self.assertTrue(same(param_ref, param_test))
            # Assert running_mean/var
            for buffer_ref, buffer_test in zip(m_ref.buffers(), m_test.buffers()):
                self.assertTrue(same(buffer_ref, buffer_test))

    @torch._dynamo.config.patch("dynamic_shapes", True)
    @torch._dynamo.config.patch("assume_static_by_default", False)
    def test_dynamic_shapes_right_side(self):
        def f(x):
            return torch.ones(5 * x.shape[0])

        inp = torch.randn(6, 5)

        gm, _ = torch._dynamo.export(f, torch.randn(4, 5), aten_graph=True)
        self.assertEqual(gm(inp).shape, f(inp).shape)

    @torch._dynamo.config.patch("specialize_int", False)
    def test_maybe_multiply_symint(self):
        # https://github.com/pytorch/pytorch/issues/97346
        from torch._functorch.aot_autograd import aot_module_simplified

        def my_aot_compiler(gm, example_inputs):
            def my_compiler(gm, example_inputs):
                return gm.forward

            # Invoke AOTAutograd
            return aot_module_simplified(gm, example_inputs, fw_compiler=my_compiler)

        def my_example(t1, t2, d):
            out = torch.add(t1, t2, alpha=d)
            return out

        compiled_fn = torch.compile(backend=my_aot_compiler, dynamic=True)(my_example)

        t1 = torch.arange(3, dtype=torch.float32).requires_grad_(True)
        t2 = torch.arange(3, dtype=torch.float32).requires_grad_(True)

        ra = compiled_fn(t1, t2, 5)
        self.assertEqual(ra, torch.tensor([0.0, 6.0, 12.0]))

        ra = compiled_fn(t1, t2, 6)
        self.assertEqual(ra, torch.tensor([0.0, 7.0, 14.0]))

    def test_build_map_unpack_with_call(self):
        def forward_with_cond_scale(x, t, cond_scale, self_cond, other1, other2):
            return x.sin() + t + cond_scale + self_cond + other1 + other2

        @torch.compile(backend="eager", fullgraph=True)
        def fn(x):
            d1 = dict(other1=5)
            d2 = dict(other2=4)
            text_cond = {**d1, **d2}
            return forward_with_cond_scale(x, 1, cond_scale=2, self_cond=3, **text_cond)

        self.assertTrue(same(fn(torch.ones(4)), torch.ones(4).sin() + 15))

    def test_graph_break_unsupported_fake(self):
        counter = torch._dynamo.testing.CompileCounter()

        @torch._dynamo.optimize(counter)
        def f(x):
            return torch.ops.test_sample.foo(x + 1) + 1

        f(torch.randn(3))

        self.assertEqual(counter.op_count, ifdyn(ifunspec(2, 3), 3))
        self.assertEqual(counter.frame_count, ifdyn(ifunspec(2, 1), 1))

    def test_delattr(self):
        class MyObj:
            def __init__(self, a, b):
                self.a = a
                self.b = b

        @torch.compile(backend="eager", fullgraph=True)
        def fn(x, obj):
            del obj.a
            obj.c = x + 1
            del obj.c
            tmp = MyObj(x + 2, x + 3)
            del tmp.b
            if hasattr(obj, "a"):
                return x + 1
            return tmp

        x = torch.zeros([])
        obj1 = MyObj(x, x)
        obj2 = fn(x, obj1)
        self.assertFalse(hasattr(obj1, "a"))
        self.assertFalse(hasattr(obj1, "c"))
        self.assertFalse(hasattr(obj2, "b"))
        self.assertEqual(obj1.b.item(), 0)
        self.assertEqual(obj2.a.item(), 2)

    def test_delattr_raises(self):
        class MyObj:
            def __init__(self, a, b):
                self.a = a
                self.b = b

        @torch.compile(backend="eager")
        def fn(x, obj):
            del obj.a
            x = x + 1
            obj.a  # will raise
            return x

        x = torch.zeros([])
        obj1 = MyObj(x, x)
        self.assertRaises(AttributeError, lambda: fn(x, obj1))

    @torch._dynamo.config.patch("dynamic_shapes", True)
    def test_dynamic_shapes_implicit_guard(self):
        def f(x):
            y = x * x.size(x.shape[0])
            torch.sum(y, [y.shape[0]])
            return y

        cnt = torch._dynamo.testing.CompileCounter()
        opt_fn = torch._dynamo.optimize(cnt, nopython=True)(f)
        opt_fn(torch.randn(3, 1, 1, 1, 1))
        self.assertEqual(cnt.frame_count, 1)

    def test_dalle2_maybe(self):
        def normalize(x):
            return x.cos()

        @torch.compile(backend="eager", fullgraph=True)
        def fn(x, normalize_img):
            lowres_cond_img = x.sin()
            lowres_cond_img = maybe(normalize_img)(lowres_cond_img)
            return lowres_cond_img

        self.assertEqual(fn(torch.ones([]), normalize), torch.ones([]).sin().cos())

    def test_functools_wraps(self):
        def cool_name(x):
            return x.sin()

        @torch.compile(backend="eager", fullgraph=True)
        def fn(x):
            y = x.cos()

            @functools.wraps(cool_name)
            def uncool_name():
                return cool_name(y)

            return uncool_name

        result = fn(torch.ones([]))
        self.assertEqual(result.__name__, "cool_name")
        self.assertEqual(result(), torch.ones([]).cos().sin())

    @torch._dynamo.config.patch("dynamic_shapes", True)
    def test_dynamic_shapes_float_guard(self):
        def f(x):
            return torch.nn.functional.dropout(x, x.shape[0] / 6)

        cnt = torch._dynamo.testing.CompileCounter()
        opt_fn = torch._dynamo.optimize(cnt, nopython=True)(f)
        opt_fn(torch.randn(3))
        self.assertEqual(cnt.frame_count, 1)

    @torch._dynamo.config.patch(dynamic_shapes=True, capture_scalar_outputs=True)
    def test_tensor_item(self):
        def f(x, y):
            val = y.item()
            return x.sum() + val

        gm, _ = torch._dynamo.export(
            f,
            torch.zeros(6, 4),
            torch.tensor(1),
            aten_graph=True,
        )
        self.assertEqual(
            f(torch.zeros(6, 4), torch.tensor(1)),
            gm(torch.zeros(6, 4), torch.tensor(1)),
        )
        self.assertEqual(
            f(torch.zeros(6, 4), torch.tensor(2)),
            gm(torch.zeros(6, 4), torch.tensor(2)),
        )

    def test_hf_xsoftmax_inference(self):
        def fn(input, mask):
            return XSoftmax.apply(input + 1, mask, 1) + 2

        fn_opt = torch.compile(fn, backend="eager", fullgraph=True)

        inputs = [
            torch.randn(4, 10),
            torch.randn(4, 10) < 0,
        ]
        expected = fn(*inputs)
        actual = fn_opt(*inputs)
        self.assertTrue(same(actual, expected))

    def test_hf_xsoftmax_training(self):
        from torch._dynamo.utils import counters

        counters.clear()

        def fn(input, mask):
            return XSoftmax.apply(input, mask, 1)

        cnt = torch._dynamo.testing.CompileCounter()
        fn_opt = torch.compile(fn, backend=cnt, fullgraph=False)

        torch.manual_seed(1234)
        inputs1 = [
            torch.randn(4, 10, requires_grad=True),
            torch.randn(4, 10) < 0,
        ]
        torch.manual_seed(1234)
        inputs2 = [
            torch.randn(4, 10, requires_grad=True),
            torch.randn(4, 10) < 0,
        ]

        expected = fn(*inputs1)
        actual = fn_opt(*inputs2)
        self.assertTrue(same(actual, expected))
        self.assertEqual(dict(counters["frames"]), {"total": 2, "ok": 2})
        self.assertEqual(
            dict(counters["graph_break"]), {"autograd.Function with requires_grad": 1}
        )
        self.assertEqual(cnt.op_count, 6)
        self.assertEqual(cnt.frame_count, 1)
        cnt.clear()
        counters.clear()

        expected.sum().backward()
        actual.sum().backward()
        self.assertTrue(same(inputs1[0].grad, inputs2[0].grad))

        # currently we don't capture the backwards frame
        self.assertEqual(cnt.frame_count, 0)
        self.assertEqual(cnt.op_count, 0)
        self.assertEqual(dict(counters["frames"]), {})
        self.assertEqual(dict(counters["graph_break"]), {})

    def test_autograd_function_graph_break(self):
        class MySin(torch.autograd.Function):
            @staticmethod
            def forward(ctx, x):
                torch._dynamo.graph_break()
                ctx.save_for_backward(x)
                return x.sin()

            @staticmethod
            def backward(ctx, gx):
                (x,) = ctx.saved_tensors
                return gx * x.cos()

        x = torch.randn([], requires_grad=True)

        @torch.compile(backend="eager")
        def fn(x):
            return MySin.apply(x)

        y = fn(x)
        self.assertEqual(y, x.sin())

        (gx,) = torch.autograd.grad(y, x)
        self.assertEqual(gx, x.cos())

    @torch._dynamo.config.patch("dynamic_shapes", True)
    @torch._dynamo.config.patch("assume_static_by_default", False)
    def test_tensor_split(self):
        def f(x):
            return torch.split(x, x.shape[0] // 2, dim=0)[0]

        gm, _ = torch._dynamo.export(
            f,
            torch.zeros(6, 4),
            aten_graph=True,
        )

        self.assertEqual(f(torch.ones(8, 4)), gm(torch.ones(8, 4)))

    def test_optim_state_references_cleared(self):
        model = torch.nn.Linear(2048, 2048, bias=False)
        x = torch.ones(2048)
        state_ref = 0

        optimizer = torch.optim.Adadelta(model.parameters(), lr=0.01)

        def opt_step():
            optimizer.step()

        compiled_opt_step = torch._dynamo.optimize("eager")(opt_step)

        def compiled_model_step(x):
            optimizer.zero_grad()
            y = model(x)
            torch.sum(y).backward()
            compiled_opt_step()

        compiled_model_step(x)

        # Picked "square_avg" arbitrarily to check that
        # optimizer state tensors are deallocated
        state_ref = weakref.ref(
            optimizer.state[optimizer.param_groups[0]["params"][0]]["square_avg"]
        )
        optimizer = None

        self.assertIsNone(state_ref())

    def test_grad_references_cleared(self):
        model = torch.nn.Linear(2048, 2048, bias=False)
        x = torch.ones(2048)
        optimizer = torch.optim.Adadelta(model.parameters(), lr=0.01)

        def opt_step():
            optimizer.step()

        compiled_opt_step = torch._dynamo.optimize("eager")(opt_step)

        def compiled_model_step(x):
            optimizer.zero_grad(True)
            y = model(x)
            torch.sum(y).backward()
            compiled_opt_step()

        compiled_model_step(x)
        param_grad_ref = weakref.ref(list(model.parameters())[0].grad)
        optimizer.zero_grad(True)
        self.assertIsNone(param_grad_ref())

    def test_batch_encoding_clone_inputs(self):
        class BatchEncoding(dict):
            """
            Copied from test_tokenization
            """

            def __init__(
                self,
                data,
            ):
                super().__init__(data)

            def __getattr__(self, item: str):
                try:
                    return self.data[item]
                except KeyError as e:
                    raise AttributeError from e

        encoding = BatchEncoding({"key": torch.rand((1, 4))})
        cloned_encoding = torch._dynamo.utils.clone_inputs(encoding)
        self.assertTrue(type(cloned_encoding) is not dict)

    def test_iadd_graph_break(self):
        def fn(x):
            a = ()
            x = torch.sin(x)
            a += (x,)
            return a

        x = torch.randn(4)
        ref = fn(x)

        opt_fn = torch._dynamo.optimize("eager", nopython=True)(fn)
        res = opt_fn(x)
        self.assertTrue(same(ref, res))

    def test_odict_get_item_index_name(self):
        d = {float: torch.float32, np.float16: torch.float16}

        @torch.compile
        def f(x, y1, y2):
            return torch.zeros(5, dtype=d[y1]), torch.zeros(5, dtype=d[y2])

        f(torch.zeros(4), float, np.float16)

    def test_dedup_global(self):
        @torch.compile()
        def f():
            return _GLOBAL_CPU_TENSOR + _GLOBAL_CPU_TENSOR

        self.assertEqual(f(), _GLOBAL_CPU_TENSOR + _GLOBAL_CPU_TENSOR)

    @requires_cuda()
    def test_guard_default_device(self):
        try:
            torch.set_default_device("cuda")

            counter = torch._dynamo.testing.CompileCounter()

            @torch._dynamo.optimize(counter)
            def f():
                x = torch.randn(3)
                return x * 2

            self.assertEqual(f().device.type, "cuda")
            self.assertEqual(counter.frame_count, 1)

            torch.set_default_device("cpu")

            self.assertEqual(f().device.type, "cpu")
            self.assertEqual(counter.frame_count, 2)

        finally:
            torch.set_default_device(None)

<<<<<<< HEAD
=======
    def test_list_self_reference(self):
        # Issue - https://github.com/pytorch/pytorch/issues/100150
        root = []
        root[:] = [root, root, None, None]

        @torch._dynamo.optimize("eager")
        def test_bug():
            return root

        test_bug()

    def test_hf_bigbird_unsqueeze(self):
        def torch_bmm_nd(inp_1, inp_2, ndim=None):
            torch._dynamo.graph_break()
            return torch.bmm(inp1, inp2)

        def fn(inp1, inp2, inp3, inp4, c):
            a = torch_bmm_nd(inp1, inp2, 4)
            a.unsqueeze_(2)
            a = a * 2

            b = torch_bmm_nd(inp3, inp4, 4)
            b.unsqueeze_(2)
            l = a + b

            out = torch.cat([a, b, c], dim=2)
            return out, l

        inp1 = torch.rand(1, 64, 448)
        inp2 = torch.rand(1, 448, 64)
        inp3 = torch.rand(1, 64, 448)
        inp4 = torch.rand(1, 448, 64)
        c = torch.rand(1, 64, 1, 64)

        cnt = torch._dynamo.testing.CompileCounter()
        opt_fn = torch._dynamo.optimize(cnt)(fn)
        opt_fn(inp1, inp2, inp3, inp4, c)
        self.assertEqual(cnt.frame_count, 3)

    def test_torch_variable_type(self):
        # from torchvision
        def check_type(obj, types_or_checks):
            for type_or_check in types_or_checks:
                if (
                    isinstance(obj, type_or_check)
                    if isinstance(type_or_check, type)
                    else type_or_check(obj)
                ):
                    return True
            return False

        opt_check_type = torch._dynamo.optimize("eager")(check_type)
        ref = check_type(torch.randn(4), [torch.Tensor])
        res = opt_check_type(torch.randn(4), [torch.Tensor])
        self.assertEqual(ref, res)

>>>>>>> 896eb1db

if __name__ == "__main__":
    from torch._dynamo.test_case import run_tests

    run_tests()<|MERGE_RESOLUTION|>--- conflicted
+++ resolved
@@ -2496,7 +2496,7 @@
         exported, _ = torch._dynamo.export(f, torch.Tensor([3, 4, 5]))
         self.assertTrue(same(exported(*args), f(*args)))
 
-        with self.assertRaisesRegex(AssertionError, ""):
+        with self.assertRaisesRegex(RuntimeError, "First dim need to be 3"):
             exported, _ = torch._dynamo.export(f, torch.Tensor([4, 4, 5]))
 
     def test_not_rewrite_assert_for_other_errors(self):
@@ -2521,7 +2521,7 @@
         exported, _ = torch._dynamo.export(f, torch.Tensor([3, 4, 5]))
         self.assertTrue(same(exported(*args), f(*args)))
 
-        with self.assertRaisesRegex(AssertionError, ""):
+        with self.assertRaisesRegex(RuntimeError, "assertion error"):
             exported, _ = torch._dynamo.export(f, torch.Tensor([4, 4, 5]))
 
     def test_rewrite_assert_with_non_string_msg(self):
@@ -2643,7 +2643,7 @@
 
     def test_inplace_unsqueeze_input(self):
         def backend(gm, example_inputs):
-            self.assertEqual(example_inputs[0].size(), torch.Size([3, 4]))
+            self.assertEqual(example_inputs[-1].size(), torch.Size([1, 3, 4]))
             return gm
 
         @torch.compile(backend=backend)
@@ -3112,8 +3112,6 @@
         finally:
             torch.set_default_device(None)
 
-<<<<<<< HEAD
-=======
     def test_list_self_reference(self):
         # Issue - https://github.com/pytorch/pytorch/issues/100150
         root = []
@@ -3170,7 +3168,6 @@
         res = opt_check_type(torch.randn(4), [torch.Tensor])
         self.assertEqual(ref, res)
 
->>>>>>> 896eb1db
 
 if __name__ == "__main__":
     from torch._dynamo.test_case import run_tests
