# ---[ Generate and install header and cpp files
include(../cmake/Codegen.cmake)

# ---[ Vulkan code gen
if(USE_VULKAN)
  include(../cmake/VulkanCodegen.cmake)
endif()

# ---[ MSVC OpenMP modification
if(MSVC)
  include(../cmake/public/utils.cmake)
endif()

# ATen parallelism settings
#  OMP - OpenMP for intra-op, native thread pool for inter-op parallelism
#  NATIVE - using native thread pool for intra- and inter-op parallelism
#  TBB - using TBB for intra- and native thread pool for inter-op parallelism
if(INTERN_BUILD_MOBILE AND NOT BUILD_CAFFE2_MOBILE)
  set(ATEN_THREADING "NATIVE" CACHE STRING "ATen parallel backend")
else()
  if(USE_OPENMP)
    set(ATEN_THREADING "OMP" CACHE STRING "ATen parallel backend")
  elseif(USE_TBB)
    set(ATEN_THREADING "TBB" CACHE STRING "ATen parallel backend")
  else()
    set(ATEN_THREADING "NATIVE" CACHE STRING "ATen parallel backend")
  endif()
endif()

set(AT_PARALLEL_OPENMP 0)
set(AT_PARALLEL_NATIVE 0)
set(AT_PARALLEL_NATIVE_TBB 0)

message(STATUS "Using ATen parallel backend: ${ATEN_THREADING}")
if("${ATEN_THREADING}" STREQUAL "OMP")
  set(AT_PARALLEL_OPENMP 1)
elseif("${ATEN_THREADING}" STREQUAL "NATIVE")
  set(AT_PARALLEL_NATIVE 1)
elseif("${ATEN_THREADING}" STREQUAL "TBB")
  if(NOT USE_TBB)
    message(FATAL_ERROR "Using TBB backend but USE_TBB is off")
  endif()
  set(AT_PARALLEL_NATIVE_TBB 1)
else()
  message(FATAL_ERROR "Unknown ATen parallel backend: ${ATEN_THREADING}")
endif()

# ---[ Declare source file lists

# ---[ ATen build
if(INTERN_BUILD_ATEN_OPS)
  set(__caffe2_CMAKE_POSITION_INDEPENDENT_CODE ${CMAKE_POSITION_INDEPENDENT_CODE})
  set(CMAKE_POSITION_INDEPENDENT_CODE ON)
  add_subdirectory(../aten aten)
  set(CMAKE_POSITION_INDEPENDENT_CODE ${__caffe2_CMAKE_POSITION_INDEPENDENT_CODE})

  # Generate the headers wrapped by our operator
  add_custom_command(OUTPUT ${CMAKE_CURRENT_BINARY_DIR}/contrib/aten/aten_op.h
  COMMAND
  "${PYTHON_EXECUTABLE}" ${CMAKE_CURRENT_SOURCE_DIR}/contrib/aten/gen_op.py
    --aten_root=${CMAKE_CURRENT_SOURCE_DIR}/../aten
    --template_dir=${CMAKE_CURRENT_SOURCE_DIR}/contrib/aten
    --yaml_dir=${CMAKE_CURRENT_BINARY_DIR}/../aten/src/ATen
    --install_dir=${CMAKE_CURRENT_BINARY_DIR}/contrib/aten
  DEPENDS
  ATEN_CPU_FILES_GEN_TARGET
  ${CMAKE_BINARY_DIR}/aten/src/ATen/Declarations.yaml
  ${CMAKE_CURRENT_SOURCE_DIR}/contrib/aten/gen_op.py
  ${CMAKE_CURRENT_SOURCE_DIR}/contrib/aten/aten_op_template.h)

  add_custom_target(__aten_op_header_gen
    DEPENDS ${CMAKE_CURRENT_BINARY_DIR}/contrib/aten/aten_op.h)
  add_library(aten_op_header_gen INTERFACE)
  add_dependencies(aten_op_header_gen __aten_op_header_gen)

  # Add source, includes, and libs to lists
  list(APPEND Caffe2_CPU_SRCS ${ATen_CPU_SRCS})
  list(APPEND Caffe2_GPU_SRCS ${ATen_CUDA_SRCS})
  list(APPEND Caffe2_GPU_SRCS_W_SORT_BY_KEY ${ATen_CUDA_SRCS_W_SORT_BY_KEY})
  list(APPEND Caffe2_HIP_SRCS ${ATen_HIP_SRCS})
  list(APPEND Caffe2_HIP_SRCS ${ATen_HIP_SRCS_W_SORT_BY_KEY})
  list(APPEND Caffe2_CPU_TEST_SRCS ${ATen_CPU_TEST_SRCS})
  list(APPEND Caffe2_GPU_TEST_SRCS ${ATen_CUDA_TEST_SRCS})
  list(APPEND Caffe2_HIP_TEST_SRCS ${ATen_HIP_TEST_SRCS})
  list(APPEND Caffe2_CPU_TEST_SRCS ${ATen_CORE_TEST_SRCS})
  list(APPEND Caffe2_VULKAN_TEST_SRCS ${ATen_VULKAN_TEST_SRCS})
  list(APPEND Caffe2_CPU_INCLUDE ${ATen_CPU_INCLUDE})
  list(APPEND Caffe2_GPU_INCLUDE ${ATen_CUDA_INCLUDE})
  list(APPEND Caffe2_HIP_INCLUDE ${ATen_HIP_INCLUDE})
  list(APPEND Caffe2_VULKAN_INCLUDE ${ATen_VULKAN_INCLUDE})
  list(APPEND Caffe2_DEPENDENCY_LIBS ${ATen_CPU_DEPENDENCY_LIBS})
  list(APPEND Caffe2_CUDA_DEPENDENCY_LIBS ${ATen_CUDA_DEPENDENCY_LIBS})
  list(APPEND Caffe2_HIP_DEPENDENCY_LIBS ${ATen_HIP_DEPENDENCY_LIBS})
  list(APPEND Caffe2_DEPENDENCY_INCLUDE ${ATen_THIRD_PARTY_INCLUDE})
endif()

# ---[ Caffe2 build
# Note: the folders that are being commented out have not been properly
# addressed yet.

if(NOT MSVC AND USE_XNNPACK)
  if(NOT TARGET fxdiv)
    set(FXDIV_BUILD_TESTS OFF CACHE BOOL "")
    set(FXDIV_BUILD_BENCHMARKS OFF CACHE BOOL "")
    add_subdirectory(
      "${FXDIV_SOURCE_DIR}"
      "${CMAKE_BINARY_DIR}/FXdiv")
  endif()
endif()

add_subdirectory(core)
add_subdirectory(serialize)
add_subdirectory(utils)
if(BUILD_CAFFE2 OR (NOT USE_FBGEMM))
  add_subdirectory(perfkernels)
endif()

# Skip modules that are not used by libtorch mobile yet.
if(BUILD_CAFFE2 AND (NOT INTERN_BUILD_MOBILE OR BUILD_CAFFE2_MOBILE))
  add_subdirectory(contrib)
  add_subdirectory(predictor)
  add_subdirectory(predictor/emulator)
  add_subdirectory(core/nomnigraph)
  if(USE_NVRTC)
    add_subdirectory(cuda_rtc)
  endif()
  add_subdirectory(db)
  add_subdirectory(distributed)
  # add_subdirectory(experiments) # note, we may remove this folder at some point
  add_subdirectory(ideep)
  add_subdirectory(image)
  add_subdirectory(video)
  add_subdirectory(mobile)
  add_subdirectory(mpi)
  add_subdirectory(observers)
  add_subdirectory(onnx)
  if(BUILD_CAFFE2_OPS)
    add_subdirectory(operators)
    add_subdirectory(operators/rnn)
    if(USE_FBGEMM)
      add_subdirectory(quantization)
      add_subdirectory(quantization/server)
    endif()
    if(USE_QNNPACK)
      add_subdirectory(operators/quantized)
    endif()
  endif()
  add_subdirectory(opt)
  add_subdirectory(proto)
  add_subdirectory(python)
  add_subdirectory(queue)
  add_subdirectory(sgd)
  add_subdirectory(share)
  # add_subdirectory(test) # todo: use caffe2_gtest_main instead of gtest_main because we will need to call GlobalInit
  add_subdirectory(transforms)
endif()
if(NOT BUILD_CAFFE2)
  add_subdirectory(proto)
endif()

# Advanced: if we have allow list specified, we will do intersections for all
# main lib srcs.
if(CAFFE2_ALLOWLISTED_FILES)
  caffe2_do_allowlist(Caffe2_CPU_SRCS CAFFE2_ALLOWLISTED_FILES)
  caffe2_do_allowlist(Caffe2_GPU_SRCS CAFFE2_ALLOWLISTED_FILES)
  caffe2_do_allowlist(Caffe2_HIP_SRCS CAFFE2_ALLOWLISTED_FILES)
endif()

# Debug messages - if you want to get a list of source files, enable the
# following.
if(FALSE)
  message(STATUS "CPU sources: ")
  foreach(tmp ${Caffe2_CPU_SRCS})
    message(STATUS "  " ${tmp})
  endforeach()

  message(STATUS "GPU sources: ")
  foreach(tmp ${Caffe2_GPU_SRCS})
    message(STATUS "  " ${tmp})
  endforeach()

  message(STATUS "CPU include: ")
  foreach(tmp ${Caffe2_CPU_INCLUDE})
    message(STATUS "  " ${tmp})
  endforeach()

  message(STATUS "GPU include: ")
  foreach(tmp ${Caffe2_GPU_INCLUDE})
    message(STATUS "  " ${tmp})
  endforeach()

  message(STATUS "CPU test sources: ")
  foreach(tmp ${Caffe2_CPU_TEST_SRCS})
    message(STATUS "  " ${tmp})
  endforeach()

  message(STATUS "GPU test sources: ")
  foreach(tmp ${Caffe2_GPU_TEST_SRCS})
    message(STATUS "  " ${tmp})
  endforeach()

  message(STATUS "HIP sources: ")
  foreach(tmp ${Caffe2_HIP_SRCS})
    message(STATUS "  " ${tmp})
  endforeach()

  message(STATUS "HIP test sources: ")
  foreach(tmp ${Caffe2_HIP_TEST_SRCS})
    message(STATUS "  " ${tmp})
  endforeach()

  message(STATUS "ATen CPU test sources: ")
  foreach(tmp ${ATen_CPU_TEST_SRCS})
    message(STATUS "  " ${tmp})
  endforeach()

  message(STATUS "ATen CUDA test sources: ")
  foreach(tmp ${ATen_CUDA_TEST_SRCS})
    message(STATUS "  " ${tmp})
  endforeach()

  message(STATUS "ATen HIP test sources: ")
  foreach(tmp ${ATen_HIP_TEST_SRCS})
    message(STATUS "  " ${tmp})
  endforeach()

  message(STATUS "ATen Vulkan test sources: ")
  foreach(tmp ${ATen_VULKAN_TEST_SRCS})
    message(STATUS "  " ${tmp})
  endforeach()
endif()

if(NOT INTERN_BUILD_MOBILE OR BUILD_CAFFE2_MOBILE)
  # ---[ List of libraries to link with
  add_library(caffe2_protos STATIC $<TARGET_OBJECTS:Caffe2_PROTO>)
  add_dependencies(caffe2_protos Caffe2_PROTO)
  # If we are going to link protobuf locally inside caffe2 libraries, what we will do is
  # to create a helper static library that always contains libprotobuf source files, and
  # link the caffe2 related dependent libraries to it.
  target_include_directories(caffe2_protos INTERFACE $<INSTALL_INTERFACE:include>)
  # Reason for this public dependency is as follows:
  # (1) Strictly speaking, we should not expose any Protobuf related functions. We should
  #     only use function interfaces wrapped with our own public API, and link protobuf
  #     locally.
  # (2) However, currently across the Caffe2 codebase, we have extensive use of protobuf
  #     functionalities. For example, not only libcaffe2.so uses it, but also other
  #     binaries such as python extensions etc. As a result, we will have to have a
  #     transitive dependency to libprotobuf.
  #
  # Good thing is that, if we specify CAFFE2_LINK_LOCAL_PROTOBUF, then we do not need to
  # separately deploy protobuf binaries - libcaffe2.so will contain all functionalities
  # one needs. One can verify this via ldd.
  #
  # TODO item in the future includes:
  # (1) Enable using lite protobuf
  # (2) Properly define public API that do not directly depend on protobuf itself.
  # (3) Expose the libprotobuf.a file for dependent libraries to link to.
  #
  # What it means for users/developers?
  # (1) Users: nothing affecting the users, other than the fact that CAFFE2_LINK_LOCAL_PROTOBUF
  #     avoids the need to deploy protobuf.
  # (2) Developers: if one simply uses core caffe2 functionality without using protobuf,
  #     nothing changes. If one has a dependent library that uses protobuf, then one needs to
  #     have the right protobuf version as well as linking to libprotobuf.a.
  target_link_libraries(caffe2_protos PUBLIC protobuf::libprotobuf)
  if(NOT BUILD_SHARED_LIBS)
    install(TARGETS caffe2_protos ARCHIVE DESTINATION "${CMAKE_INSTALL_LIBDIR}")
  endif()
endif()

# ==========================================================
# formerly-libtorch
# ==========================================================

set(TORCH_SRC_DIR "${PROJECT_SOURCE_DIR}/torch")
set(TORCH_ROOT "${PROJECT_SOURCE_DIR}")

if(NOT TORCH_INSTALL_BIN_DIR)
  set(TORCH_INSTALL_BIN_DIR bin)
endif()

if(NOT TORCH_INSTALL_INCLUDE_DIR)
  set(TORCH_INSTALL_INCLUDE_DIR include)
endif()

if(NOT TORCH_INSTALL_LIB_DIR)
  set(TORCH_INSTALL_LIB_DIR lib)
endif()



if(NOT INTERN_BUILD_MOBILE OR NOT BUILD_CAFFE2_MOBILE)
  if(USE_DISTRIBUTED)

    # Define this target even if we're building without TensorPipe, to make life
    # easier to other targets that depend on this. However, in that case, by not
    # setting the USE_TENSORPIPE compile definition, this target will just end
    # up being empty. Downstream targets should also add a #ifdef guard.
    if(NOT WIN32)
      add_library(process_group_agent "${TORCH_SRC_DIR}/csrc/distributed/rpc/process_group_agent.cpp" "${TORCH_SRC_DIR}/csrc/distributed/rpc/process_group_agent.h")
      target_link_libraries(process_group_agent PRIVATE torch c10d fmt::fmt-header-only)
      add_dependencies(process_group_agent torch c10d)

      add_library(tensorpipe_agent
        "${TORCH_SRC_DIR}/csrc/distributed/rpc/macros.h"
        "${TORCH_SRC_DIR}/csrc/distributed/rpc/tensorpipe_agent.cpp"
        "${TORCH_SRC_DIR}/csrc/distributed/rpc/tensorpipe_agent.h"
        "${TORCH_SRC_DIR}/csrc/distributed/rpc/tensorpipe_utils.cpp"
        "${TORCH_SRC_DIR}/csrc/distributed/rpc/tensorpipe_utils.h"
        )
      target_link_libraries(tensorpipe_agent PRIVATE torch c10d tensorpipe fmt::fmt-header-only)
      add_dependencies(tensorpipe_agent torch c10d)
      if(USE_TENSORPIPE)
        if(USE_CUDA)
          target_compile_definitions(tensorpipe_agent PUBLIC USE_CUDA)
        endif()

        if(USE_ROCM)
          target_compile_definitions(tensorpipe_agent PRIVATE
            USE_ROCM
            __HIP_PLATFORM_HCC__
          )
        endif()

        target_compile_definitions(tensorpipe_agent PUBLIC USE_TENSORPIPE)
        target_link_libraries(tensorpipe_agent PRIVATE tensorpipe)
        add_dependencies(tensorpipe_agent tensorpipe)
      endif()
    endif()
  endif()

  set(CMAKE_POSITION_INDEPENDENT_CODE TRUE)

  # Generate files
  set(TOOLS_PATH "${TORCH_ROOT}/tools")

  configure_file("${TORCH_SRC_DIR}/_utils_internal.py"
    "${TOOLS_PATH}/shared/_utils_internal.py"
    COPYONLY)


  set(GENERATED_CXX_TORCH
    "${TORCH_SRC_DIR}/csrc/autograd/generated/Functions.cpp"
    )

  if(NOT INTERN_DISABLE_AUTOGRAD)
    list(APPEND GENERATED_CXX_TORCH
      "${TORCH_SRC_DIR}/csrc/autograd/generated/VariableType_0.cpp"
      "${TORCH_SRC_DIR}/csrc/autograd/generated/VariableType_1.cpp"
      "${TORCH_SRC_DIR}/csrc/autograd/generated/VariableType_2.cpp"
      "${TORCH_SRC_DIR}/csrc/autograd/generated/VariableType_3.cpp"
      "${TORCH_SRC_DIR}/csrc/autograd/generated/VariableType_4.cpp"
      "${TORCH_SRC_DIR}/csrc/autograd/generated/TraceType_0.cpp"
      "${TORCH_SRC_DIR}/csrc/autograd/generated/TraceType_1.cpp"
      "${TORCH_SRC_DIR}/csrc/autograd/generated/TraceType_2.cpp"
      "${TORCH_SRC_DIR}/csrc/autograd/generated/TraceType_3.cpp"
      "${TORCH_SRC_DIR}/csrc/autograd/generated/TraceType_4.cpp"
    )
  endif()

  set(GENERATED_H_TORCH
    "${TORCH_SRC_DIR}/csrc/autograd/generated/Functions.h"
    "${TORCH_SRC_DIR}/csrc/autograd/generated/variable_factories.h"
    )

  if(NOT INTERN_DISABLE_AUTOGRAD)
    list(APPEND GENERATED_H_TORCH
      "${TORCH_SRC_DIR}/csrc/autograd/generated/VariableType.h"
    )
  endif()

  set(GENERATED_CXX_PYTHON
    "${TORCH_SRC_DIR}/csrc/autograd/generated/python_functions.cpp"
    "${TORCH_SRC_DIR}/csrc/autograd/generated/python_variable_methods.cpp"
    "${TORCH_SRC_DIR}/csrc/autograd/generated/python_torch_functions.cpp"
    "${TORCH_SRC_DIR}/csrc/autograd/generated/python_nn_functions.cpp"
    "${TORCH_SRC_DIR}/csrc/autograd/generated/python_fft_functions.cpp"
    "${TORCH_SRC_DIR}/csrc/autograd/generated/python_linalg_functions.cpp"
    )

  set(GENERATED_H_PYTHON
    "${TORCH_SRC_DIR}/csrc/autograd/generated/python_functions.h"
    )

  set(GENERATED_TESTING_PYTHON
    "${TORCH_SRC_DIR}/testing/_internal/generated/annotated_fn_args.py"
    )

  set(TORCH_GENERATED_CODE
    ${GENERATED_CXX_TORCH}
    ${GENERATED_H_TORCH}
    ${GENERATED_CXX_PYTHON}
    ${GENERATED_H_PYTHON}
    ${GENERATED_TESTING_PYTHON}
    )

  add_custom_command(
    OUTPUT
    ${TORCH_GENERATED_CODE}
    COMMAND
    "${PYTHON_EXECUTABLE}" tools/setup_helpers/generate_code.py
      --declarations-path "${CMAKE_BINARY_DIR}/aten/src/ATen/Declarations.yaml"
      --native-functions-path "aten/src/ATen/native/native_functions.yaml"
      --nn-path "aten/src"
      $<$<BOOL:${INTERN_DISABLE_AUTOGRAD}>:--disable-autograd>
      $<$<BOOL:${SELECTED_OP_LIST}>:--selected-op-list-path="${SELECTED_OP_LIST}">
      --force_schema_registration
    DEPENDS
    "${TORCH_ROOT}/aten/src/ATen/native/native_functions.yaml"
    "${CMAKE_BINARY_DIR}/aten/src/ATen/Declarations.yaml"
    "${TOOLS_PATH}/autograd/templates/VariableType.h"
    "${TOOLS_PATH}/autograd/templates/VariableType.cpp"
    "${TOOLS_PATH}/autograd/templates/TraceType.cpp"
    "${TOOLS_PATH}/autograd/templates/Functions.h"
    "${TOOLS_PATH}/autograd/templates/Functions.cpp"
    "${TOOLS_PATH}/autograd/templates/python_functions.h"
    "${TOOLS_PATH}/autograd/templates/python_functions.cpp"
    "${TOOLS_PATH}/autograd/templates/python_variable_methods.cpp"
    "${TOOLS_PATH}/autograd/templates/python_torch_functions.cpp"
    "${TOOLS_PATH}/autograd/templates/python_nn_functions.cpp"
    "${TOOLS_PATH}/autograd/templates/python_fft_functions.cpp"
    "${TOOLS_PATH}/autograd/templates/python_linalg_functions.cpp"
    "${TOOLS_PATH}/autograd/templates/variable_factories.h"
    "${TOOLS_PATH}/autograd/templates/annotated_fn_args.py"
    "${TOOLS_PATH}/autograd/deprecated.yaml"
    "${TOOLS_PATH}/autograd/derivatives.yaml"
    "${TOOLS_PATH}/autograd/gen_autograd_functions.py"
    "${TOOLS_PATH}/autograd/gen_autograd.py"
    "${TOOLS_PATH}/autograd/gen_python_functions.py"
    "${TOOLS_PATH}/autograd/gen_variable_factories.py"
    "${TOOLS_PATH}/autograd/gen_variable_type.py"
    "${TOOLS_PATH}/autograd/load_derivatives.py"
    WORKING_DIRECTORY "${TORCH_ROOT}")


  # Required workaround for libtorch_python.so build
  # see https://samthursfield.wordpress.com/2015/11/21/cmake-dependencies-between-targets-and-files-and-custom-commands/#custom-commands-in-different-directories
  add_custom_target(
    generate-torch-sources
    DEPENDS ${TORCH_GENERATED_CODE}
    )

  set(TORCH_SRCS ${GENERATED_CXX_TORCH})
  list(APPEND TORCH_SRCS ${GENERATED_H_TORCH})
  append_filelist("libtorch_cmake_sources" TORCH_SRCS)

  # Required workaround for LLVM 9 includes.
  if(NOT MSVC)
    set_source_files_properties(${TORCH_SRC_DIR}/csrc/jit/tensorexpr/llvm_jit.cpp PROPERTIES COMPILE_FLAGS -Wno-noexcept-type)
  endif()
  # Disable certain warnings for GCC-9.X
  if(CMAKE_COMPILER_IS_GNUCXX AND (CMAKE_CXX_COMPILER_VERSION VERSION_GREATER 9.0.0))
    # See https://github.com/pytorch/pytorch/issues/38856
    set_source_files_properties(${TORCH_SRC_DIR}/csrc/jit/tensorexpr/llvm_jit.cpp PROPERTIES COMPILE_FLAGS "-Wno-redundant-move -Wno-noexcept-type")
    set_source_files_properties(${TORCH_SRC_DIR}/csrc/jit/tensorexpr/llvm_codegen.cpp PROPERTIES COMPILE_FLAGS -Wno-init-list-lifetime)
  endif()

  if(NOT INTERN_DISABLE_MOBILE_INTERP)
    set(MOBILE_SRCS
       ${TORCH_SRC_DIR}/csrc/jit/mobile/function.cpp
       ${TORCH_SRC_DIR}/csrc/jit/mobile/import.cpp
       ${TORCH_SRC_DIR}/csrc/jit/mobile/import_data.cpp
       ${TORCH_SRC_DIR}/csrc/jit/mobile/module.cpp
       ${TORCH_SRC_DIR}/csrc/jit/mobile/observer.cpp
       ${TORCH_SRC_DIR}/csrc/jit/mobile/interpreter.cpp
       ${TORCH_SRC_DIR}/csrc/jit/mobile/export_data.cpp
       ${TORCH_SRC_DIR}/csrc/jit/mobile/optim/sgd.cpp
       ${TORCH_SRC_DIR}/csrc/jit/mobile/sequential.cpp
       )
    list(APPEND TORCH_SRCS ${MOBILE_SRCS})
  endif()

  # This one needs to be unconditionally added as Functions.cpp is also unconditionally added
  list(APPEND TORCH_SRCS
    ${TORCH_SRC_DIR}/csrc/autograd/FunctionsManual.cpp
    ${TORCH_SRC_DIR}/csrc/utils/out_types.cpp
  )

  if(NOT INTERN_DISABLE_AUTOGRAD)
    list(APPEND TORCH_SRCS
      ${TORCH_SRC_DIR}/csrc/autograd/TraceTypeManual.cpp
      ${TORCH_SRC_DIR}/csrc/autograd/VariableTypeManual.cpp
    )
  endif()

  if(NOT INTERN_BUILD_MOBILE)
    list(APPEND TORCH_SRCS
      ${TORCH_SRC_DIR}/csrc/api/src/jit.cpp
      ${TORCH_SRC_DIR}/csrc/jit/serialization/onnx.cpp
      ${TORCH_SRC_DIR}/csrc/jit/serialization/export.cpp
      ${TORCH_SRC_DIR}/csrc/jit/serialization/export_module.cpp
      ${TORCH_SRC_DIR}/csrc/jit/codegen/fuser/cpu/fused_kernel.cpp
      ${TORCH_SRC_DIR}/csrc/jit/api/module_save.cpp
      ${TORCH_SRC_DIR}/csrc/utils/byte_order.cpp
    )
    # Disable legacy import of building without Caffe2 support
    if(BUILD_CAFFE2)
      list(APPEND TORCH_SRCS
        ${TORCH_SRC_DIR}/csrc/jit/serialization/import_legacy.cpp
      )
    else()
      set_source_files_properties(
        ${TORCH_SRC_DIR}/csrc/jit/serialization/import.cpp
        PROPERTIES COMPILE_FLAGS "-DC10_DISABLE_LEGACY_IMPORT"
      )
    endif()
    if(USE_DISTRIBUTED AND NOT WIN32)
      append_filelist("libtorch_distributed_sources" TORCH_SRCS)
    endif()
  endif()

  if(USE_CUDA OR USE_ROCM)
<<<<<<< HEAD
    list(APPEND Caffe2_GPU_HIP_JIT_FUSERS_SRCS
      ${TORCH_SRC_DIR}/csrc/jit/codegen/fuser/cuda/fused_kernel.cpp
      ${TORCH_SRC_DIR}/csrc/autograd/profiler_cuda.cpp
      ${TORCH_SRC_DIR}/csrc/autograd/functions/comm.cpp
      ${TORCH_SRC_DIR}/csrc/cuda/comm.cpp
      ${TORCH_SRC_DIR}/csrc/jit/codegen/cuda/arith.cpp
      ${TORCH_SRC_DIR}/csrc/jit/codegen/cuda/compute_at.cpp
      ${TORCH_SRC_DIR}/csrc/jit/codegen/cuda/codegen.cpp
      ${TORCH_SRC_DIR}/csrc/jit/codegen/cuda/dispatch.cpp
      ${TORCH_SRC_DIR}/csrc/jit/codegen/cuda/expr_evaluator.cpp
      ${TORCH_SRC_DIR}/csrc/jit/codegen/cuda/executor.cpp
      ${TORCH_SRC_DIR}/csrc/jit/codegen/cuda/executor_kernel_arg.cpp
      ${TORCH_SRC_DIR}/csrc/jit/codegen/cuda/executor_launch_params.cpp
      ${TORCH_SRC_DIR}/csrc/jit/codegen/cuda/executor_utils.cpp
      ${TORCH_SRC_DIR}/csrc/jit/codegen/cuda/fusion.cpp
      ${TORCH_SRC_DIR}/csrc/jit/codegen/cuda/graph_fuser.cpp
      ${TORCH_SRC_DIR}/csrc/jit/codegen/cuda/index_compute.cpp
      ${TORCH_SRC_DIR}/csrc/jit/codegen/cuda/instrumentation.cpp
      ${TORCH_SRC_DIR}/csrc/jit/codegen/cuda/ir_base_nodes.cpp
      ${TORCH_SRC_DIR}/csrc/jit/codegen/cuda/ir_cloner.cpp
      ${TORCH_SRC_DIR}/csrc/jit/codegen/cuda/ir_graphviz.cpp
      ${TORCH_SRC_DIR}/csrc/jit/codegen/cuda/ir_nodes.cpp
      ${TORCH_SRC_DIR}/csrc/jit/codegen/cuda/ir_iostream.cpp
      ${TORCH_SRC_DIR}/csrc/jit/codegen/cuda/ir_utils.cpp
      ${TORCH_SRC_DIR}/csrc/jit/codegen/cuda/iter_visitor.cpp
      ${TORCH_SRC_DIR}/csrc/jit/codegen/cuda/kernel.cpp
      ${TORCH_SRC_DIR}/csrc/jit/codegen/cuda/kernel_cache.cpp
      ${TORCH_SRC_DIR}/csrc/jit/codegen/cuda/kernel_expr_evaluator.cpp
      ${TORCH_SRC_DIR}/csrc/jit/codegen/cuda/kernel_ir.cpp
      ${TORCH_SRC_DIR}/csrc/jit/codegen/cuda/kernel_ir_builder.cpp
      ${TORCH_SRC_DIR}/csrc/jit/codegen/cuda/kernel_ir_printer.cpp
      ${TORCH_SRC_DIR}/csrc/jit/codegen/cuda/lower_alias_memory.cpp
      ${TORCH_SRC_DIR}/csrc/jit/codegen/cuda/lower_allocation.cpp
      ${TORCH_SRC_DIR}/csrc/jit/codegen/cuda/lower_expr_sort.cpp
      ${TORCH_SRC_DIR}/csrc/jit/codegen/cuda/lower_index.cpp
      ${TORCH_SRC_DIR}/csrc/jit/codegen/cuda/lower_insert_syncs.cpp
      ${TORCH_SRC_DIR}/csrc/jit/codegen/cuda/lower_loops.cpp
      ${TORCH_SRC_DIR}/csrc/jit/codegen/cuda/lower_thread_predicate.cpp
      ${TORCH_SRC_DIR}/csrc/jit/codegen/cuda/lower_unroll.cpp
      ${TORCH_SRC_DIR}/csrc/jit/codegen/cuda/lower_utils.cpp
      ${TORCH_SRC_DIR}/csrc/jit/codegen/cuda/lower_validation.cpp
      ${TORCH_SRC_DIR}/csrc/jit/codegen/cuda/lower2device.cpp
      ${TORCH_SRC_DIR}/csrc/jit/codegen/cuda/manager.cpp
      ${TORCH_SRC_DIR}/csrc/jit/codegen/cuda/mutator.cpp
      ${TORCH_SRC_DIR}/csrc/jit/codegen/cuda/parallel_type_bitmap.cpp
      ${TORCH_SRC_DIR}/csrc/jit/codegen/cuda/parser.cpp
      ${TORCH_SRC_DIR}/csrc/jit/codegen/cuda/partition.cpp
      ${TORCH_SRC_DIR}/csrc/jit/codegen/cuda/predicate_compute.cpp
      ${TORCH_SRC_DIR}/csrc/jit/codegen/cuda/register_interface.cpp
      ${TORCH_SRC_DIR}/csrc/jit/codegen/cuda/root_domain_map.cpp
      ${TORCH_SRC_DIR}/csrc/jit/codegen/cuda/scheduler.cpp
      ${TORCH_SRC_DIR}/csrc/jit/codegen/cuda/shape_inference.cpp
      ${TORCH_SRC_DIR}/csrc/jit/codegen/cuda/tensor_view.cpp
      ${TORCH_SRC_DIR}/csrc/jit/codegen/cuda/transform_iter.cpp
      ${TORCH_SRC_DIR}/csrc/jit/codegen/cuda/transform_replay.cpp
      ${TORCH_SRC_DIR}/csrc/jit/codegen/cuda/transform_rfactor.cpp
      ${TORCH_SRC_DIR}/csrc/jit/codegen/cuda/type.cpp
      ${TORCH_SRC_DIR}/csrc/jit/codegen/cuda/utils.cpp
      ${TORCH_SRC_DIR}/csrc/jit/tensorexpr/cuda_codegen.cpp
    )
=======
    append_filelist("libtorch_cuda_core_sources" Caffe2_GPU_HIP_JIT_FUSERS_SRCS)
>>>>>>> f7b339d1
  endif()

  if(USE_CUDA)
    list(APPEND Caffe2_GPU_SRCS ${Caffe2_GPU_HIP_JIT_FUSERS_SRCS})
    add_library(caffe2_nvrtc SHARED ${ATen_NVRTC_STUB_SRCS})
    if(MSVC)
      # Delay load nvcuda.dll so we can import torch compiled with cuda on a CPU-only machine
      set(DELAY_LOAD_FLAGS "-DELAYLOAD:nvcuda.dll;delayimp.lib")
    else()
      set(DELAY_LOAD_FLAGS "")
    endif()
    target_link_libraries(caffe2_nvrtc ${CUDA_NVRTC} ${CUDA_CUDA_LIB} ${CUDA_NVRTC_LIB} ${DELAY_LOAD_FLAGS})
    target_include_directories(caffe2_nvrtc PRIVATE ${CUDA_INCLUDE_DIRS})
    install(TARGETS caffe2_nvrtc DESTINATION "${TORCH_INSTALL_LIB_DIR}")
    if(USE_NCCL)
      list(APPEND Caffe2_GPU_SRCS
        ${TORCH_SRC_DIR}/csrc/cuda/nccl.cpp)
    endif()
  endif()

  if(USE_ROCM)
    list(APPEND Caffe2_HIP_SRCS ${Caffe2_GPU_HIP_JIT_FUSERS_SRCS})
    if(USE_NCCL)
      list(APPEND Caffe2_HIP_SRCS
        ${TORCH_SRC_DIR}/csrc/cuda/nccl.cpp)
    endif()
    # caffe2_nvrtc's stubs to driver APIs are useful for HIP.
    # See NOTE [ ATen NVRTC Stub and HIP ]
    add_library(caffe2_nvrtc SHARED ${ATen_NVRTC_STUB_SRCS})
    target_link_libraries(caffe2_nvrtc ${PYTORCH_HIP_HCC_LIBRARIES} ${ROCM_HIPRTC_LIB})
    target_compile_definitions(caffe2_nvrtc PRIVATE USE_ROCM __HIP_PLATFORM_HCC__)
    install(TARGETS caffe2_nvrtc DESTINATION "${TORCH_INSTALL_LIB_DIR}")
  endif()

  if(NOT NO_API)
    list(APPEND TORCH_SRCS
      ${TORCH_SRC_DIR}/csrc/api/src/cuda.cpp
      ${TORCH_SRC_DIR}/csrc/api/src/data/datasets/mnist.cpp
      ${TORCH_SRC_DIR}/csrc/api/src/data/samplers/distributed.cpp
      ${TORCH_SRC_DIR}/csrc/api/src/data/samplers/random.cpp
      ${TORCH_SRC_DIR}/csrc/api/src/data/samplers/sequential.cpp
      ${TORCH_SRC_DIR}/csrc/api/src/data/samplers/stream.cpp
      ${TORCH_SRC_DIR}/csrc/api/src/enum.cpp
      ${TORCH_SRC_DIR}/csrc/api/src/serialize.cpp
      ${TORCH_SRC_DIR}/csrc/api/src/jit.cpp
      ${TORCH_SRC_DIR}/csrc/api/src/nn/init.cpp
      ${TORCH_SRC_DIR}/csrc/api/src/nn/module.cpp
      ${TORCH_SRC_DIR}/csrc/api/src/nn/modules/_functions.cpp
      ${TORCH_SRC_DIR}/csrc/api/src/nn/modules/activation.cpp
      ${TORCH_SRC_DIR}/csrc/api/src/nn/modules/adaptive.cpp
      ${TORCH_SRC_DIR}/csrc/api/src/nn/modules/batchnorm.cpp
      ${TORCH_SRC_DIR}/csrc/api/src/nn/modules/normalization.cpp
      ${TORCH_SRC_DIR}/csrc/api/src/nn/modules/instancenorm.cpp
      ${TORCH_SRC_DIR}/csrc/api/src/nn/modules/conv.cpp
      ${TORCH_SRC_DIR}/csrc/api/src/nn/modules/dropout.cpp
      ${TORCH_SRC_DIR}/csrc/api/src/nn/modules/distance.cpp
      ${TORCH_SRC_DIR}/csrc/api/src/nn/modules/embedding.cpp
      ${TORCH_SRC_DIR}/csrc/api/src/nn/modules/fold.cpp
      ${TORCH_SRC_DIR}/csrc/api/src/nn/modules/linear.cpp
      ${TORCH_SRC_DIR}/csrc/api/src/nn/modules/loss.cpp
      ${TORCH_SRC_DIR}/csrc/api/src/nn/modules/padding.cpp
      ${TORCH_SRC_DIR}/csrc/api/src/nn/modules/pixelshuffle.cpp
      ${TORCH_SRC_DIR}/csrc/api/src/nn/modules/pooling.cpp
      ${TORCH_SRC_DIR}/csrc/api/src/nn/modules/rnn.cpp
      ${TORCH_SRC_DIR}/csrc/api/src/nn/modules/upsampling.cpp
      ${TORCH_SRC_DIR}/csrc/api/src/nn/modules/transformer.cpp
      ${TORCH_SRC_DIR}/csrc/api/src/nn/modules/container/functional.cpp
      ${TORCH_SRC_DIR}/csrc/api/src/nn/options/activation.cpp
      ${TORCH_SRC_DIR}/csrc/api/src/nn/options/adaptive.cpp
      ${TORCH_SRC_DIR}/csrc/api/src/nn/options/batchnorm.cpp
      ${TORCH_SRC_DIR}/csrc/api/src/nn/options/embedding.cpp
      ${TORCH_SRC_DIR}/csrc/api/src/nn/options/instancenorm.cpp
      ${TORCH_SRC_DIR}/csrc/api/src/nn/options/normalization.cpp
      ${TORCH_SRC_DIR}/csrc/api/src/nn/options/conv.cpp
      ${TORCH_SRC_DIR}/csrc/api/src/nn/options/dropout.cpp
      ${TORCH_SRC_DIR}/csrc/api/src/nn/options/linear.cpp
      ${TORCH_SRC_DIR}/csrc/api/src/nn/options/padding.cpp
      ${TORCH_SRC_DIR}/csrc/api/src/nn/options/pooling.cpp
      ${TORCH_SRC_DIR}/csrc/api/src/nn/options/rnn.cpp
      ${TORCH_SRC_DIR}/csrc/api/src/nn/options/vision.cpp
      ${TORCH_SRC_DIR}/csrc/api/src/nn/options/transformer.cpp
      ${TORCH_SRC_DIR}/csrc/api/src/optim/adagrad.cpp
      ${TORCH_SRC_DIR}/csrc/api/src/optim/adam.cpp
      ${TORCH_SRC_DIR}/csrc/api/src/optim/adamw.cpp
      ${TORCH_SRC_DIR}/csrc/api/src/optim/lbfgs.cpp
      ${TORCH_SRC_DIR}/csrc/api/src/optim/optimizer.cpp
      ${TORCH_SRC_DIR}/csrc/api/src/optim/rmsprop.cpp
      ${TORCH_SRC_DIR}/csrc/api/src/optim/serialize.cpp
      ${TORCH_SRC_DIR}/csrc/api/src/optim/sgd.cpp
      ${TORCH_SRC_DIR}/csrc/api/src/serialize/input-archive.cpp
      ${TORCH_SRC_DIR}/csrc/api/src/serialize/output-archive.cpp
    )
  endif()

  list(APPEND Caffe2_CPU_SRCS ${TORCH_SRCS})
endif()

# NOTE [ Linking AVX and non-AVX files ]
#
# Regardless of the CPU capabilities, we build some files with AVX and AVX2
# instruction set. If the host CPU doesn't support those, we simply ignore their
# functions at runtime during dispatch.
#
# We must make sure that those files are at the end of the input list when
# linking the torch_cpu library. Otherwise, the following error scenario might
# occur:
# 1. A non-AVX and an AVX file both call a function defined with the `inline`
#    keyword
# 2. The compiler decides not to inline this function
# 3. Two different versions of the machine code are generated for this function:
#    one without AVX instructions and one with AVX.
# 4. When linking, the AVX version is found earlier in the input object files,
#    so the linker makes the entire library use it, even in code not guarded by
#    the dispatcher.
# 5. A CPU without AVX support executes this function, encounters an AVX
#    instruction and crashes.
#
# Thus we organize the input files in the following order:
# 1. All files with no AVX support
# 2. All files with AVX support (conveniently, they all have names ending with
#    'AVX.cpp')
# 3. All files with AVX2 support ('*AVX2.cpp')
set(Caffe2_CPU_SRCS_NON_AVX)
set(Caffe2_CPU_SRCS_AVX)
set(Caffe2_CPU_SRCS_AVX2)
foreach(input_filename ${Caffe2_CPU_SRCS})
  if(${input_filename} MATCHES "AVX\\.cpp")
    list(APPEND Caffe2_CPU_SRCS_AVX ${input_filename})
  elseif(${input_filename} MATCHES "AVX2\\.cpp")
    list(APPEND Caffe2_CPU_SRCS_AVX2 ${input_filename})
  else()
    list(APPEND Caffe2_CPU_SRCS_NON_AVX ${input_filename})
  endif()
endforeach(input_filename)
set(Caffe2_CPU_SRCS ${Caffe2_CPU_SRCS_NON_AVX} ${Caffe2_CPU_SRCS_AVX} ${Caffe2_CPU_SRCS_AVX2})

# ==========================================================
# END formerly-libtorch sources
# ==========================================================

add_library(torch_cpu ${Caffe2_CPU_SRCS})
if(HAVE_SOVERSION)
  set_target_properties(torch_cpu PROPERTIES
      VERSION ${TORCH_VERSION} SOVERSION ${TORCH_SOVERSION})
endif()
torch_compile_options(torch_cpu)  # see cmake/public/utils.cmake

if(USE_LLVM AND LLVM_FOUND)
  llvm_map_components_to_libnames(LLVM_LINK_LIBS
    support core analysis executionengine instcombine
    scalaropts transformutils native orcjit)
  target_link_libraries(torch_cpu PRIVATE ${LLVM_LINK_LIBS})
endif(USE_LLVM AND LLVM_FOUND)

# This is required for older versions of CMake, which don't allow
# specifying add_library() without a list of source files
set(DUMMY_EMPTY_FILE ${CMAKE_BINARY_DIR}/empty.cpp)

if(MSVC)
  set(DUMMY_FILE_CONTENT "__declspec(dllexport) int ignore_this_library_placeholder(){return 0\\;}")
else()
  set(DUMMY_FILE_CONTENT "")
endif()

file(WRITE ${DUMMY_EMPTY_FILE} ${DUMMY_FILE_CONTENT})

# Wrapper library for people who link against torch and expect both CPU and CUDA support
# Contains "torch_cpu" and "torch_cuda"
add_library(torch ${DUMMY_EMPTY_FILE})
if(HAVE_SOVERSION)
  set_target_properties(torch PROPERTIES
      VERSION ${TORCH_VERSION} SOVERSION ${TORCH_SOVERSION})
endif()

if(USE_ROCM)
  filter_list(__caffe2_hip_srcs_cpp Caffe2_HIP_SRCS "\\.(cu|hip)$")
  set_source_files_properties(${__caffe2_hip_srcs_cpp} PROPERTIES HIP_SOURCE_PROPERTY_FORMAT 1)
endif()

# Compile exposed libraries.
if(USE_ROCM)
  set(CUDA_LINK_LIBRARIES_KEYWORD PRIVATE)
  hip_add_library(torch_hip ${Caffe2_HIP_SRCS})
  set(CUDA_LINK_LIBRARIES_KEYWORD)
  torch_compile_options(torch_hip)  # see cmake/public/utils.cmake
  # TODO: Not totally sure if this is live or not
  if(USE_NCCL)
    target_link_libraries(torch_hip PRIVATE __caffe2_nccl)
    target_compile_definitions(torch_hip PRIVATE USE_NCCL)
  endif()
elseif(USE_CUDA)
  set(CUDA_LINK_LIBRARIES_KEYWORD PRIVATE)
  if(CUDA_SEPARABLE_COMPILATION)
    # Separate compilation fails when kernels using `thrust::sort_by_key`
    # are linked with the rest of CUDA code. Workaround by linking the separateley
    set(_generated_name "torch_cuda_w_sort_by_key_intermediate_link${CMAKE_C_OUTPUT_EXTENSION}")
    set(torch_cuda_w_sort_by_key_link_file "${CMAKE_CURRENT_BINARY_DIR}/CMakeFiles/torch_cuda.dir/${CMAKE_CFG_INTDIR}/${_generated_name}")
    cuda_wrap_srcs(torch_cuda OBJ Caffe2_GPU_W_SORT_BY_KEY_OBJ ${Caffe2_GPU_SRCS_W_SORT_BY_KEY})
    CUDA_LINK_SEPARABLE_COMPILATION_OBJECTS("${torch_cuda_w_sort_by_key_link_file}" torch_cpu "${_options}" "${torch_cuda_SEPARABLE_COMPILATION_OBJECTS}")
    set( torch_cuda_SEPARABLE_COMPILATION_OBJECTS )
    # Pass compiled sort-by-key object + device-linked fatbin as extra dependencies of torch_cuda
    cuda_add_library(torch_cuda ${Caffe2_GPU_SRCS} ${torch_cuda_w_sort_by_key_link_file} ${Caffe2_GPU_W_SORT_BY_KEY_OBJ})
  else()
    cuda_add_library(torch_cuda ${Caffe2_GPU_SRCS} ${Caffe2_GPU_SRCS_W_SORT_BY_KEY})
  endif()
  set(CUDA_LINK_LIBRARIES_KEYWORD)
  torch_compile_options(torch_cuda)  # see cmake/public/utils.cmake
  target_compile_definitions(torch_cuda PRIVATE USE_CUDA)
  if(USE_NCCL)
    target_link_libraries(torch_cuda PRIVATE __caffe2_nccl)
    target_compile_definitions(torch_cuda PRIVATE USE_NCCL)
  endif()
endif()

if(USE_CUDA OR USE_ROCM)
  if(USE_CUDA)
    set(TORCHLIB_FLAVOR torch_cuda)
  elseif(USE_ROCM)
    set(TORCHLIB_FLAVOR torch_hip)
  endif()

  # The list of NVFUSER runtime files
  list(APPEND NVFUSER_RUNTIME_FILES
    ${TORCH_SRC_DIR}/csrc/jit/codegen/cuda/runtime/block_reduction.cu
    ${TORCH_SRC_DIR}/csrc/jit/codegen/cuda/runtime/broadcast.cu
    ${TORCH_SRC_DIR}/csrc/jit/codegen/cuda/runtime/fp16_support.cu
    ${TORCH_SRC_DIR}/csrc/jit/codegen/cuda/runtime/grid_reduction.cu
    ${TORCH_SRC_DIR}/csrc/jit/codegen/cuda/runtime/helpers.cu
    ${TORCH_SRC_DIR}/csrc/jit/codegen/cuda/runtime/random_numbers.cu
    ${TORCH_SRC_DIR}/csrc/jit/codegen/cuda/runtime/tensor.cu
    ${TORCH_SRC_DIR}/csrc/jit/codegen/cuda/runtime/welford.cu
  )

  file(MAKE_DIRECTORY "${CMAKE_BINARY_DIR}/include/nvfuser_resources")

  # "stringify" NVFUSER runtime sources
  # (generate C++ header files embedding the original input as a string literal)
  set(NVFUSER_STRINGIFY_TOOL "${TORCH_SRC_DIR}/csrc/jit/codegen/cuda/tools/stringify_file.py")
  foreach(src ${NVFUSER_RUNTIME_FILES})
    get_filename_component(filename ${src} NAME_WE)
    set(dst "${CMAKE_BINARY_DIR}/include/nvfuser_resources/${filename}.h")
    add_custom_command(
      COMMENT "Stringify NVFUSER runtime source file"
      OUTPUT ${dst}
      DEPENDS ${src}
      COMMAND ${PYTHON_EXECUTABLE} ${NVFUSER_STRINGIFY_TOOL} -i ${src} -o ${dst}
    )
    add_custom_target(nvfuser_rt_${filename} DEPENDS ${dst})
    add_dependencies(${TORCHLIB_FLAVOR} nvfuser_rt_${filename})

    # also generate the resource headers during the configuration step
    # (so tools like clang-tidy can run w/o requiring a real build)
    execute_process(COMMAND
      ${PYTHON_EXECUTABLE} ${NVFUSER_STRINGIFY_TOOL} -i ${src} -o ${dst})
  endforeach()

  target_include_directories(${TORCHLIB_FLAVOR} PRIVATE "${CMAKE_BINARY_DIR}/include")
endif()

if(NOT MSVC AND USE_XNNPACK)
  TARGET_LINK_LIBRARIES(torch_cpu PRIVATE fxdiv)
endif()

# ==========================================================
# formerly-libtorch flags
# ==========================================================

if(NOT INTERN_BUILD_MOBILE)
  # Forces caffe2.pb.h to be generated before its dependents are compiled.
  # Adding the generated header file to the ${TORCH_SRCS} list is not sufficient
  # to establish the dependency, since the generation procedure is declared in a different CMake file.
  # See https://samthursfield.wordpress.com/2015/11/21/cmake-dependencies-between-targets-and-files-and-custom-commands/#custom-commands-in-different-directories
  add_dependencies(torch_cpu Caffe2_PROTO)
endif()

if(NOT INTERN_BUILD_MOBILE OR NOT BUILD_CAFFE2_MOBILE)
  if(NOT NO_API)
    target_include_directories(torch_cpu PRIVATE
      ${TORCH_SRC_DIR}/csrc/api
      ${TORCH_SRC_DIR}/csrc/api/include)
  endif()

  if(USE_CUDA AND MSVC)
    # -INCLUDE is used to ensure torch_cuda is linked against in a project that relies on it.
    # Related issue: https://github.com/pytorch/pytorch/issues/31611
    target_link_libraries(torch_cuda INTERFACE "-INCLUDE:?warp_size@cuda@at@@YAHXZ")
  endif()


  set(TH_CPU_INCLUDE
    # dense
    aten/src/TH
    ${CMAKE_CURRENT_BINARY_DIR}/aten/src/TH
    ${TORCH_ROOT}/aten/src
    ${CMAKE_CURRENT_BINARY_DIR}/aten/src
    ${CMAKE_BINARY_DIR}/aten/src)
  target_include_directories(torch_cpu PRIVATE ${TH_CPU_INCLUDE})

  set(ATen_CPU_INCLUDE
    ${TORCH_ROOT}/aten/src
    ${CMAKE_CURRENT_BINARY_DIR}/../aten/src
    ${CMAKE_CURRENT_BINARY_DIR}/../aten/src/ATen
    ${CMAKE_BINARY_DIR}/aten/src)

if(USE_TBB)
  list(APPEND ATen_CPU_INCLUDE ${TBB_ROOT_DIR}/include)
  target_link_libraries(torch_cpu PUBLIC tbb)
endif()


  target_include_directories(torch_cpu PRIVATE ${ATen_CPU_INCLUDE})

  target_include_directories(torch_cpu PRIVATE
    ${TORCH_SRC_DIR}/csrc)

  target_include_directories(torch_cpu PRIVATE
    ${TORCH_ROOT}/third_party/miniz-2.0.8)

  if(USE_KINETO)
    target_include_directories(torch_cpu PRIVATE
      ${TORCH_ROOT}/third_party/kineto/libkineto/include
      ${TORCH_ROOT}/third_party/kineto/libkineto/src)
  endif()

  install(DIRECTORY "${TORCH_SRC_DIR}/csrc"
    DESTINATION ${TORCH_INSTALL_INCLUDE_DIR}/torch
    FILES_MATCHING PATTERN "*.h")
  install(FILES
    "${TORCH_SRC_DIR}/script.h"
    "${TORCH_SRC_DIR}/extension.h"
    "${TORCH_SRC_DIR}/custom_class.h"
    "${TORCH_SRC_DIR}/library.h"
    "${TORCH_SRC_DIR}/custom_class_detail.h"
    DESTINATION ${TORCH_INSTALL_INCLUDE_DIR}/torch)


  if(BUILD_TEST)
    add_subdirectory(${TORCH_ROOT}/test/cpp/jit ${CMAKE_BINARY_DIR}/test_jit)
    add_subdirectory(${TORCH_ROOT}/test/cpp/tensorexpr ${CMAKE_BINARY_DIR}/test_tensorexpr)
    if(USE_DISTRIBUTED AND NOT WIN32)
      add_subdirectory(${TORCH_ROOT}/test/cpp/rpc ${CMAKE_BINARY_DIR}/test_cpp_rpc)
    endif()
  endif()

  if(BUILD_TEST AND NOT NO_API)
    add_subdirectory(${TORCH_ROOT}/test/cpp/api ${CMAKE_BINARY_DIR}/test_api)
    add_subdirectory(${TORCH_ROOT}/test/cpp/dist_autograd ${CMAKE_BINARY_DIR}/dist_autograd)
  endif()

  # XXX This ABI check cannot be run with arm-linux-androideabi-g++
  if("${CMAKE_CXX_COMPILER_ID}" STREQUAL "GNU")
    if(DEFINED GLIBCXX_USE_CXX11_ABI)
      message(STATUS "_GLIBCXX_USE_CXX11_ABI is already defined as a cmake variable")
    else()
      message(STATUS "${CMAKE_CXX_COMPILER} ${TORCH_SRC_DIR}/abi-check.cpp -o ${CMAKE_BINARY_DIR}/abi-check")
      execute_process(
        COMMAND
        "${CMAKE_CXX_COMPILER}"
        "${TORCH_SRC_DIR}/abi-check.cpp"
        "-o"
        "${CMAKE_BINARY_DIR}/abi-check"
        RESULT_VARIABLE ABI_CHECK_COMPILE_RESULT)
      if(ABI_CHECK_COMPILE_RESULT)
        message(FATAL_ERROR "Could not compile ABI Check: ${ABI_CHECK_COMPILE_RESULT}")
      endif()
      execute_process(
        COMMAND "${CMAKE_BINARY_DIR}/abi-check"
        RESULT_VARIABLE ABI_CHECK_RESULT
        OUTPUT_VARIABLE GLIBCXX_USE_CXX11_ABI)
      if(ABI_CHECK_RESULT)
        message(WARNING "Could not run ABI Check: ${ABI_CHECK_RESULT}")
      endif()
    endif()
    message(STATUS "Determined _GLIBCXX_USE_CXX11_ABI=${GLIBCXX_USE_CXX11_ABI}")
  endif()

  # CMake config for external projects.
  configure_file(
    ${PROJECT_SOURCE_DIR}/cmake/TorchConfigVersion.cmake.in
    ${PROJECT_BINARY_DIR}/TorchConfigVersion.cmake
    @ONLY)
  configure_file(
    ${TORCH_ROOT}/cmake/TorchConfig.cmake.in
    ${PROJECT_BINARY_DIR}/TorchConfig.cmake
    @ONLY)
  install(FILES
    ${PROJECT_BINARY_DIR}/TorchConfigVersion.cmake
    ${PROJECT_BINARY_DIR}/TorchConfig.cmake
    DESTINATION share/cmake/Torch)

  if(USE_DISTRIBUTED)
    add_subdirectory(${TORCH_SRC_DIR}/lib/c10d lib_c10d)
  endif()


  # ---[ Torch python bindings build
  add_subdirectory(../torch torch)


endif()
# ==========================================================
# END formerly-libtorch flags
# ==========================================================






if(NOT NO_API)
  target_include_directories(torch_cpu PUBLIC
    $<BUILD_INTERFACE:${TORCH_SRC_DIR}/csrc/api>
    $<BUILD_INTERFACE:${TORCH_SRC_DIR}/csrc/api/include>)
endif()


if(USE_OPENMP)
  find_package(OpenMP QUIET)
endif()
if(USE_OPENMP AND OPENMP_FOUND)
  if(MSVC AND OpenMP_CXX_LIBRARIES MATCHES "libiomp5md\\.lib")
    set(AT_MKL_MT 1)
  else()
    set(AT_MKL_MT 0)
  endif()
  message(STATUS "pytorch is compiling with OpenMP. \n"
    "OpenMP CXX_FLAGS: ${OpenMP_CXX_FLAGS}. \n"
    "OpenMP libraries: ${OpenMP_CXX_LIBRARIES}.")
  target_compile_options(torch_cpu PRIVATE ${OpenMP_CXX_FLAGS})
  target_link_libraries(torch_cpu PRIVATE ${OpenMP_CXX_LIBRARIES})
endif()


if(USE_ROCM)
  target_compile_definitions(torch_hip PRIVATE
    USE_ROCM
    __HIP_PLATFORM_HCC__
    )
  # NB: Massive hack.  torch/csrc/jit/codegen/fuser/codegen.cpp includes
  # torch/csrc/jit/codegen/fuser/cuda/resource_strings.h which changes the
  # strings depending on if you're __HIP_PLATFORM_HCC__ or not.
  # But that file is in torch_cpu!  So, against all odds, this macro
  # has to be set on torch_cpu too.  I also added it to torch for
  # better luck
  target_compile_definitions(torch_cpu PRIVATE
    USE_ROCM
    __HIP_PLATFORM_HCC__
    )
  target_compile_definitions(torch PRIVATE
    USE_ROCM
    __HIP_PLATFORM_HCC__
    )
  target_include_directories(torch_hip PRIVATE
    /opt/rocm/include
    /opt/rocm/hcc/include
    /opt/rocm/rocblas/include
    /opt/rocm/hipsparse/include
    )
endif()

# Pass USE_DISTRIBUTED to torch_cpu, as some codes in jit/pickler.cpp and
# jit/unpickler.cpp need to be compiled only when USE_DISTRIBUTED is set
if(USE_DISTRIBUTED)
  target_compile_definitions(torch_cpu PRIVATE
    USE_DISTRIBUTED
  )
  # Pass USE_RPC in order to reduce use of
  # #if defined(USE_DISTRIBUTED) && !defined(_WIN32)
  # need to be removed when RPC is supported
  if(NOT WIN32)
    target_compile_definitions(torch_cpu PRIVATE
      USE_RPC
    )
  endif()
  # Pass USE_TENSORPIPE to torch_cpu as some parts of rpc/utils.cpp
  # can only be compiled with USE_TENSORPIPE is set.
  if(USE_TENSORPIPE)
    target_compile_definitions(torch_cpu PRIVATE
      USE_TENSORPIPE
    )
  endif()
endif()

if(NOT INTERN_BUILD_MOBILE OR BUILD_CAFFE2_MOBILE)
  caffe2_interface_library(caffe2_protos caffe2_protos_whole)
  target_link_libraries(torch_cpu PRIVATE caffe2_protos_whole)
  if(${CAFFE2_LINK_LOCAL_PROTOBUF})
    target_link_libraries(torch_cpu INTERFACE protobuf::libprotobuf)
  else()
    target_link_libraries(torch_cpu PUBLIC protobuf::libprotobuf)
  endif()
endif()

if(USE_OPENMP AND OPENMP_FOUND)
  message(STATUS "Caffe2 is compiling with OpenMP. \n"
    "OpenMP CXX_FLAGS: ${OpenMP_CXX_FLAGS}. \n"
    "OpenMP libraries: ${OpenMP_CXX_LIBRARIES}.")
  target_link_libraries(torch_cpu PRIVATE ${OpenMP_CXX_LIBRARIES})
endif()

if($ENV{TH_BINARY_BUILD})
  if(NOT MSVC AND USE_CUDA AND NOT APPLE)
    # Note [Extra MKL symbols for MAGMA in torch_cpu]
    #
    # When we build CUDA libraries and link against MAGMA, MAGMA makes use of
    # some BLAS symbols in its CPU fallbacks when it has no GPU versions
    # of kernels.  Previously, we ensured the BLAS symbols were filled in by
    # MKL by linking torch_cuda with BLAS, but when we are statically linking
    # against MKL (when we do wheel builds), this actually ends up pulling in a
    # decent chunk of MKL into torch_cuda, inflating our torch_cuda binary
    # size by 8M.  torch_cpu exposes most of the MKL symbols we need, but
    # empirically we determined that there are four which it doesn't provide.  If
    # we link torch_cpu with these --undefined symbols, we can ensure they
    # do get pulled in, and then we can avoid statically linking in MKL to
    # torch_cuda at all!
    #
    # We aren't really optimizing for binary size on Windows (and this link
    # line doesn't work on Windows), so don't do it there.
    #
    # These linker commands do not work on OS X, do not attempt this there.
    # (It shouldn't matter anyway, though, because OS X has dropped CUDA support)
    foreach(_symb  slaed0 daled0 dormql sormql zheevd cheevd)
    STRING(APPEND _undefined_link_flags " -Wl,--undefined=mkl_lapack_${_symb}")
    endforeach(_symb)
    set_target_properties(torch_cpu PROPERTIES LINK_FLAGS  ${_undefined_link_flags})

  endif()
endif()

target_link_libraries(torch_cpu PUBLIC c10)
target_link_libraries(torch_cpu PUBLIC ${Caffe2_PUBLIC_DEPENDENCY_LIBS})
target_link_libraries(torch_cpu PRIVATE ${Caffe2_DEPENDENCY_LIBS})
target_link_libraries(torch_cpu PRIVATE ${Caffe2_DEPENDENCY_WHOLE_LINK_LIBS})
target_include_directories(torch_cpu INTERFACE $<INSTALL_INTERFACE:include>)
target_include_directories(torch_cpu PRIVATE ${Caffe2_CPU_INCLUDE})
target_include_directories(torch_cpu SYSTEM PRIVATE "${Caffe2_DEPENDENCY_INCLUDE}")
# Set standard properties on the target
torch_set_target_props(torch_cpu)


target_compile_options(torch_cpu PRIVATE "-DCAFFE2_BUILD_MAIN_LIB")
if(USE_CUDA)
  target_compile_options(torch_cuda PRIVATE "-DTORCH_CUDA_BUILD_MAIN_LIB")
  # NB: This must be target_compile_definitions, not target_compile_options,
  # as the latter is not respected by nvcc
  target_compile_definitions(torch_cuda PRIVATE "-DTORCH_CUDA_BUILD_MAIN_LIB")
elseif(USE_ROCM)
  target_compile_options(torch_hip PRIVATE "-DTORCH_HIP_BUILD_MAIN_LIB")
  target_compile_definitions(torch_hip PRIVATE "-DTORCH_HIP_BUILD_MAIN_LIB")
endif()

set(EXPERIMENTAL_SINGLE_THREAD_POOL "0" CACHE STRING
  "Experimental option to use a single thread pool for inter- and intra-op parallelism")
if("${EXPERIMENTAL_SINGLE_THREAD_POOL}")
  target_compile_definitions(torch_cpu PUBLIC "-DAT_EXPERIMENTAL_SINGLE_THREAD_POOL=1")
endif()

if(MSVC AND NOT BUILD_SHARED_LIBS)
  # Note [Supporting both static and dynamic libraries on Windows]
  # ~~~~~~~~~~~~~~~~~~~~~~~~~~~~~~~~~~~~~~~~~~~~~~~~~~~~~~~~~~~~~
  # A Windows library may be distributed as either a static or dynamic
  # library.  The chosen distribution mechanism affects how you setup
  # the headers for the library: if you statically link a function,
  # all you need is an ordinary signature:
  #
  #     void f();
  #
  # But if you *dynamically* link it, then you must provide a __declspec
  # specifying that it should be imported from a DLL:
  #
  #     __declspec(dllimport) void f();
  #
  # Mixing the two situations will not work: if you specify dllimport
  # while statically linking, the linker will complain it cannot find
  # the __imp_f symbol (which serve as the DLL entrypoint); if you
  # fail to specify dllimport for a symbol that's coming from a DLL,
  # the linker will complain that it can't find f.  Joy!
  #
  # Most places on the Internet, you will find people have written
  # their headers under the assumption that the application will
  # only ever be dynamically linked, as they define a macro which
  # tags a function as __declspec(dllexport) if you are actually
  # building the library, and __declspec(dllimport) otherwise.  But
  # if you want these headers to also work if you are linking against
  # a static library, you need a way to avoid adding these __declspec's
  # at all.  And that "mechanism" needs to apply to any downstream
  # libraries/executables which are going to link against your library.
  #
  #   As an aside, why do we need to support both modes?
  #   For historical reasons, PyTorch ATen on Windows is built dynamically,
  #   while Caffe2 on Windows is built statically (mostly because if
  #   we build it dynamically, we are over the DLL exported symbol limit--and
  #   that is because Caffe2 hasn't comprehensively annotated all symbols
  #   which cross the DLL boundary with CAFFE_API).  So any code
  #   which is used by both PyTorch and Caffe2 needs to support both
  #   modes of linking.
  #
  # So, you have a macro (call it AT_CORE_STATIC_WINDOWS) which you need to have
  # set for any downstream library/executable that transitively includes your
  # headers.  How are you going to do this?  You have two options:
  #
  #   1. Write out a config.h header which stores whether or not
  #      you are linking statically or dynamically.
  #
  #   2. Force all of users to set the the macro themselves.  If they
  #      use cmake, you can set -DAT_CORE_STATIC_WINDOWS=1 as a PUBLIC
  #      compile option, in which case cmake will automatically
  #      add the macro for you.
  #
  # Which one is better? Well, it depends: they trade off implementor
  # ease versus user ease: (1) is more work for the library author
  # but the user doesn't have to worry about it; (2) requires the user
  # to set the macro themselves... but only if they don't use cmake.
  #
  # So, which is appropriate in our situation?  In my mind, here is
  # the distinguishing factor: it is more common to distribute
  # DLLs, since they don't require you to line up the CRT version
  # (/MD, /MDd, /MT, /MTd) and MSVC version at the use site.  So,
  # if a user is already in the business of static linkage, they're
  # already in "expert user" realm.  So, I've decided that at this
  # point in time, the simplicity of implementation of (2) wins out.
  #
  # NB: This must be target_compile_definitions, not target_compile_options,
  # as the latter is not respected by nvcc
  target_compile_definitions(torch_cpu PUBLIC "AT_CORE_STATIC_WINDOWS=1")
endif()
if(MSVC AND BUILD_SHARED_LIBS)
  # ONNX is linked statically and needs to be exported from this library
  # to be used externally. Make sure that references match the export.
  target_compile_options(torch_cpu PRIVATE "-DONNX_BUILD_MAIN_LIB")
endif()

caffe2_interface_library(torch_cpu torch_cpu_library)

if(USE_CUDA)
  caffe2_interface_library(torch_cuda torch_cuda_library)
elseif(USE_ROCM)
  caffe2_interface_library(torch_hip torch_hip_library)
endif()

caffe2_interface_library(torch torch_library)

install(TARGETS torch_cpu torch_cpu_library EXPORT Caffe2Targets DESTINATION "${TORCH_INSTALL_LIB_DIR}")
if(USE_CUDA)
  install(TARGETS torch_cuda torch_cuda_library EXPORT Caffe2Targets DESTINATION "${TORCH_INSTALL_LIB_DIR}")
elseif(USE_ROCM)
  install(TARGETS torch_hip torch_hip_library EXPORT Caffe2Targets DESTINATION "${TORCH_INSTALL_LIB_DIR}")
endif()
install(TARGETS torch torch_library EXPORT Caffe2Targets DESTINATION "${TORCH_INSTALL_LIB_DIR}")

target_link_libraries(torch PUBLIC torch_cpu_library)
if(USE_CUDA)
  target_link_libraries(torch PUBLIC torch_cuda_library)
elseif(USE_ROCM)
  target_link_libraries(torch PUBLIC torch_hip_library)
endif()

# Install PDB files for MSVC builds
if(MSVC AND BUILD_SHARED_LIBS)
  install(FILES $<TARGET_PDB_FILE:torch_cpu> DESTINATION "${TORCH_INSTALL_LIB_DIR}" OPTIONAL)
  if(USE_CUDA)
    install(FILES $<TARGET_PDB_FILE:torch_cuda> DESTINATION "${TORCH_INSTALL_LIB_DIR}" OPTIONAL)
  elseif(USE_ROCM)
    install(FILES $<TARGET_PDB_FILE:torch_hip> DESTINATION "${TORCH_INSTALL_LIB_DIR}" OPTIONAL)
  endif()
endif()

# ---[ CUDA library.
if(USE_CUDA)

  target_link_libraries(torch_cuda INTERFACE torch::cudart)
  target_link_libraries(torch_cuda PUBLIC c10_cuda torch::nvtoolsext)

  target_include_directories(
      torch_cuda INTERFACE $<INSTALL_INTERFACE:include>)
  target_include_directories(
      torch_cuda PRIVATE ${Caffe2_GPU_INCLUDE})
  target_link_libraries(
      torch_cuda PRIVATE ${Caffe2_CUDA_DEPENDENCY_LIBS})

  # These public dependencies must go after the previous dependencies, as the
  # order of the libraries in the linker call matters here when statically
  # linking; libculibos and cublas must be last.
  target_link_libraries(torch_cuda PUBLIC torch_cpu_library ${Caffe2_PUBLIC_CUDA_DEPENDENCY_LIBS})


endif()

# ---[ Metal(OSX) modification
if(APPLE AND USE_PYTORCH_METAL)
  if(NOT INTERN_BUILD_MOBILE)
    include(../cmake/Metal.cmake)
    # We need to link the system frameworks explicitly
    find_library(metal NAMES Metal)
    find_library(mps NAMES MetalPerformanceShaders)
    find_library(foundation NAMES Foundation)
    find_library(accelerate NAMES Accelerate)
    target_link_libraries(torch_cpu PUBLIC ${metal} ${mps} ${foundation} ${accelerate})
  endif()
endif()

# Note [Global dependencies]
# Some libraries (e.g. OpenMPI) like to dlopen plugins after they're initialized,
# and they assume that all of their symbols will be available in the global namespace.
# On the other hand we try to be good citizens and avoid polluting the symbol
# namespaces, so libtorch is loaded with all its dependencies in a local scope.
# That usually leads to missing symbol errors at run-time, so to avoid a situation like
# this we have to preload those libs in a global namespace.
if(BUILD_SHARED_LIBS)
  add_library(torch_global_deps SHARED ${TORCH_SRC_DIR}/csrc/empty.c)
  if(HAVE_SOVERSION)
    set_target_properties(torch_global_deps PROPERTIES
        VERSION ${TORCH_VERSION} SOVERSION ${TORCH_SOVERSION})
  endif()
  set_target_properties(torch_global_deps PROPERTIES LINKER_LANGUAGE C)
  if(USE_MPI)
      target_link_libraries(torch_global_deps ${MPI_CXX_LIBRARIES})
  endif()
  target_link_libraries(torch_global_deps ${MKL_LIBRARIES})
  # The CUDA libraries are linked here for a different reason: in some
  # cases we load these libraries with ctypes, and if they weren't opened
  # with RTLD_GLOBAL, we'll do the "normal" search process again (and
  # not find them, because they're usually in non-standard locations)
  if(USE_CUDA)
    target_link_libraries(torch_global_deps ${Caffe2_PUBLIC_CUDA_DEPENDENCY_LIBS})
    target_link_libraries(torch_global_deps torch::cudart torch::nvtoolsext)
  endif()

  install(TARGETS torch_global_deps DESTINATION "${TORCH_INSTALL_LIB_DIR}")
endif()

# ---[ Caffe2 HIP sources.
if(USE_ROCM)
  # Call again since Caffe2_HIP_INCLUDE is extended with ATen include dirs.
  # Get Compile Definitions from the directory (FindHIP.cmake bug)
  get_directory_property(MY_DEFINITIONS COMPILE_DEFINITIONS)
  if(MY_DEFINITIONS)
    foreach(_item ${MY_DEFINITIONS})
      list(APPEND HIP_CLANG_FLAGS "-D${_item}")
    endforeach()
  endif()

  # Call again since Caffe2_HIP_INCLUDE is extended with ATen include dirs.
  hip_include_directories(${Caffe2_HIP_INCLUDE})

  # Since PyTorch files contain HIP headers, these flags are required for the necessary definitions to be added.
  target_compile_options(torch_hip PUBLIC ${HIP_CXX_FLAGS})  # experiment
  target_link_libraries(torch_hip PUBLIC c10_hip)

  if(NOT INTERN_BUILD_MOBILE)
    # TODO: Cut this over to ATEN_HIP_FILES_GEN_LIB.  At the moment, we
    # only generate CUDA files
    # NB: This dependency must be PRIVATE, because we don't install
    # ATEN_CUDA_FILES_GEN_LIB (it's a synthetic target just to get the
    # correct dependency from generated files.)
    target_link_libraries(torch_hip PRIVATE ATEN_CUDA_FILES_GEN_LIB)
  endif()
  target_link_libraries(torch_hip PUBLIC torch_cpu_library ${Caffe2_HIP_DEPENDENCY_LIBS})

  # Since PyTorch files contain HIP headers, this is also needed to capture the includes.
  target_include_directories(torch_hip PRIVATE ${Caffe2_HIP_INCLUDE})
  target_include_directories(torch_hip INTERFACE $<INSTALL_INTERFACE:include>)
endif()

if(BUILD_STATIC_RUNTIME_BENCHMARK)
  add_subdirectory(${TORCH_ROOT}/benchmarks/static_runtime ${PROJECT_BINARY_DIR}/bin)
  add_executable(static_runtime_bench "${STATIC_RUNTIME_BENCHMARK_SRCS}")
  add_executable(static_runtime_test "${STATIC_RUNTIME_TEST_SRCS}")
  target_link_libraries(static_runtime_bench torch_library benchmark)
  target_link_libraries(static_runtime_test torch_library gtest_main)
endif()

if(BUILD_TENSOREXPR_BENCHMARK)
  add_subdirectory(${TORCH_ROOT}/benchmarks/cpp/tensorexpr ${CMAKE_BINARY_DIR}/tensorexpr_bench)
endif()

if(BUILD_NVFUSER_BENCHMARK)
  add_subdirectory(${TORCH_ROOT}/benchmarks/cpp/nvfuser ${CMAKE_BINARY_DIR}/nvfuser_bench)
endif()

if(BUILD_MOBILE_BENCHMARK)
  foreach(benchmark_src ${ATen_MOBILE_BENCHMARK_SRCS})
    get_filename_component(benchmark_name ${benchmark_src} NAME_WE)
    add_executable(${benchmark_name} "${benchmark_src}")
    target_link_libraries(${benchmark_name} torch_library benchmark)
    target_include_directories(${benchmark_name} PRIVATE $<INSTALL_INTERFACE:include>)
    target_include_directories(${benchmark_name} PRIVATE $<BUILD_INTERFACE:${CMAKE_BINARY_DIR}/include>)
    target_include_directories(${benchmark_name} PRIVATE ${ATen_CPU_INCLUDE})
    target_link_options(${benchmark_name} PRIVATE "LINKER:--allow-multiple-definition")
  endforeach()
endif()

if(BUILD_MOBILE_TEST)
  foreach(test_src ${ATen_MOBILE_TEST_SRCS})
    get_filename_component(test_name ${test_src} NAME_WE)
    add_executable(${test_name} "${test_src}")
    target_link_libraries(${test_name} torch_library gtest_main)
    target_include_directories(${test_name} PRIVATE $<INSTALL_INTERFACE:include>)
    target_include_directories(${test_name} PRIVATE $<BUILD_INTERFACE:${CMAKE_BINARY_DIR}/include>)
    target_include_directories(${test_name} PRIVATE ${ATen_CPU_INCLUDE})
    add_test(NAME ${test_name} COMMAND $<TARGET_FILE:${test_name}>)
  endforeach()
endif()

# ---[ Test binaries.
if(BUILD_TEST)

  foreach(test_src ${ATen_VEC256_TEST_SRCS})
    foreach(i RANGE ${NUM_CPU_CAPABILITY_NAMES})
        get_filename_component(test_name ${test_src} NAME_WE)
        list(GET CPU_CAPABILITY_NAMES ${i} CPU_CAPABILITY)
        list(GET CPU_CAPABILITY_FLAGS ${i} FLAGS)
        separate_arguments(FLAGS UNIX_COMMAND "${FLAGS}")
        # Build vec256 with minimal dependencies on all platforms but Windows
        if(NOT MSVC)
          add_executable(${test_name}_${CPU_CAPABILITY} "${test_src}" ../aten/src/ATen/native/quantized/affine_quantizer_base.cpp)
          # TODO: Get rid of c10 dependency (which is only needed for the implementation of AT_ERROR)
          target_link_libraries(${test_name}_${CPU_CAPABILITY} c10 sleef gtest_main)
          if(USE_FBGEMM)
            target_link_libraries(${test_name}_${CPU_CAPABILITY} fbgemm)
          endif()
        else()
          add_executable(${test_name}_${CPU_CAPABILITY} "${test_src}")
          target_link_libraries(${test_name}_${CPU_CAPABILITY} torch_library gtest_main)
        endif()
        target_include_directories(${test_name}_${CPU_CAPABILITY} PRIVATE $<INSTALL_INTERFACE:include>)
        target_include_directories(${test_name}_${CPU_CAPABILITY} PRIVATE $<BUILD_INTERFACE:${CMAKE_BINARY_DIR}/include>)
        target_include_directories(${test_name}_${CPU_CAPABILITY} PRIVATE ${ATen_CPU_INCLUDE})
        target_compile_definitions(${test_name}_${CPU_CAPABILITY} PRIVATE CPU_CAPABILITY=${CPU_CAPABILITY}  CPU_CAPABILITY_${CPU_CAPABILITY})
        target_compile_options(${test_name}_${CPU_CAPABILITY} PRIVATE  ${FLAGS})
        if(NOT MSVC)
              target_compile_options(${test_name}_${CPU_CAPABILITY} PRIVATE -Wno-ignored-qualifiers)
        endif(NOT MSVC)
        add_test(NAME ${test_name}_${CPU_CAPABILITY} COMMAND $<TARGET_FILE:${test_name}_${CPU_CAPABILITY}>)
    endforeach()
  endforeach()

  foreach(test_src ${Caffe2_CPU_TEST_SRCS})
    get_filename_component(test_name ${test_src} NAME_WE)
    add_executable(${test_name} "${test_src}")
    target_link_libraries(${test_name} torch_library gtest_main)
    target_include_directories(${test_name} PRIVATE $<INSTALL_INTERFACE:include>)
    target_include_directories(${test_name} PRIVATE $<BUILD_INTERFACE:${CMAKE_BINARY_DIR}/include>)
    target_include_directories(${test_name} PRIVATE ${Caffe2_CPU_INCLUDE})
    add_test(NAME ${test_name} COMMAND $<TARGET_FILE:${test_name}>)
    if(INSTALL_TEST)
      install(TARGETS ${test_name} DESTINATION test)
      # Install PDB files for MSVC builds
      if(MSVC AND BUILD_SHARED_LIBS)
        install(FILES $<TARGET_PDB_FILE:${test_name}> DESTINATION test OPTIONAL)
      endif()
    endif()
  endforeach()

  if(USE_CUDA)
    foreach(test_src ${Caffe2_GPU_TEST_SRCS})
      get_filename_component(test_name ${test_src} NAME_WE)
      cuda_add_executable(${test_name} "${test_src}")
      target_link_libraries(${test_name} torch_library gtest_main)
      target_include_directories(${test_name} PRIVATE $<INSTALL_INTERFACE:include>)
      target_include_directories(${test_name} PRIVATE ${Caffe2_CPU_INCLUDE})
      add_test(NAME ${test_name} COMMAND $<TARGET_FILE:${test_name}>)
      if(INSTALL_TEST)
        install(TARGETS ${test_name} DESTINATION test)
        # Install PDB files for MSVC builds
        if(MSVC AND BUILD_SHARED_LIBS)
          install(FILES $<TARGET_PDB_FILE:${test_name}> DESTINATION test OPTIONAL)
        endif()
      endif()
    endforeach()
  endif()

  if(USE_VULKAN)
    foreach(test_src ${Caffe2_VULKAN_TEST_SRCS})
      get_filename_component(test_name ${test_src} NAME_WE)
      add_executable(${test_name} "${test_src}")
      target_link_libraries(${test_name} torch_library gtest_main)
      target_include_directories(${test_name} PRIVATE $<INSTALL_INTERFACE:include>)
      target_include_directories(${test_name} PRIVATE ${Caffe2_CPU_INCLUDE})
      add_test(NAME ${test_name} COMMAND $<TARGET_FILE:${test_name}>)
      if(INSTALL_TEST)
        install(TARGETS ${test_name} DESTINATION test)
        # Install PDB files for MSVC builds
        if(MSVC AND BUILD_SHARED_LIBS)
          install(FILES $<TARGET_PDB_FILE:${test_name}> DESTINATION test OPTIONAL)
        endif()
      endif()
    endforeach()
  endif()

  if(USE_ROCM)
    foreach(test_src ${Caffe2_HIP_TEST_SRCS})
      get_filename_component(test_name ${test_src} NAME_WE)
      add_executable(${test_name} "${test_src}")
      target_link_libraries(${test_name} torch_library gtest_main)
      target_include_directories(${test_name} PRIVATE $<INSTALL_INTERFACE:include>)
      target_include_directories(${test_name} PRIVATE ${Caffe2_CPU_INCLUDE} ${Caffe2_HIP_INCLUDE})
      target_compile_options(${test_name} PRIVATE ${HIP_CXX_FLAGS})
      add_test(NAME ${test_name} COMMAND $<TARGET_FILE:${test_name}>)
      if(INSTALL_TEST)
        install(TARGETS ${test_name} DESTINATION test)
      endif()
    endforeach()
  endif()

  # For special tests that explicitly uses dependencies, we add them here
  if(USE_MPI)
    target_link_libraries(mpi_test ${MPI_CXX_LIBRARIES})
    if(USE_CUDA)
      target_link_libraries(mpi_gpu_test ${MPI_CXX_LIBRARIES})
    endif()
  endif()
endif()

# Note: we only install the caffe2 python files if BUILD_CAFFE2_OPS is ON
# This is because the build rules here written in such a way that they always
# appear to need to be re-run generating >600 pieces of work during the pytorch
# rebuild step. The long-term fix should be to clean up these rules so they
# only rerun when needed.

if(BUILD_PYTHON)
  # Python site-packages
  # Get canonical directory for python site packages (relative to install
  # location).  It varies from system to system.
  # We should pin the path separator to the forward slash on Windows.
  # More details can be seen at
  # https://github.com/pytorch/pytorch/tree/master/tools/build_pytorch_libs.bat#note-backslash-munging-on-windows
  pycmd(PYTHON_SITE_PACKAGES "
      import os
      from distutils import sysconfig
      print(sysconfig.get_python_lib(prefix=''))
  ")
  file(TO_CMAKE_PATH ${PYTHON_SITE_PACKAGES} PYTHON_SITE_PACKAGES)
  set(PYTHON_SITE_PACKAGES ${PYTHON_SITE_PACKAGES} PARENT_SCOPE) # for Summary
  # ---[ Options.
  set(PYTHON_LIB_REL_PATH "${PYTHON_SITE_PACKAGES}" CACHE STRING "Python installation path (relative to CMake installation prefix)")
  message(STATUS "Using ${PYTHON_LIB_REL_PATH} as python relative installation path")
  # Python extension suffix
  # Try to get from python through sysconfig.get_env_var('EXT_SUFFIX') first,
  # fallback to ".pyd" if windows and ".so" for all others.
  pycmd(PY_EXT_SUFFIX "
      from distutils import sysconfig
      ext_suffix = sysconfig.get_config_var('EXT_SUFFIX')
      print(ext_suffix if ext_suffix else '')
  ")
  if("${PY_EXT_SUFFIX}" STREQUAL "")
    if(MSVC)
      set(PY_EXT_SUFFIX ".pyd")
    else()
      set(PY_EXT_SUFFIX ".so")
    endif()
  endif()

  # Allow different install locations for libcaffe2
  # For setuptools installs (that all build Python), install libcaffe2 into
  # site-packages, alongside the torch libraries. The pybind11 library needs
  # an rpath to the torch library folder
  # For cmake installs, including c++ only installs, install libcaffe2 into
  # CMAKE_INSTALL_PREFIX/lib . The pybind11 library can have a hardcoded
  # rpath
  set(caffe2_pybind11_rpath "${_rpath_portable_origin}")
  if(${BUILDING_WITH_TORCH_LIBS})
    # site-packages/caffe2/python/caffe2_pybind11_state
    # site-packages/torch/lib
    set(caffe2_pybind11_rpath "${_rpath_portable_origin}/../../torch/lib")
  endif(${BUILDING_WITH_TORCH_LIBS})

  # Must also include `CMAKE_SHARED_LINKER_FLAGS` in linker flags for
  # `caffe2_pybind11_state_*` targets because paths to required libraries may
  # need to be found there (e.g., specifying path to `libiomp5` with `LDFLAGS`).
  set(_caffe2_pybind11_state_linker_flags "${CMAKE_SHARED_LINKER_FLAGS}")
  if(APPLE)
    set(_caffe2_pybind11_state_linker_flags "${_caffe2_pybind11_state_linker_flags} -undefined dynamic_lookup")
  endif()

  # ---[ Python.
  if(BUILD_CAFFE2)
  add_library(caffe2_pybind11_state MODULE ${Caffe2_CPU_PYTHON_SRCS})
  if(NOT MSVC)
    set_target_properties(caffe2_pybind11_state PROPERTIES COMPILE_FLAGS "-fvisibility=hidden")
  endif()
  torch_set_target_props(caffe2_pybind11_state)
  set_target_properties(caffe2_pybind11_state PROPERTIES PREFIX "" DEBUG_POSTFIX "")
  set_target_properties(caffe2_pybind11_state PROPERTIES SUFFIX ${PY_EXT_SUFFIX})
  set_target_properties(caffe2_pybind11_state PROPERTIES LINK_FLAGS "${_caffe2_pybind11_state_linker_flags}")
  target_include_directories(caffe2_pybind11_state PRIVATE $<INSTALL_INTERFACE:include>)
  target_include_directories(caffe2_pybind11_state PRIVATE ${Caffe2_CPU_INCLUDE})

  target_link_libraries(
      caffe2_pybind11_state torch_library)
  if(WIN32)
    target_link_libraries(caffe2_pybind11_state ${PYTHON_LIBRARIES})
    target_link_libraries(caffe2_pybind11_state onnx_proto)
  endif(WIN32)

  # Install caffe2_pybind11_state(_gpu|hip) in site-packages/caffe2/python,
  # so it needs an rpath to find libcaffe2
  set_target_properties(
      caffe2_pybind11_state PROPERTIES LIBRARY_OUTPUT_DIRECTORY
      ${CMAKE_BINARY_DIR}/caffe2/python)
  install(TARGETS caffe2_pybind11_state DESTINATION "${PYTHON_LIB_REL_PATH}/caffe2/python")
  if(MSVC AND BUILD_SHARED_LIBS)
    install(FILES $<TARGET_PDB_FILE:caffe2_pybind11_state> DESTINATION "${PYTHON_LIB_REL_PATH}/caffe2/python" OPTIONAL)
  endif()
  set_target_properties(caffe2_pybind11_state PROPERTIES INSTALL_RPATH "${caffe2_pybind11_rpath}")

  if(USE_CUDA)
    add_library(caffe2_pybind11_state_gpu MODULE ${Caffe2_GPU_PYTHON_SRCS})
    if(NOT MSVC)
      set_target_properties(caffe2_pybind11_state_gpu PROPERTIES COMPILE_FLAGS "-fvisibility=hidden")
    endif()
    torch_set_target_props(caffe2_pybind11_state_gpu)
    set_target_properties(caffe2_pybind11_state_gpu PROPERTIES PREFIX "" DEBUG_POSTFIX "")
    set_target_properties(caffe2_pybind11_state_gpu PROPERTIES SUFFIX ${PY_EXT_SUFFIX})
    set_target_properties(caffe2_pybind11_state_gpu PROPERTIES LINK_FLAGS "${_caffe2_pybind11_state_linker_flags}")
    target_include_directories(caffe2_pybind11_state_gpu PRIVATE $<INSTALL_INTERFACE:include>)
    target_include_directories(caffe2_pybind11_state_gpu PRIVATE ${Caffe2_CPU_INCLUDE})
    target_link_libraries(caffe2_pybind11_state_gpu torch_library)
    if(WIN32)
      target_link_libraries(caffe2_pybind11_state_gpu ${PYTHON_LIBRARIES})
      target_link_libraries(caffe2_pybind11_state_gpu onnx_proto)
    endif(WIN32)

    # Install with same rpath as non-gpu caffe2_pybind11_state
    set_target_properties(
        caffe2_pybind11_state_gpu PROPERTIES LIBRARY_OUTPUT_DIRECTORY
        ${CMAKE_BINARY_DIR}/caffe2/python)
    install(TARGETS caffe2_pybind11_state_gpu DESTINATION "${PYTHON_LIB_REL_PATH}/caffe2/python")
    if(MSVC AND BUILD_SHARED_LIBS)
      install(FILES $<TARGET_PDB_FILE:caffe2_pybind11_state_gpu> DESTINATION "${PYTHON_LIB_REL_PATH}/caffe2/python" OPTIONAL)
    endif()
    set_target_properties(caffe2_pybind11_state_gpu PROPERTIES INSTALL_RPATH "${caffe2_pybind11_rpath}")
  endif()

  if(USE_ROCM)
    add_library(caffe2_pybind11_state_hip MODULE ${Caffe2_HIP_PYTHON_SRCS})
    if(NOT MSVC)
      target_compile_options(caffe2_pybind11_state_hip PRIVATE ${HIP_CXX_FLAGS} -fvisibility=hidden)
    endif()
    torch_set_target_props(caffe2_pybind11_state_hip)
    set_target_properties(caffe2_pybind11_state_hip PROPERTIES PREFIX "")
    set_target_properties(caffe2_pybind11_state_hip PROPERTIES SUFFIX ${PY_EXT_SUFFIX})
    set_target_properties(caffe2_pybind11_state_hip PROPERTIES LINK_FLAGS "${_caffe2_pybind11_state_linker_flags}")
    target_include_directories(caffe2_pybind11_state_hip PRIVATE $<INSTALL_INTERFACE:include>)
    target_include_directories(caffe2_pybind11_state_hip PRIVATE ${Caffe2_CPU_INCLUDE} ${Caffe2_HIP_INCLUDE})
    target_link_libraries(caffe2_pybind11_state_hip torch_library)
    if(WIN32)
      target_link_libraries(caffe2_pybind11_state_hip ${PYTHON_LIBRARIES})
    endif(WIN32)

    # Install with same rpath as non-hip caffe2_pybind11_state
    set_target_properties(
        caffe2_pybind11_state_hip PROPERTIES LIBRARY_OUTPUT_DIRECTORY
        ${CMAKE_BINARY_DIR}/caffe2/python)
    install(TARGETS caffe2_pybind11_state_hip DESTINATION "${PYTHON_LIB_REL_PATH}/caffe2/python")
    set_target_properties(caffe2_pybind11_state_hip PROPERTIES INSTALL_RPATH "${caffe2_pybind11_rpath}")
  endif()

  if(MSVC AND CMAKE_GENERATOR MATCHES "Visual Studio")
    # If we are building under windows, we will copy the file from
    # build/caffe2/python/{Debug,Release}/caffe2_pybind11_state.pyd
    # to its parent folder so that we can do in-build execution.
    add_custom_target(windows_python_copy_lib ALL)
    add_dependencies(windows_python_copy_lib caffe2_pybind11_state)
    add_custom_command(
        TARGET windows_python_copy_lib POST_BUILD
        COMMAND ${CMAKE_COMMAND} -E copy
        $<TARGET_FILE:caffe2_pybind11_state>
        ${CMAKE_BINARY_DIR}/caffe2/python)
    if(USE_CUDA)
      add_dependencies(windows_python_copy_lib caffe2_pybind11_state_gpu)
      add_custom_command(
          TARGET windows_python_copy_lib POST_BUILD
          COMMAND ${CMAKE_COMMAND} -E copy
          $<TARGET_FILE:caffe2_pybind11_state_gpu>
          ${CMAKE_BINARY_DIR}/caffe2/python)
    endif()
    if(USE_ROCM)
      add_dependencies(windows_python_copy_lib caffe2_pybind11_state_hip)
      add_custom_command(
          TARGET windows_python_copy_lib POST_BUILD
          COMMAND ${CMAKE_COMMAND} -E copy
          $<TARGET_FILE:caffe2_pybind11_state_hip>
          ${CMAKE_BINARY_DIR}/caffe2/python)
    endif()
  endif()

  # Finally, Copy all python files to build directory
  # Create a custom target that copies all python files.
  file(GLOB_RECURSE PYTHON_SRCS RELATIVE ${PROJECT_SOURCE_DIR}
       "${PROJECT_SOURCE_DIR}/caffe2/*.py")
  endif()

  # generated pb files are copied from build/caffe2 to caffe2
  # if we copied them back to build this would create a build cycle
  # consider removing the need for globs
  filter_list_exclude(PYTHON_SRCS PYTHON_SRCS "proto/.*_pb")

  set(build_files)
  foreach(python_src ${PYTHON_SRCS})
    add_custom_command(OUTPUT ${CMAKE_BINARY_DIR}/${python_src}
                       DEPENDS ${PROJECT_SOURCE_DIR}/${python_src}
                       COMMAND ${CMAKE_COMMAND} -E copy
                       ${PROJECT_SOURCE_DIR}/${python_src}
                       ${CMAKE_BINARY_DIR}/${python_src})
    list(APPEND build_files ${CMAKE_BINARY_DIR}/${python_src})
  endforeach()

  add_custom_target(python_copy_files ALL DEPENDS ${build_files})


  # Install commands
  # Pick up static python files
  install(DIRECTORY ${CMAKE_BINARY_DIR}/caffe2 DESTINATION ${PYTHON_LIB_REL_PATH}
          FILES_MATCHING PATTERN "*.py")
  # Caffe proto files
  install(DIRECTORY ${CMAKE_BINARY_DIR}/caffe DESTINATION ${PYTHON_LIB_REL_PATH}
          FILES_MATCHING PATTERN "*.py")
  # Caffe2 proto files
  install(DIRECTORY ${CMAKE_BINARY_DIR}/caffe2 DESTINATION ${PYTHON_LIB_REL_PATH}
          FILES_MATCHING PATTERN "*.py")
endif()<|MERGE_RESOLUTION|>--- conflicted
+++ resolved
@@ -510,70 +510,7 @@
   endif()
 
   if(USE_CUDA OR USE_ROCM)
-<<<<<<< HEAD
-    list(APPEND Caffe2_GPU_HIP_JIT_FUSERS_SRCS
-      ${TORCH_SRC_DIR}/csrc/jit/codegen/fuser/cuda/fused_kernel.cpp
-      ${TORCH_SRC_DIR}/csrc/autograd/profiler_cuda.cpp
-      ${TORCH_SRC_DIR}/csrc/autograd/functions/comm.cpp
-      ${TORCH_SRC_DIR}/csrc/cuda/comm.cpp
-      ${TORCH_SRC_DIR}/csrc/jit/codegen/cuda/arith.cpp
-      ${TORCH_SRC_DIR}/csrc/jit/codegen/cuda/compute_at.cpp
-      ${TORCH_SRC_DIR}/csrc/jit/codegen/cuda/codegen.cpp
-      ${TORCH_SRC_DIR}/csrc/jit/codegen/cuda/dispatch.cpp
-      ${TORCH_SRC_DIR}/csrc/jit/codegen/cuda/expr_evaluator.cpp
-      ${TORCH_SRC_DIR}/csrc/jit/codegen/cuda/executor.cpp
-      ${TORCH_SRC_DIR}/csrc/jit/codegen/cuda/executor_kernel_arg.cpp
-      ${TORCH_SRC_DIR}/csrc/jit/codegen/cuda/executor_launch_params.cpp
-      ${TORCH_SRC_DIR}/csrc/jit/codegen/cuda/executor_utils.cpp
-      ${TORCH_SRC_DIR}/csrc/jit/codegen/cuda/fusion.cpp
-      ${TORCH_SRC_DIR}/csrc/jit/codegen/cuda/graph_fuser.cpp
-      ${TORCH_SRC_DIR}/csrc/jit/codegen/cuda/index_compute.cpp
-      ${TORCH_SRC_DIR}/csrc/jit/codegen/cuda/instrumentation.cpp
-      ${TORCH_SRC_DIR}/csrc/jit/codegen/cuda/ir_base_nodes.cpp
-      ${TORCH_SRC_DIR}/csrc/jit/codegen/cuda/ir_cloner.cpp
-      ${TORCH_SRC_DIR}/csrc/jit/codegen/cuda/ir_graphviz.cpp
-      ${TORCH_SRC_DIR}/csrc/jit/codegen/cuda/ir_nodes.cpp
-      ${TORCH_SRC_DIR}/csrc/jit/codegen/cuda/ir_iostream.cpp
-      ${TORCH_SRC_DIR}/csrc/jit/codegen/cuda/ir_utils.cpp
-      ${TORCH_SRC_DIR}/csrc/jit/codegen/cuda/iter_visitor.cpp
-      ${TORCH_SRC_DIR}/csrc/jit/codegen/cuda/kernel.cpp
-      ${TORCH_SRC_DIR}/csrc/jit/codegen/cuda/kernel_cache.cpp
-      ${TORCH_SRC_DIR}/csrc/jit/codegen/cuda/kernel_expr_evaluator.cpp
-      ${TORCH_SRC_DIR}/csrc/jit/codegen/cuda/kernel_ir.cpp
-      ${TORCH_SRC_DIR}/csrc/jit/codegen/cuda/kernel_ir_builder.cpp
-      ${TORCH_SRC_DIR}/csrc/jit/codegen/cuda/kernel_ir_printer.cpp
-      ${TORCH_SRC_DIR}/csrc/jit/codegen/cuda/lower_alias_memory.cpp
-      ${TORCH_SRC_DIR}/csrc/jit/codegen/cuda/lower_allocation.cpp
-      ${TORCH_SRC_DIR}/csrc/jit/codegen/cuda/lower_expr_sort.cpp
-      ${TORCH_SRC_DIR}/csrc/jit/codegen/cuda/lower_index.cpp
-      ${TORCH_SRC_DIR}/csrc/jit/codegen/cuda/lower_insert_syncs.cpp
-      ${TORCH_SRC_DIR}/csrc/jit/codegen/cuda/lower_loops.cpp
-      ${TORCH_SRC_DIR}/csrc/jit/codegen/cuda/lower_thread_predicate.cpp
-      ${TORCH_SRC_DIR}/csrc/jit/codegen/cuda/lower_unroll.cpp
-      ${TORCH_SRC_DIR}/csrc/jit/codegen/cuda/lower_utils.cpp
-      ${TORCH_SRC_DIR}/csrc/jit/codegen/cuda/lower_validation.cpp
-      ${TORCH_SRC_DIR}/csrc/jit/codegen/cuda/lower2device.cpp
-      ${TORCH_SRC_DIR}/csrc/jit/codegen/cuda/manager.cpp
-      ${TORCH_SRC_DIR}/csrc/jit/codegen/cuda/mutator.cpp
-      ${TORCH_SRC_DIR}/csrc/jit/codegen/cuda/parallel_type_bitmap.cpp
-      ${TORCH_SRC_DIR}/csrc/jit/codegen/cuda/parser.cpp
-      ${TORCH_SRC_DIR}/csrc/jit/codegen/cuda/partition.cpp
-      ${TORCH_SRC_DIR}/csrc/jit/codegen/cuda/predicate_compute.cpp
-      ${TORCH_SRC_DIR}/csrc/jit/codegen/cuda/register_interface.cpp
-      ${TORCH_SRC_DIR}/csrc/jit/codegen/cuda/root_domain_map.cpp
-      ${TORCH_SRC_DIR}/csrc/jit/codegen/cuda/scheduler.cpp
-      ${TORCH_SRC_DIR}/csrc/jit/codegen/cuda/shape_inference.cpp
-      ${TORCH_SRC_DIR}/csrc/jit/codegen/cuda/tensor_view.cpp
-      ${TORCH_SRC_DIR}/csrc/jit/codegen/cuda/transform_iter.cpp
-      ${TORCH_SRC_DIR}/csrc/jit/codegen/cuda/transform_replay.cpp
-      ${TORCH_SRC_DIR}/csrc/jit/codegen/cuda/transform_rfactor.cpp
-      ${TORCH_SRC_DIR}/csrc/jit/codegen/cuda/type.cpp
-      ${TORCH_SRC_DIR}/csrc/jit/codegen/cuda/utils.cpp
-      ${TORCH_SRC_DIR}/csrc/jit/tensorexpr/cuda_codegen.cpp
-    )
-=======
     append_filelist("libtorch_cuda_core_sources" Caffe2_GPU_HIP_JIT_FUSERS_SRCS)
->>>>>>> f7b339d1
   endif()
 
   if(USE_CUDA)
