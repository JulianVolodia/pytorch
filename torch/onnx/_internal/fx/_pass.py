--- conflicted
+++ resolved
@@ -102,11 +102,7 @@
     *args: Any,
     **kwargs: Any,
 ) -> str:
-<<<<<<< HEAD
     return f"Running {self.__class__.__name__} pass. "
-=======
-    return f"Running {self.__class__.__name__} pass."
->>>>>>> 51fe53e6
 
 
 def fx_graph_tabular(graph: torch.fx.Graph) -> str:
@@ -174,7 +170,6 @@
 
     @diagnostics.diagnose_call(
         diagnostics.rules.fx_pass,
-        exception_report_level=diagnostics.levels.ERROR,
         diagnostic_message_formatter=_transform_diagnose_call_message_formatter,
     )
     def run(self, *args, **kwargs) -> torch.fx.GraphModule:
