from __future__ import annotations

<<<<<<< HEAD
import contextlib

from typing import Callable, Dict, List, Any
=======
from typing import Callable, Mapping
>>>>>>> 0d3922d3

import torch
import torch._ops
import torch.fx
<<<<<<< HEAD
from torch._dispatch.python import enable_python_dispatcher
from torch._subclasses.fake_tensor import FakeTensor, FakeTensorMode
from torch.fx import traceback as fx_traceback
=======
>>>>>>> 0d3922d3
from torch.fx.experimental import proxy_tensor
from torch.fx.experimental.symbolic_shapes import ShapeEnv

from torch.onnx._internal import _beartype
from torch.onnx._internal.fx import _pass
from torch.onnx._internal.fx.passes import _utils


def wrapped_fn(fn: Callable, mode: str, allow_non_fake_inputs: bool, args: List[Any]):
    context = enable_python_dispatcher if mode == "symbolic" else contextlib.nullcontext
    shape_env = ShapeEnv() if mode == "symbolic" else None
    fake_mode = torch._dynamo.utils.fake_mode_from_tensors(args)
    if mode is None:
        fake_mode = FakeTensorMode(
            shape_env=shape_env, allow_non_fake_inputs=allow_non_fake_inputs
        )

    args = [
        (fake_mode.from_tensor(t)
        if isinstance(t, torch.Tensor) and not isinstance(t, FakeTensor)
        else t)
        for t in args
    ]

    def fn_wrapped():
        with context():
            with fake_mode:
                return fn(*args)

    return fn_wrapped


class Decompose(_pass.Transform):
    def __init__(
        self,
        module: torch.fx.GraphModule,
        decomposition_table: Mapping[torch._ops.OpOverload, Callable],
        enable_dynamic_axes: bool,
    ):
        super().__init__(module)
        self.decomposition_table = decomposition_table
        self.enable_dynamic_axes = enable_dynamic_axes

    @_beartype.beartype
    def _run(self, *args, **kwargs) -> torch.fx.GraphModule:
        assert not kwargs, "kwargs is not supported in Decompose."

        # To preserve stack trace info after `make_fx`.
        module = _utils.wrap_graph_module_for_node_meta_preservation(self.module)

        # fake mode use static size to trace the size of tensors. while symbolic
        # mode generates aten::sym_size to dynamically trace the size of tensors.

        # e.g. fake mode:
        #  view: f32[3, 5, 20] = torch.ops.aten.view.default(x, [3, 5, 20])

        # e.g. symbolic mode:
        #  sym_size = torch.ops.aten.sym_size(x, 0)
        #  sym_size_1 = torch.ops.aten.sym_size(x, 1)
        #  sym_size_2 = torch.ops.aten.sym_size(x, 2)
        #  sym_size_3 = torch.ops.aten.sym_size(x, 3)
        #  mul = sym_size_2 * sym_size_3;  sym_size_2 = sym_size_3 = None
        #  view: f32[3, 5, 20] = torch.ops.aten.view.default(x, [sym_size, sym_size_1, mul])

        fx_mode = "symbolic" if self.enable_dynamic_axes else "fake"

        fn = wrapped_fn(
            graph_with_interpreter, fx_mode, allow_non_fake_inputs=True, args=args
        )

        # Apply decomposition table to the input graph.
        # Make sure the feed-in "module" is stateless.
        decomposed_module = proxy_tensor.make_fx(
<<<<<<< HEAD
            fn,
=======
            module,
>>>>>>> 0d3922d3
            decomposition_table=self.decomposition_table,
            tracing_mode="real",
            _allow_non_fake_inputs=True,
        )()
        # Rename placeholder targets to match the original module's signature since
        # We don't want to map forward(x, y, z) to forward(arg0, arg1, arg2).
        _utils.replace_placeholder_name_and_target(decomposed_module, self.module)

        return decomposed_module<|MERGE_RESOLUTION|>--- conflicted
+++ resolved
@@ -1,52 +1,15 @@
 from __future__ import annotations
 
-<<<<<<< HEAD
-import contextlib
-
-from typing import Callable, Dict, List, Any
-=======
 from typing import Callable, Mapping
->>>>>>> 0d3922d3
 
 import torch
 import torch._ops
 import torch.fx
-<<<<<<< HEAD
-from torch._dispatch.python import enable_python_dispatcher
-from torch._subclasses.fake_tensor import FakeTensor, FakeTensorMode
-from torch.fx import traceback as fx_traceback
-=======
->>>>>>> 0d3922d3
 from torch.fx.experimental import proxy_tensor
-from torch.fx.experimental.symbolic_shapes import ShapeEnv
 
 from torch.onnx._internal import _beartype
 from torch.onnx._internal.fx import _pass
 from torch.onnx._internal.fx.passes import _utils
-
-
-def wrapped_fn(fn: Callable, mode: str, allow_non_fake_inputs: bool, args: List[Any]):
-    context = enable_python_dispatcher if mode == "symbolic" else contextlib.nullcontext
-    shape_env = ShapeEnv() if mode == "symbolic" else None
-    fake_mode = torch._dynamo.utils.fake_mode_from_tensors(args)
-    if mode is None:
-        fake_mode = FakeTensorMode(
-            shape_env=shape_env, allow_non_fake_inputs=allow_non_fake_inputs
-        )
-
-    args = [
-        (fake_mode.from_tensor(t)
-        if isinstance(t, torch.Tensor) and not isinstance(t, FakeTensor)
-        else t)
-        for t in args
-    ]
-
-    def fn_wrapped():
-        with context():
-            with fake_mode:
-                return fn(*args)
-
-    return fn_wrapped
 
 
 class Decompose(_pass.Transform):
@@ -83,22 +46,14 @@
 
         fx_mode = "symbolic" if self.enable_dynamic_axes else "fake"
 
-        fn = wrapped_fn(
-            graph_with_interpreter, fx_mode, allow_non_fake_inputs=True, args=args
-        )
-
         # Apply decomposition table to the input graph.
         # Make sure the feed-in "module" is stateless.
         decomposed_module = proxy_tensor.make_fx(
-<<<<<<< HEAD
-            fn,
-=======
             module,
->>>>>>> 0d3922d3
             decomposition_table=self.decomposition_table,
-            tracing_mode="real",
+            tracing_mode=fx_mode,
             _allow_non_fake_inputs=True,
-        )()
+        )(*args)
         # Rename placeholder targets to match the original module's signature since
         # We don't want to map forward(x, y, z) to forward(arg0, arg1, arg2).
         _utils.replace_placeholder_name_and_target(decomposed_module, self.module)
