--- conflicted
+++ resolved
@@ -272,7 +272,6 @@
         match_filters=[_has_conv_bias_filter],
         ignore_literals=True,
     )
-<<<<<<< HEAD
     m.recompile()
 
     # Step (2): Replace patterns without conv bias
@@ -290,25 +289,6 @@
     )
     m.recompile()
 
-=======
-    m.recompile()
-
-    # Step (2): Replace patterns without conv bias
-
-    replacement_pattern_no_conv_bias = _get_aten_graph_module(
-        _qat_conv2d_bn_pattern_no_conv_bias,
-        example_inputs,
-    )
-    replacements_no_conv_bias = replace_pattern_with_filters(
-        m,
-        match_pattern,
-        replacement_pattern_no_conv_bias,
-        match_filters=[_no_conv_bias_filter],
-        ignore_literals=True,
-    )
-    m.recompile()
-
->>>>>>> 411ba1c8
     # Step (3): Post processing
     #
     # Due to limited functionality in the subgraph rewriter, here we manually
@@ -325,22 +305,6 @@
     # For more detail, see https://github.com/pytorch/pytorch/issues/100419.
 
     for r in replacements_with_conv_bias + replacements_no_conv_bias:
-<<<<<<< HEAD
-        # Find replacement conv and bn nodes by climbing upwards from anchor node
-        assert len(r.replacements) == 1, "expected only one replacement node"
-        replacement_conv_node = None
-        replacement_bn_node = None
-        replacement_getitem_node = r.replacements[0]
-        assert replacement_getitem_node.target == operator.getitem
-        n = replacement_getitem_node
-        while replacement_conv_node is None or replacement_bn_node is None:
-            if n.target == torch.ops.aten.convolution.default:
-                replacement_conv_node = n
-            if n.target == torch.ops.aten._native_batch_norm_legit.default:
-                replacement_bn_node = n
-            assert isinstance(n.args[0], Node)
-            n = n.args[0]
-=======
         replacement_conv_node = None
         replacement_bn_node = None
         for replacement in r.replacements:
@@ -363,7 +327,6 @@
         assert replacement_conv_node is not None
         assert replacement_bn_node is not None
         assert replacement_getitem_node is not None
->>>>>>> 411ba1c8
 
         # Copy over metadata for all three nodes in [conv - bn - getitem]
         # Also copy over constant args for conv
