import builtins
import collections
import functools
import itertools
import logging
import math
import operator
import sys
import textwrap
import threading
import traceback
from dataclasses import dataclass
from contextlib import contextmanager
from functools import lru_cache
from typing import cast, Dict, List, Optional, Set, Type, Union
from enum import Enum

import torch

# NB: The sym_* functions are used via getattr() and must be imported here.
from torch import (  # noqa: F401
    sym_float,
    sym_max,
    sym_min,
    sym_not,
    SymBool,
    SymFloat,
    SymInt,
)
from torch._guards import ShapeGuard, Source, TracingContext
from torch.utils._sympy.interp import sympy_interp
from torch.utils._sympy.value_ranges import ValueRangeAnalysis, ValueRanges

InputList = List
DimList = List
SymTypes = (SymInt, SymFloat, SymBool)

log = logging.getLogger(__name__)

class GuardOnDataDependentSymNode(RuntimeError):
    pass

import sympy
from sympy.printing.str import StrPrinter
from sympy.core.logic import fuzzy_and, fuzzy_or

aten = torch._ops.ops.aten  # type: ignore[has-type]

__all__ = [
    "has_symbolic_sizes_strides", "create_contiguous", "ShapeEnv",
    "SymDispatchMode", "FloorDiv", "guard_int", "guard_float", "guard_scalar", "wrap_node",
    "method_to_operator", "hint_int", "SYMPY_INTERP",
]

SYM_FUNCTION_MODE = None

# We don't bother with the metaclass as all of the dispatching logic happens
# entirely from Python
#
# Didn't bother with ancestors for now, unlikely to have multiple modes for
# symints right now

class ConstraintViolationError(RuntimeError):
    pass

# SymDispatchMode gets invoked whenever an operation is processed on
# a PySymInt.  When this occurs, you get called at __sym_dispatch__
# with the operation in question.  This is symmetric to TorchDispatchMode
# but with some caveats:
#
#   - In TorchDispatchMode, you get the same arguments as what a user
#     invoked your API with; e.g., if you call torch.ops.aten.foo(a, b),
#     you get (a, b) as args to your call.  In SymDispatchMode, if
#     you call a + b (where a and b are SymInts), you will get
#     (a.node, b.node) as your args (these are PySymInts)
#
#   - SymInt/PySymInt don't have FX proxy support (unlike, e.g., Tensor).
#     So you have to manually call Tracer/create_node to write into
#     the graph.  See ProxySymDispatchMode for an example
#
class SymDispatchMode:
    def __sym_dispatch__(self, func, types, args, kwargs):
        raise NotImplementedError()

    def __enter__(self):
        global SYM_FUNCTION_MODE
        old = SYM_FUNCTION_MODE
        if hasattr(self, "inner"):
            raise RuntimeError(f"{self} has already been used as a mode. Please use a fresh version")
        else:
            self.inner = old
        SYM_FUNCTION_MODE = self
        return self

    def __exit__(self, exc_type, exc_val, exc_tb):
        global SYM_FUNCTION_MODE
        SYM_FUNCTION_MODE = self.inner

def has_symbolic_sizes_strides(elem):
    return elem._has_symbolic_sizes_strides

def create_contiguous(shape):
    strides = [1]
    for dim in reversed(shape[:-1]):
        strides.append(dim * strides[-1])
    return list(reversed(strides))

def _handle_sym_dispatch(func, args, kwargs):
    global SYM_FUNCTION_MODE
    mode = SYM_FUNCTION_MODE
    assert mode
    SYM_FUNCTION_MODE = mode.inner
    try:
        # TODO: properly compute types
        types: List[Type] = []
        return mode.__sym_dispatch__(func, types, args, kwargs)
    finally:
        SYM_FUNCTION_MODE = mode

def hint_int(a):
    if isinstance(a, torch.SymInt):
        return a.node.require_hint()
    assert type(a) is int, a
    return a

def has_hint(a):
    if isinstance(a, SymTypes):
        return a.node.has_hint()
    return True

# Returns True if every size dim on the tensor has a hint
# TODO: Should this include strides too?  For now it doesn't matter,
# that's quite an obscure case
def tensor_has_hints(t):
    return all(has_hint(s) for s in t.size())

def definitely_true(a):
    """
    Returns True only if we can tell that a is True, possibly introducing
    a guard in the process.  If a depends on some unbacked SymInt, we may
    return False even though there may exist a possible value of the SymInt
    that would cause the expression to return True.

    When is it appropriate to use definitely_true?  First, if you can use
    a higher level combinator like parallel_or/parallel_and, prefer using
    those instead, they are definitely safe (modulo short-circuiting).
    Second, it can be used if the program would behave equivalently if
    definitely_true always returned False (parallel_or/parallel_and are
    examples of this pattern, modulo short-circuiting).  Finally, it even
    be OK if the program wouldn't behave equivalently, so long as the
    change is semantics preserving.  It can be semantics preserving if
    the program errors in more cases than it did previously (but otherwise
    behaves identically), or if it changes some quantity in a way that
    doesn't matter (e.g., strides often fall in this bucket.)
    """
    if isinstance(a, SymBool):
        if a.node.has_hint():
            return guard_bool(a)
        else:
            return False
    return bool(a)

def definitely_false(a):
    """
    Returns True only if we can tell that a is False, possibly introducing
    a guard in the process.  If a depends on some unbacked SymInt, we may
    return False even though there may exist a possible value of the SymInt
    that would cause the expression a to be False.  See definitely_true
    for more usage guidance.
    """
    if isinstance(a, SymBool):
        if a.node.has_hint():
            return not guard_bool(a)
        else:
            return False
    return not bool(a)

# TODO: could improve parallel_or/parallel_and by avoiding guards
# if there exists a quantity that can be handled un-guardedly.  However,
# for backed SymInts, avoiding guards doesn't really matter in practice,
# so I chose not to do it.

def parallel_or(*args):
    """
    Evaluate the logical OR of several arguments, avoiding guarding on
    unbacked SymInts if another argument is definitely True.
    """
    if any(definitely_true(args) for a in args):
        return True
    return any(args)

def parallel_and(*args):
    """
    Evaluate the logical FALSE of several arguments, avoiding guarding on
    unbacked SymInts if another argument is definitely False.
    """
    if any(definitely_false(args) for a in args):
        return False
    return all(args)

def guard_scalar(a):
    if isinstance(a, (SymBool, bool)):
        return guard_bool(a)
    elif isinstance(a, (SymInt, int)):
        return guard_int(a)
    elif isinstance(a, (SymFloat, float)):
        return guard_float(a)
    else:
        raise AssertionError(f"unrecognized scalar {a}")

# inclusive both ways
def constrain_range(a, *, min: Optional[int], max: Optional[int] = None):
    """
    Applies a constraint that the passed in SymInt must lie between min-max
    inclusive-inclusive, WITHOUT introducing a guard on the SymInt (meaning
    that it can be used on unbacked SymInts).  If min/max are None, we assume
    that the dimension is unbounded in that direction.  Repeated application
    of constrain_range intersects the ranges.  This is a fairly low level API
    that doesn't have a lot of safety guarantees (TODO: provide higher level
    APIs).

    Currently, we use this API in the following circumstance: when we allocate
    an unbacked SymInt, denoting an integer quantity which is data dependent,
    we ordinarily do not know anything about what values it may take.  This
    means that any sort of guard on it will immediately fail.  However, in
    many cases, we know something about the unbacked SymInt: for example, we
    know that nonzero(x).size(0) must be >= 0.  We use constrain_range to
    narrow the possible range, declaring that negative symbols are impossible.
    This permits to definitely answer True to queries like 'nnz >= 0', even if
    we don't know what the actual (hinted) value of 'nnz' is.  In fact, we
    actually use constrain_range to unsoundly discharge common guards: for an
    unbacked SymInt produced by nonzero, we will also assume that it is not
    equal to 0/1 (even though these are perfectly possible values at runtime),
    because we generally expect graphs that are valid for N=2 to also be valid
    for N=1.

    .. warning::
        If you use constrain_range in the context of tracing, we do NOT check
        that the constraint was actually valid at runtime!  In fact, we
        cannot (easily) do so, as we currently unsoundly assume that unbacked
        SymInt can never be zero/one, even if it may actually take on these
        values at runtime (we assume that a graph that is valid for N=2 will
        also be valid for N=1).
    """
    if min is None:
        min = -sympy.oo
    if max is None:
        max = sympy.oo
    if not isinstance(a, SymInt):
        assert min <= a <= max
        return
    if isinstance(a.node.expr, sympy.Integer):
        assert min <= int(a.node.expr) <= max
        return
    # TODO: Turn this into a runtime assert too
    assert isinstance(a.node.expr, sympy.Symbol), "constraining non-Symbols NYI"
    # TODO: Shouldn't we install a guard if the symbol is backed?  Or is the
    # semantics that this is an "unchecked" assert (but it this actually
    # something useful?  Might be better to restrict only for unbacked
    # SymInt).
    r = a.node.shape_env.var_to_range[a.node.expr]
    a.node.shape_env.var_to_range[a.node.expr] = ValueRanges(
        builtins.max(r.lower, min), builtins.min(r.upper, max)
    )


def constrain_unify(a, b):
    """
    Given two SymInts, constrain them so that they must be equal.  NB:
    this will not work with SymInts that represent nontrivial expressions
    (yet!)
    """
    # TODO: Maybe dedupe this with _maybe_guard_eq?
    if not isinstance(a, SymInt):
        if not isinstance(b, SymInt):
            assert a == b
        else:
            assert isinstance(b.node.expr, sympy.Symbol), "constraining non-Symbols NYI"
            shape_env = b.node.shape_env
            shape_env.replacements[b.node.expr] = sympy.Integer(a)
    else:
        # TODO: Actually, we can support this as long as one of them is a symbol.
        # NB: We can't actually do "unification" as our operators are not
        # injective
        assert isinstance(a.node.expr, sympy.Symbol), "constraining non-Symbols NYI"
        shape_env = a.node.shape_env
        if not isinstance(b, SymInt):
            shape_env.replacements[a.node.expr] = sympy.Integer(b)
        else:
            assert a.node.shape_env is b.node.shape_env
            assert isinstance(b.node.expr, sympy.Symbol), "constraining non-Symbols NYI"
            new_var = shape_env._find(a.node.expr)
            shape_env.replacements[b.node.expr] = new_var

def guard_bool(a):
    if isinstance(a, SymBool):
        return a.node.guard_bool("", 0)  # NB: uses Python backtrace
    assert type(a) is bool, a
    return a

def guard_int(a):
    if isinstance(a, SymInt):
        return a.node.guard_int("", 0)  # NB: uses Python backtrace
    assert type(a) is int, a
    return a

def guard_float(a):
    if isinstance(a, SymFloat):
        return a.node.guard_float("", 0)  # NB: uses Python backtrace
    assert isinstance(a, float), a
    return a

# Drop in replacement for math.sqrt
def sym_sqrt(a):
    if hasattr(a, '__sym_sqrt__'):
        return a.__sym_sqrt__()
    return math.sqrt(a)

def to_node(self, num):
    if isinstance(num, SymTypes):
        return num.node
    elif type(num) is bool:
        return self.wrap_bool(num)
    elif type(num) is int:
        return self.wrap_int(num)
    elif type(num) is float:
        return self.wrap_float(num)
    else:
        # NotImplemented is important so that Python tries the
        # other magic method
        return NotImplemented

# Given a GraphModule, return all the FakeTensors for all the placeholders
def fx_placeholder_vals(gm):
    return [n.meta['val'] for n in gm.graph.nodes if n.op == "placeholder"]

def fx_placeholder_targets(gm):
    return [n.target for n in gm.graph.nodes if n.op == "placeholder"]

# Given a GraphModule and arguments to run it with, evaluate that the guards
# for its associated ShapeEnv are satisfied by the passed arguments.  This
# WILL check for duck sizing.
def eval_guards(gm, *args):
    return gm.shape_env.evaluate_guards_for_args(fx_placeholder_vals(gm), args)

def bind_symbols(gm, *args):
    return gm.shape_env.bind_symbols(fx_placeholder_vals(gm), args)

class DimDynamic(Enum):
    """
    Controls how to perform symbol allocation for a dimension.  It is always
    sound to default this to DYNAMIC, but the policies DUCK and STATIC can
    result in better trace-time and compile-time performance, as they reduce
    the number of allocated symbols and generally make your graph more static.

    NB: If we notice you've applied a constraint to the dimension, we will
    force it to DYNAMIC for simplicity.

    DimDynamic is controlled by a variety of higher level UX features.
    Currently:

    - In eager mode, the default policy is DUCK.
        - The default is changed to STATIC with assume_static_by_default.
        - An individual dim is marked DYNAMIC if you mark_dynamic_dim.
    - In export mode, the default policy is STATIC.
        - An individual dim is marked DYNAMIC if you mention it as dynamic_dim
          in the constraints kwarg.
    """
    # Treat the dimension symbolically
    DYNAMIC = 0
    # Treat the dimension symbolically, but if its hint matches another
    # dynamic dimension, unify the two symbols ("duck sizing")
    DUCK = 1
    # Treat the dimension statically based on its hint
    STATIC = 2

# NB: These constraints affect both clients and backends: given some
# constraint C, the client must pass inputs that satisfy the constraint,
# while a backend must not introduce guards BEYOND this constraint.
# For clarity, we document the implications on both sides for both the client
# and the backend.
#
# NB: These constraints are on a *single* dimension.  In principle, we could
# also have multi-dimension constraints, but our guess is that this is not
# actually useful and so we are not supporting it right now.
#
# NB: Strict constraints are typically only suitable for export, as in eager
# a backend like inductor may validly introduce extra, discretionary guards
# to improve performance of code.  A StrictMinMaxConstraint would be brittle
# under future optimizations performed by inductor; we don't guarantee
# eager code with StrictMinMaxConstraint will keep working in the future!

@dataclass(frozen=True)
class StrictMinMaxConstraint:
    """
    For clients: the size at this dimension must be within 'vr' (which
    specifies a lower and upper bound, inclusive-inclusive) AND it
    must be non-negative and should not be 0 or 1 (but see NB below).

    For backends: there must not be any guards on this dimension which
    are not implied by the given lower and upper bound.  Regardless of
    the lower bound, the backend can assume the size is non-negative
    and that it is not 0 or 1.

    An unbounded StrictMinMaxConstraint can be thought of as a strict version
    of "RelaxedUnspecConstraint".

    NB: Export will often unsoundly assume that a graph works for 0/1, even
    though at trace time we assumed size is not 0 or 1.  The idea is that
    if we produce a graph that works for a range of values, it will be OK
    for N=0/1 too.
    """
    vr: ValueRanges

    def render(self, source: Source):
        # TODO: better printing for -oo and oo
        return f"{self.vr.lower} <= {source.name()} <= {self.vr.upper}"

@dataclass(frozen=True)
class RelaxedUnspecConstraint:
    """
    For clients: no explicit constraint; constraint is whatever is implicitly
    inferred by guards from tracing.

    For backends: there must exist at least TWO possible values for the
    size at this dimension which satisfy the guards for this dimension.

    In other words, this constraint helps us distinguish between "we don't
    care if this dimension specializes or not" versus "this dimension must be
    unspecialized."  However, this constraint doesn't say very much about what
    specialization is permitted; for example, if we guard on a size being
    even, this would still be acceptable under an unspec constraint.  This
    makes UnspecConstraint useful for eager mode, where your backend compiler
    may add constraints to otherwise dynamic dimensions; we can't assert that
    there are NO guards as this is brittle because compilers should be able to
    add extra constraints.  If you want to assert that there are no guards,
    use StrictMinMaxConstraint with an unbounded ValueRanges.
    """
    def render(self, source: Source):
        return f"UnspecConstraint({source.name()})"

# NB: None here indicates the client constraint is whatever is implicitly
# inferred by guards from tracing, and that a backend can add whatever guards
# it wants (including fully specializing the value).
DimConstraint = Union[StrictMinMaxConstraint, RelaxedUnspecConstraint, None]

# TODO: An incomplete list
# 1. Set variables to be equal when we do equality
# 2. Specialize on 0/1 when we do subtraction
class SymNode:
    """
    This is a type erased SymInt/SymFloat which we use to do actual operations.
    End users don't touch this.  Magic methods are NOT defined on this object.
    """
    def __init__(self, expr, shape_env, pytype, hint: Optional[Union[int, float]], constant=None):
        self._expr = expr
        self.shape_env = shape_env
        self.pytype = pytype
        # What's the difference between hint and constant?
        #
        # - A constant is known to be invariant across invocations of the model;
        #   it will always be this value.  We only really know this when we
        #   encounter an honest-to-goodness literal (when wrapping it into
        #   a SymNode, we set constant.)  Most of the time, constant is None
        #
        # - A hint is a *particular* value from the particular run we are
        #   tracing, but it may vary the next time around.  It's useful to
        #   keep this around, as if we need a concrete value from a SymNode,
        #   we will return the hint and guard on the expression that produced
        #   it giving the same hint next time around.  The hint is not
        #   guaranteed to be set either: if you have an unbacked SymNode,
        #   there won't be any hint; it was the result of some tensor-dependent
        #   computation, but we don't know what it actually is because we
        #   haven't actually run the tensor computation.
        #
        # hint_expr is only set if we don't have a hint.  When it is set, it
        # contains the expression which contains the unbacked symnodes that,
        # if constrained, would allow this expression to be hinted again.
        if hint is None:
            self._hint_expr = self.expr.xreplace(shape_env.var_to_val)
            self._hint = None
            self._update_hint()  # check if the replacement actually was enough
        else:
            self._hint_expr = None
            self._hint = hint
        self.constant: Optional[Union[int, float, bool]] = constant

    @property
    def expr(self):
        self._update_expr()
        return self._expr

    # Check if we have replacements hint_expr that would allow us to
    # simplify it into a hint
    def _update_hint(self):
        if self._hint_expr.free_symbols <= self.shape_env.replacements.keys():
            new_hint = self.shape_env.replace(self._hint_expr)
            # NB: unification constraints could result in a replacement that
            # doesn't actually solve the hint!  Check for this.
            if new_hint.free_symbols:
                self._hint_expr = new_hint
                return
            self._hint = self.pytype(new_hint)
            self._hint_expr = None

    @property
    def hint(self):
        if self._hint is None:
            self._update_hint()
        return self._hint

    def has_hint(self):
        return self._hint is not None

    def require_hint(self):
        if self._hint is None:
            self._update_hint()
            if self._hint is None:
                raise self.shape_env._make_data_dependent_error(self._hint_expr, self.expr)
            else:
                return self._hint
        else:
            return self._hint

    def _update_expr(self):
        self._expr = self.shape_env.replace(self._expr)

    def is_int(self):
        return self.pytype is int

    def is_float(self):
        return self.pytype is float

    def is_bool(self):
        return self.pytype is bool

    def wrap_int(self, num):
        assert type(num) is int
        return SymNode(sympy.Integer(num), self.shape_env, int, num, constant=num)

    def wrap_float(self, num):
        assert type(num) is float
        return SymNode(sympy.Float(num), self.shape_env, float, num, constant=num)

    def wrap_bool(self, num):
        assert type(num) is bool
        return SymNode(sympy.true if num else sympy.false, self.shape_env, bool, num, constant=num)

    def clone(self):
        return self

    def str(self):
        return f"{self.expr}"

    def __str__(self):
        return self.str()

    def __repr__(self):
        return self.str()

    # These methods call the metaprogrammed methods, they're hand written
    # here so we get good stack traces
    def add(self, other) -> "SymNode":  # noqa: F811
        return self._add(other)  # type: ignore[attr-defined]

    def sub(self, other) -> "SymNode":  # noqa: F811
        return self._sub(other)  # type: ignore[attr-defined]

    def mul(self, other) -> "SymNode":  # noqa: F811
        return self._mul(other)  # type: ignore[attr-defined]

    def mod(self, other) -> "SymNode":  # noqa: F811
        return self._mod(other)  # type: ignore[attr-defined]

    def pow(self, other) -> "SymNode":  # noqa: F811
        return self._pow(other)  # type: ignore[attr-defined]

    def and_(self, other) -> "SymNode":  # noqa: F811
        return self._and_(other)  # type: ignore[attr-defined]

    def or_(self, other) -> "SymNode":  # noqa: F811
        return self._or_(other)  # type: ignore[attr-defined]

    def truediv(self, other) -> "SymNode":  # noqa: F811
        return self._truediv(other)  # type: ignore[attr-defined]

    def floordiv(self, other) -> "SymNode":  # noqa: F811
        return self._floordiv(other)  # type: ignore[attr-defined]

    def sym_not(self) -> "SymNode":  # noqa: F811
        return self._sym_not()  # type: ignore[attr-defined]

    def eq(self, other) -> "SymNode":  # noqa: F811
        return self._eq(other)  # type: ignore[attr-defined]

    def ne(self, other) -> "SymNode":  # noqa: F811
        return self._ne(other)  # type: ignore[attr-defined]

    def gt(self, other) -> "SymNode":  # noqa: F811
        return self._gt(other)  # type: ignore[attr-defined]

    def lt(self, other) -> "SymNode":  # noqa: F811
        return self._lt(other)  # type: ignore[attr-defined]

    def le(self, other) -> "SymNode":  # noqa: F811
        return self._le(other)  # type: ignore[attr-defined]

    def ge(self, other) -> "SymNode":  # noqa: F811
        return self._ge(other)  # type: ignore[attr-defined]

    def floor(self) -> "SymNode":  # noqa: F811
        return self._floor()  # type: ignore[attr-defined]

    def sym_float(self) -> "SymNode":  # noqa: F811
        return self._sym_float()  # type: ignore[attr-defined]

    def sym_int(self) -> "SymNode":  # noqa: F811
        return self._sym_int()  # type: ignore[attr-defined]

    def ceil(self) -> "SymNode":  # noqa: F811
        return self._ceil()  # type: ignore[attr-defined]

    def neg(self) -> "SymNode":  # noqa: F811
        return self._neg()  # type: ignore[attr-defined]

    def sym_min(self, other) -> "SymNode":  # noqa: F811
        return self._sym_min(other)  # type: ignore[attr-defined]

    def sym_max(self, other) -> "SymNode":  # noqa: F811
        return self._sym_max(other)  # type: ignore[attr-defined]

    def sym_sqrt(self) -> "SymNode":  # noqa: F811
        return self._sym_sqrt()  # type: ignore[attr-defined]

    def is_contiguous(self, sizes, strides) -> "SymNode":  # noqa: F811
        return self._is_contiguous(sizes, strides)  # type: ignore[attr-defined]

    def is_channels_last_contiguous_2d(self, sizes, strides) -> "SymNode":  # noqa: F811
        return self._is_channels_last_contiguous_2d(sizes, strides)  # type: ignore[attr-defined]

    def is_channels_last_contiguous_3d(self, sizes, strides) -> "SymNode":  # noqa: F811
        return self._is_channels_last_contiguous_3d(sizes, strides)  # type: ignore[attr-defined]

    def is_channels_last_strides_2d(self, sizes, strides) -> "SymNode":  # noqa: F811
        return self._is_channels_last_strides_2d(sizes, strides)  # type: ignore[attr-defined]

    def is_channels_last_strides_3d(self, sizes, strides) -> "SymNode":  # noqa: F811
        return self._is_channels_last_strides_3d(sizes, strides)  # type: ignore[attr-defined]

    def is_non_overlapping_and_dense_indicator(self, sizes, strides) -> "SymNode":  # noqa: F811
        return self._is_non_overlapping_and_dense_indicator(sizes, strides)  # type: ignore[attr-defined]

    # Make C++ happy
    def sym_or(self, other):  # noqa: F811
        return self.or_(other)

    def sym_and(self, other):  # noqa: F811
        return self.and_(other)

    def is_non_overlapping_and_dense(self, sizes, strides):
        return self.is_non_overlapping_and_dense_indicator(sizes, strides).eq(to_node(self, 1))  # type: ignore[attr-defined]

    def int_(self):
        return self.guard_int("", 0)  # NB: uses Python backtrace

    # You can manually trigger a guard with this function
    def guard_int(self, file, line):
        # TODO: use the file/line for some useful diagnostic on why a
        # guard occurred
        r = self.shape_env.evaluate_expr(self.expr, self.hint)
        try:
            return int(r)
        except Exception:
            log.warning(f"Failed to convert to int: {r}")
            raise

    def guard_float(self, file, line):
        # TODO: use the file/line for some useful diagnostic on why a
        # guard occurred
        r = self.shape_env.evaluate_expr(self.expr, self.hint)
        try:
            return float(r)
        except Exception:
            log.warning(f"Failed to convert to float: {r}")
            raise

    def guard_bool(self, file, line):
        # TODO: use the file/line for some useful diagnostic on why a
        # guard occurred
        r = self.shape_env.evaluate_expr(self.expr, self.hint)
        try:
            return bool(r)
        except Exception:
            log.warning(f"Failed to convert to bool: {r}")
            raise

    def bool_(self):
        return self.guard_bool("", 0)


# Overloaded to be compatible with regular Python.
# https://github.com/pytorch/pytorch/issues/90900
class Pow(sympy.Function):
    @classmethod
    def eval(cls, base, exp):
        if exp.is_zero:
            return sympy.Integer(1)
        elif base.is_zero and exp < 0:
            raise ZeroDivisionError(f"{base} cannot be raised to a negative power")
        else:
            return base ** exp

# Overloaded to be compatible with regular Python.
# https://github.com/pytorch/pytorch/issues/90900
class TrueDiv(sympy.Function):
    @classmethod
    def eval(cls, base, divisor):
        if divisor.is_zero:
            raise ZeroDivisionError("division by zero")
        else:
            return base / divisor

class FloorDiv(sympy.Function):
    """
    We maintain this so that:
    1. We can use divisibility guards to simplify FloorDiv(a, b) to a / b.
    2. Printing out the expression is nicer (compared to say, representing a//b as (a - a % b) / b)
    """
    nargs = (2,)
    precedence = 50  # precedence of mul  # noqa: F811

    # Default return type for SymPy assumptions.
    # https://docs.sympy.org/latest/guides/assumptions.html#implementing-assumptions-handlers
    is_real = True

    @property
    def base(self):
        return self.args[0]

    @property
    def divisor(self):
        return self.args[1]

    def _sympystr(self, printer):
        base = printer.parenthesize(self.base, self.precedence)
        divisor = printer.parenthesize(self.divisor, self.precedence)
        return f"{base}//{divisor}"

    # SymPy assumptions based on argument types.
    def _eval_is_real(self):
        return fuzzy_or([self.base.is_real, self.divisor.is_real])

    def _eval_is_integer(self):
        return fuzzy_and([self.base.is_integer, self.divisor.is_integer])

    # Automatic evaluation.
    # https://docs.sympy.org/latest/guides/custom-functions.html#best-practices-for-eval
    @classmethod
    def eval(cls, base, divisor):
        def check_supported_type(x):
            if (x.is_integer is False and x.is_real is False and x.is_complex) or x.is_Boolean:
                raise TypeError(
                    f"unsupported operand type(s) for //: "
                    f"'{type(base).__name__}' and '{type(divisor).__name__}'"
                    f", expected integer or real")

        check_supported_type(base)
        check_supported_type(divisor)

        # We don't provide the same error message as in Python because SymPy
        # makes it difficult to check the types.
        if divisor.is_zero:
            raise ZeroDivisionError("division by zero")

        if base.is_zero:
            return sympy.S.Zero
        if base.is_integer and divisor == 1:
            return base
        if base.is_real and divisor == 1:
            return sympy.floor(base)
        if isinstance(base, sympy.Integer) and isinstance(divisor, sympy.Integer):
            return base // divisor
        if isinstance(base, (sympy.Integer, sympy.Float)) and isinstance(divisor, (sympy.Integer, sympy.Float)):
            return sympy.floor(base / divisor)
        if isinstance(base, FloorDiv):
            return FloorDiv(base.args[0], base.args[1] * divisor)

        if isinstance(base, sympy.Add):
            for a in base.args:
                gcd = sympy.gcd(a, divisor)
                if gcd == divisor:
                    return FloorDiv(base - a, divisor) + a / gcd

        gcd = sympy.gcd(base, divisor)
        if gcd != 1:
            return FloorDiv(
                sympy.simplify(base / gcd), sympy.simplify(divisor / gcd)
            )

# TODO: As an indicator, this != 0 implies == 1 (and vice versa).
# Because we do not have the ability to guard on the stride permutation
# at the moment, it is hard to make further inferences when this is true,
# as although we know the tensor is contiguous in *some* layout, we don't
# know which one (however, you could, for example, make the inference that
# reshaping this to a 1D tensor can be guard-free.)
class IsNonOverlappingAndDenseIndicator(sympy.Function):
    is_integer = True

    @classmethod
    def eval(cls, *args):
        assert len(args) % 2 == 0
        dim = len(args) // 2
        # TODO: it is possible to make progress evaluating this guard
        # even if not all of the inputs are known.  For example, a 2D
        # tensor with non-0/1 sizes but strides (0, 1) is definitely
        # false, because we know its numel > 1 but it's broadcasted
        # in dim 0.
        if all(isinstance(a, sympy.Integer) for a in args):
            size_args = args[0:dim]
            stride_args = args[dim:]
            return eval_is_non_overlapping_and_dense(
                [int(a) for a in size_args],
                [int(a) for a in stride_args]
            )
        return None

IndicatorTypes = (IsNonOverlappingAndDenseIndicator,)

@lru_cache(256)
def safe_expand(r):
    if hasattr(r, 'expand'):
        try:
            return sympy.expand(r)
        except RecursionError:
            log.warning(f"RecursionError in sympy.expand({r})")
            return r
    else:
        return r

# Methods that have a `__foo__` as well as `__rfoo__`
reflectable_magic_methods = {
    'add': lambda a, b: a + b,
    'sub': lambda a, b: a - b,
    'mul': lambda a, b: a * b,
    'mod': lambda a, b: a % b,
    'pow': lambda a, b: Pow(a, b),
    'and': lambda a, b: a & b,
    'or': lambda a, b: a | b,
    'truediv': lambda a, b: TrueDiv(a, b),
    'floordiv': lambda a, b: FloorDiv(a, b),
}


def error():
    raise AssertionError("shouldn't be hit")


def get_debugging_stack(num_frames_to_cut=2):
    # cut this frame and the caller's frame by default
    return ''.join(traceback.format_list(traceback.extract_stack()[:-num_frames_to_cut]))


def floor_ceil_helper(a, fn):
    if isinstance(a, sympy.Mul):
        aa = a.args
        if len(aa) == 2 and isinstance(aa[0], sympy.Float) and aa[1].is_integer:
            coef = sympy.Integer(aa[0])
            if aa[0] == coef:  # structural equality test
                return coef * aa[1]
    if isinstance(a, sympy.Float) and a == sympy.Integer(a) or isinstance(a, sympy.Integer):
        return sympy.Integer(a)
    return fn(a)

def floor_impl(a):
    return floor_ceil_helper(a, sympy.floor)

def ceil_impl(a):
    return floor_ceil_helper(a, sympy.ceiling)


magic_methods = {
    **reflectable_magic_methods,
    'sym_not': lambda a: ~a,
    'eq': lambda a, b: sympy.Eq(a, b),
    'ne': lambda a, b: sympy.Ne(a, b),
    'gt': lambda a, b: sympy.Gt(a, b),
    'lt': lambda a, b: sympy.Lt(a, b),
    'le': lambda a, b: sympy.Le(a, b),
    'ge': lambda a, b: sympy.Ge(a, b),
    'floor': floor_impl,
    'sym_float': lambda a: a,  # Cannot use sympy.Float(a) here, coz it expects python literals
    'ceil': ceil_impl,
    'neg': lambda a: -a,
    'sym_min': lambda a, b: sympy.Min(a, b),
    'sym_max': lambda a, b: sympy.Max(a, b),
    'sym_sqrt': lambda a: sympy.sqrt(a),
}

sizes_strides_methods = {
    # TODO: These could also be done with indicators, maybe it is better
    # for reasoning to do it that way
    'is_contiguous': lambda sizes, strides: sympy_is_contiguous(sizes, strides),
    'is_channels_last_contiguous_2d': lambda sizes, strides: sympy_is_channels_last_contiguous_2d(sizes, strides),
    'is_channels_last_contiguous_3d': lambda sizes, strides: sympy_is_channels_last_contiguous_3d(sizes, strides),
    'is_channels_last_strides_2d': lambda sizes, strides: sympy_is_channels_last_strides_2d(sizes, strides),
    'is_channels_last_strides_3d': lambda sizes, strides: sympy_is_channels_last_strides_3d(sizes, strides),
    'is_non_overlapping_and_dense_indicator': lambda sizes, strides: IsNonOverlappingAndDenseIndicator(*sizes, *strides),
}

alternate_impl_if_hinted_methods = {
    "sym_min": builtins.min,
    "sym_max": builtins.max,
}

def sympy_is_contiguous_generic(sizes, strides, dim_order):
    dim = len(sizes)

    if len(dim_order) != dim:
        return sympy.false

    is_contiguous = sympy.true
    z = sympy.Integer(1)
    # Contiguous if the strides make sense (or the dim is size 1)
    for d in dim_order:
        is_contiguous &= sympy.Eq(sizes[d], sympy.Integer(1)) | sympy.Eq(strides[d], z)
        z *= sizes[d]
    # OR if any size is zero
    for d in range(dim):
        is_contiguous |= sympy.Eq(sizes[d], sympy.Integer(0))
    return is_contiguous

def sympy_is_contiguous(sizes, strides):
    dim = len(sizes)
    return sympy_is_contiguous_generic(sizes, strides, list(range(dim - 1, -1, -1)))

# NB: There is a TODO in C++ to allow omitting the batch dim.  If that
# happens you will need to refactor this

def sympy_is_channels_last_contiguous_2d(sizes, strides):
    return sympy_is_contiguous_generic(sizes, strides, [1, 3, 2, 0])

def sympy_is_channels_last_contiguous_3d(sizes, strides):
    return sympy_is_contiguous_generic(sizes, strides, [1, 4, 3, 2, 0])

def sympy_is_channels_last_strides_generic(sizes, strides, dim_order):
    dim = len(sizes)

    if dim != len(dim_order):
        return sympy.false

    m = sympy.Integer(0)
    r = sympy.true

    # special case for trivial C dimension. default to NCHW
    r &= sympy.Ne(strides[1], 0)

    for d in dim_order:
        r &= sympy.Ne(sizes[d], 0) & (strides[d] >= m)
        # Fallback to NCHW as default layout for ambiguous cases
        # This is the flaw of implicit memory_format from strides.
        # N111 tensor with identical strides for size 1 dimension;
        # Two cases could lead us here:
        # a. N111 contiguous Tensor ([N,1,1,1]@[1,1,1,1])
        # b. N11W contiguous Tensor sliced on the W-dimension.
        # ([N,1,1,1]@[W,W,W,W])
        if d == 0:
            r &= sympy.Ne(m, strides[1])
        # This is necessary to:
        # 1. distinguish the memory_format of N1H1;
        #     [H, 1, 1, 1] channels_last stride
        #     [H, H, 1, 1] contiguous stride
        # 2. permutation of 1C1W:
        #     [1, C, 1, H]@[HC, H, H, 1] transpose(1, 3)
        #     [1, H, 1, C]@[HC, 1, H, H] shouldn't be identified as
        #     channels_last
        m = strides[d] * sympy.Max(sizes[d], 1)

    return r

def sympy_is_channels_last_strides_2d(sizes, strides):
    return sympy_is_channels_last_strides_generic(sizes, strides, [1, 3, 2, 0])

def sympy_is_channels_last_strides_3d(sizes, strides):
    return sympy_is_channels_last_strides_generic(sizes, strides, [1, 4, 3, 2, 0])

# TODO: Deduplicate this with torch/_prims_common/__init__.py
def eval_is_non_overlapping_and_dense(sizes, strides):
    return int(guard_bool(_eval_is_non_overlapping_and_dense(sizes, strides)))

def _eval_is_non_overlapping_and_dense(sizes, strides):
    dim = len(sizes)

    # Short-circuits for tensors of rank one, which are
    # non-overlapping and "dense" if their stride is one
    # or it is a 0/1 element tensor
    if dim == 1:
        return strides[0] == 1 or sizes[0] < 2

    # Checks that there exists a permutation of the strides s.t. the tensor would be contiguous
    # Sorts (length, stride) pairs by stride
    lengths_and_strides = sorted(
        zip(sizes, strides), key=operator.itemgetter(1)
    )

    # Unlike the C++ code, we don't move the 0/1 size dimensions to the
    # end.  So we have to keep going for this code.
    expected_stride = 1
    for length, stride in lengths_and_strides:

        if length == 1:
            continue

        if stride != expected_stride:
            return False

        expected_stride *= length

    return True

unary_magic_methods = {
    'sym_float',
    'ceil',
    'floor',
    'neg',
    'sym_sqrt',
    'sym_not',
}

bool_magic_methods = {"and", "or", "sym_not"}

magic_methods_on_math = {"ceil", "floor"}
magic_methods_on_submodule = {"sym_float", "sym_sqrt", "sym_min", "sym_max", "sym_not"}
magic_methods_on_operator_with_trailing_underscore = {"and", "or"}

def method_to_operator(method):
    if method in magic_methods_on_operator_with_trailing_underscore:
        method_attr = f"{method}_"
    else:
        method_attr = method
    if method in magic_methods_on_submodule:
        op = getattr(torch.fx.experimental.symbolic_shapes, method_attr)
    elif method in magic_methods_on_math:
        op = getattr(math, method_attr)
    else:
        op = getattr(operator, method_attr)
    return op

SYMPY_INTERP = {
    'Eq': operator.eq,
    'Ne': operator.ne,
    'Gt': operator.gt,
    'Lt': operator.lt,
    'Le': operator.le,
    'Ge': operator.ge,
    'Min': min,
    'Max': max,
    'Mod': operator.mod,
    'FloorDiv': operator.floordiv,
    'TrueDiv': operator.truediv,
    'IsNonOverlappingAndDenseIndicator': eval_is_non_overlapping_and_dense,
    'floor': math.floor,
    'ceiling': math.ceil,
}

always_float_magic_methods = {"truediv", "sym_float", "sym_sqrt", "pow"}
always_int_magic_methods = {"ceil", "floor"}
always_bool_magic_methods = {"eq", "ne", "gt", "lt", "le", "ge", "and", "or", "sym_not", "is_non_overlapping_and_dense"}

def wrap_node(x):
    # TODO: let C++ also take advantage of this
    if isinstance(x, SymNode) and x.constant is not None:
        return x.constant
    if x.is_int():
        return SymInt(x)
    elif x.is_float():
        return SymFloat(x)
    elif x.is_bool():
        return SymBool(x)
    else:
        raise AssertionError(f"unrecognized return type {x}")

def _make_node_magic(method, func):
    func = lru_cache(256)(func)

    if method in magic_methods_on_operator_with_trailing_underscore:
        method_attr = f"{method}_"
    else:
        method_attr = method

    def binary_magic_impl(self, other):
        op = method_to_operator(method)

        out_hint = None
        if self.hint is not None and other.hint is not None:
            out_hint = op(self.hint, other.hint)

        alternate_impl = alternate_impl_if_hinted_methods.get(method)
        if alternate_impl and out_hint is not None:
            return to_node(self, alternate_impl(wrap_node(self), wrap_node(other)))

        if SYM_FUNCTION_MODE:
            return to_node(self, _handle_sym_dispatch(op, (wrap_node(self), wrap_node(other)), {}))
        assert isinstance(other, SymNode)
        other_expr = other.expr
        # TODO: consider constant prop here
        expr = self.shape_env.replace(self.expr)
        other_expr = self.shape_env.replace(other_expr)
        try:
            out = func(expr, other_expr)
        except Exception:
            log.warning(f"failed to eval {method}({expr}, {other_expr})")
            raise
        out = safe_expand(out)
        pytype: Type
        # This is not strictly correct. In Python, a**b may return complex when
        # a < 0 and b is a float: (-1)**2.1. Same for sympy.sqrt(-3.14). This
        # returns a float while both arguments are ints: 2**(-1). Also, max and
        # min do not type promote. To avoid having data-dependent control flow
        # here, we just set the type to float if one of the args is a float. In
        # case of a type mismatch, we assume that it will be detected during
        # evaluation.
        if method in always_float_magic_methods:
            pytype = float
        elif method in always_bool_magic_methods:
            pytype = bool
        elif self.pytype is float or other.pytype is float:
            pytype = float
        else:
            pytype = self.pytype

        return SymNode(out, self.shape_env, pytype, out_hint)

    def unary_magic_impl(self):
        op = method_to_operator(method)
        if SYM_FUNCTION_MODE:
            return to_node(self, _handle_sym_dispatch(op, (wrap_node(self),), {}))
        # TODO: consider constant prop here
        expr = self.shape_env.replace(self.expr)
        if method == "floor" or method == "ceiling":
            expr = self.shape_env._simplify_floor_div(expr)

        try:
            out = func(expr)
        except Exception:
            log.warning(f"failed to eval {method}({expr})")
            raise

        out_hint = None
        if self.hint is not None:
            out_hint = op(self.hint)
        out = safe_expand(out)
        pytype: Type
        if method in always_int_magic_methods:
            pytype = int
        elif method in always_float_magic_methods:
            pytype = float
        else:
            pytype = self.pytype

        return SymNode(out, self.shape_env, pytype, out_hint)

    if method in unary_magic_methods:
        setattr(SymNode, f"_{method_attr}", unary_magic_impl)
    else:
        setattr(SymNode, f"_{method_attr}", binary_magic_impl)

def _make_node_sizes_strides(method, func):
    # NB: don't LRU cache, lots of arguments

    def sizes_strides_impl(self, sizes, strides):
        op = getattr(sys.modules[__name__], method)
        if SYM_FUNCTION_MODE:
            return to_node(
                self,
                _handle_sym_dispatch(
                    op,
                    ([wrap_node(s) for s in sizes], [wrap_node(s) for s in strides]),
                    {}
                )
            )
        size_exprs = [s.expr for s in sizes]
        stride_exprs = [s.expr for s in strides]
        try:
            out = func(size_exprs, stride_exprs)
        except Exception:
            log.warning(f"failed to eval {method}({size_exprs}, {stride_exprs})")
            raise
        # bool is never expandable

        size_hints = []
        out_hint = None
        for s in sizes:
            if s.hint is None:
                break
            size_hints.append(s.hint)
        else:
            stride_hints = []
            for s in strides:
                if s.hint is None:
                    break
                stride_hints.append(s.hint)
            else:
                out_hint = op(size_hints, stride_hints)

        # NB: This is the indicator function, not the actual bool!
        pytype: Type
        if method.endswith("_indicator"):
            pytype = int
        else:
            pytype = bool
        return SymNode(out, self.shape_env, pytype, out_hint)

    setattr(SymNode, f"_{method}", sizes_strides_impl)

    # TODO: This is technically hotpath, but in the ideal end state
    # guards on this will resolve at a higher level so you never
    # spend time in this code
    def sizes_strides_user(sizes, strides):
        for a in itertools.chain(sizes, strides):
            if isinstance(a, SymInt):
                return wrap_node(getattr(a.node, method)(
                    [to_node(a.node, b) for b in sizes],
                    [to_node(a.node, b) for b in strides],
                ))
        if method == "is_non_overlapping_and_dense_indicator":
            return eval_is_non_overlapping_and_dense(sizes, strides)
        else:
            # TODO: this is an awful implementation
            return bool(func(
                [sympy.sympify(a) for a in sizes],
                [sympy.sympify(a) for a in strides],
            ))

    # Skip for is_non_overlapping_and_dense_indicator
    if not hasattr(sys.modules[__name__], method):
        setattr(sys.modules[__name__], method, sizes_strides_user)

for method, func in magic_methods.items():
    _make_node_magic(method, func)

for method, func in sizes_strides_methods.items():
    _make_node_sizes_strides(method, func)

def _make_user_magic(method, user_type):
    # User magic takes care of wrapping the other operand into a node,
    # so that our internal logic can assume everything is nodes

    if method in magic_methods_on_operator_with_trailing_underscore:
        method_attr = f"{method}_"
    else:
        method_attr = method

    def unary_magic_impl(self):
        return wrap_node(getattr(self.node, method_attr)())

    def binary_magic_impl(self, other):
        other_node = to_node(self.node, other)
        if other_node is NotImplemented:
            return NotImplemented
        return wrap_node(getattr(self.node, method_attr)(other_node))

    def rbinary_magic_impl(self, other):
        other_node = to_node(self.node, other)
        if other_node is NotImplemented:
            return NotImplemented
        return wrap_node(getattr(other_node, method_attr)(self.node))

    if method in unary_magic_methods:
        setattr(user_type, f"__{method}__", unary_magic_impl)
    else:
        setattr(user_type, f"__{method}__", binary_magic_impl)
        if method in reflectable_magic_methods:
            setattr(user_type, f"__r{method}__", rbinary_magic_impl)

for method, func in magic_methods.items():
    if method in bool_magic_methods:
        _make_user_magic(method, SymBool)
    else:
        _make_user_magic(method, SymInt)
        _make_user_magic(method, SymFloat)

del method
del func

def _lru_cache(fn, maxsize=None):
    """
    Wrapper around lru_cache that clears when new info about shapes has been
    updated.

    Use lru_cache if the output is always the same, regardless of the
    constraints we know now (i.e. evaluate_expr)

    Use _lru_cache otherwise.
    """
    fn_cache = lru_cache(maxsize)(fn)
    prior_key = None

    @functools.wraps(fn)
    def wrapper(self, *args, **kwargs):
        nonlocal prior_key
        if prior_key != self._get_key():
            prior_key = self._get_key()
            fn_cache.cache_clear()
        return fn_cache(self, *args, **kwargs)

    wrapper.cache_info = fn_cache.cache_info  # type: ignore[attr-defined]
    return wrapper


class ShapeGuardPrinter(StrPrinter):
    def __init__(
        self,
        symbol_to_source,
        source_ref,
        var_to_sources,
    ):
        super().__init__()
        self.symbol_to_source = symbol_to_source
        self.source_ref = source_ref
        self.var_to_sources = var_to_sources

    def _print_Symbol(self, expr) -> str:
        assert isinstance(expr, sympy.Symbol), str(type(expr))

        def repr_symbol_to_source():
            return repr({
                symbol: [s.name() for s in sources]
                for symbol, sources in self.symbol_to_source.items()
            })

        assert expr in self.symbol_to_source, (
            f"{expr} (could be from {[s.name() for s in self.var_to_sources[expr]]}) "
            f"not in {repr_symbol_to_source()}.  If this assert is failing, it could be "
            "due to the issue described in https://github.com/pytorch/pytorch/pull/90665"
        )
        return self.source_ref(self.symbol_to_source[expr][0])


class LoggingShapeGuardPrinter(ShapeGuardPrinter):
    def __init__(self, var_to_sources):
        super().__init__(var_to_sources, lambda n: n.name(), var_to_sources)


TLS = threading.local()


class ShapeEnv:
    def __init__(
        self, *,
        allow_scalar_outputs=True,
        allow_dynamic_output_shape_ops=True,
        # NB: These are legacy configuration that help us make good choices
        # when the constraint/dynamic dims are not explicitly passed to us.
        # Ideally we will fix all call sites to be explicit and not have
        # implicit choices, but this apparently was pretty involved.
        assume_static_by_default=False,
        # Note - On 0/1 specialization
        #
        # The following options affect decisions we make about eager
        # specialization.  Disabling them will increase trace time (as we do
        # more symbolic reasoning) and can also harm the quality of generated
        # code (because inductor may not be able to specialize for bounds
        # being equal--although if we later respecialize because of a guard,
        # your code may be just as good as it was before.)
        #
        # When True, eagerly specialize input sizes which have 0/1.
        specialize_zero_one=True,
        # When True, assume input sizes which have the same size are
        # symbolically equal.
        duck_shape=True,
    ):
        # Not directly used by ShapeEnv; indirectly used by FakeTensor
        self.allow_scalar_outputs = allow_scalar_outputs
        self.allow_dynamic_output_shape_ops = allow_dynamic_output_shape_ops
        self.guards: List[ShapeGuard] = []
        # Maps symbolic ints to their original concrete values
        # Currently populated from tensors
        self.var_to_val: Dict["sympy.Symbol", "sympy.Integer"] = {}
        # Maps symbolic ints to their min/max range.  These ranges
        # are conservative: the int MUST fall in the range, but the
        # range may contain ints which may not actually appear in
        # practice
        self.var_to_range: Dict["sympy.Symbol", ValueRanges] = {}
        self.var_to_sources: Dict["sympy.Symbol", List[Source]] = {}
        self.var_to_stack: Dict["sympy.Symbol", str] = {}
        # Maps from sympy ints to expressions representing them
        # Populated from equality guards (i.e. a.shape[0] == b.shape[0])
        self.replacements: Dict["sympy.Symbol", "sympy.Expr"] = {}  #
        # Set holds a % b expressions that evaluate to 0.
        self.divisible: Set["sympy.Expr"] = set()
        # Duck-shaping says that if two input tensors have the same size,
        # they get assigned the same symbolic variable
        self.val_to_var: Dict[int, "sympy.Expr"] = {}
        if specialize_zero_one:
            self.val_to_var = {0: sympy.Integer(0), 1: sympy.Integer(1)}
        self.unbacked_symfloat_counter = itertools.count()
        self.unbacked_symint_counter = itertools.count()
        self.assume_static_by_default = assume_static_by_default
        self.specialize_zero_one = specialize_zero_one
        self.duck_shape = duck_shape

    def _suppress_guards_tls(self):
        return getattr(TLS, "suppress_guards", False)

    @contextmanager
    def suppress_guards(self):
        TLS.suppress_guards = True
        try:
            yield
        finally:
            TLS.suppress_guards = False

    def _get_key(self):
        """
        Defines the current "state" of the guards we've accumulated in this ShapeEnv.
        Determines when we need to invalidate our cache
        """
        return (len(self.replacements), len(self.divisible))

    def _produce_dyn_sizes(self,
                           ex: torch.Tensor,
                           source: Source,
                           dynamic_dims: DimList[DimDynamic],
                           constraint_dims: DimList[DimConstraint],
                           ) -> List[sympy.Expr]:
        from torch._dynamo.source import TensorPropertySource, TensorProperty
        size = []
        for i, val in enumerate(ex.size()):
            size.append(self.create_symbol(
                val, TensorPropertySource(source, TensorProperty.SIZE, i), dynamic_dims[i], constraint_dims[i]
            ))
        return size

    def create_symbolic_sizes_strides_storage_offset(
        self,
        ex: torch.Tensor,
        source: Source,
        *,
        dynamic_dims: Optional[DimList[DimDynamic]] = None,
        constraint_dims: Optional[DimList[DimConstraint]] = None,
    ):
        """
        Returns a list of symbolic sizes and strides for the given tensor.
        We try our best to express stride in terms of the sizes, so as to not
        introduce new symbolic variables.
        """
        dim = ex.dim()

        # Reimplement the legacy behavior
        if constraint_dims is None:
            constraint_dims = [None] * dim
        if dynamic_dims is None:
            dynamic_dims = []
            for i in range(dim):
                # NB: This is encapsulation breaking!  Legacy behavior was
                # bad.
                if _is_dim_dynamic(ex, i):
                    r = DimDynamic.DYNAMIC
                elif self.assume_static_by_default:
                    r = DimDynamic.STATIC
                else:
                    r = DimDynamic.DUCK
                dynamic_dims.append(r)
            dynamic_dims = [DimDynamic.DUCK] * dim

        assert len(dynamic_dims) == dim
        assert len(constraint_dims) == dim

        from torch._dynamo.source import TensorPropertySource, TensorProperty
        size: List[sympy.Expr] = self._produce_dyn_sizes(ex, source, dynamic_dims, constraint_dims)
        stride: List[Optional[sympy.Expr]] = [None] * len(size)
        for i, val in enumerate(ex.stride()):
            if val in (0, 1):
                stride[i] = sympy.Integer(val)
        while any(x is None for x in stride):
            candidates = {
                ex.size(i) * ex.stride()[i]: size[i] * stride[i]
                for i in range(len(size))
                if stride[i] is not None and ex.stride()[i] >= 0
            }
            # iterate over unbound strides in sorted order
            val_list = sorted(
                [(ex.stride()[i], i) for i in range(len(stride)) if stride[i] is None]
            )
            for _, i in val_list:
                if stride[i] is None and ex.stride()[i] in candidates:
                    stride[i] = candidates[ex.stride()[i]]
                    candidates[ex.size(i) * ex.stride()[i]] = size[i] * stride[i]
            if any(x is None for x in stride):
                # bind the smallest unbound stride to a new variable
                val, i = min(
                    [
                        (ex.stride()[i], i)
                        for i in range(len(stride))
                        if stride[i] is None
                    ]
                )
                stride[i] = self.create_symbol(
                    val,
                    TensorPropertySource(source, TensorProperty.STRIDE, i),
                    # TODO: This should be DYNAMIC, using DUCK for BC
                    dynamic_dim=DimDynamic.DUCK,
                    constraint_dim=None,
                )
        assert all(x is not None for x in stride)

        sym_sizes = [self.create_symintnode(i, hint=hint) for i, hint in zip(size, ex.size())]
        sym_stride = []
        for i, stride_expr in enumerate(stride):
            # NB: Don't duck size the stride; instead use the expression
            # we computed
            assert stride_expr is not None
            sym_stride.append(self.create_symintnode(stride_expr, hint=ex.stride(i)))
        sym_storage_offset = self.create_symintnode(self.create_symbol(
            ex.storage_offset(),
            TensorPropertySource(source, TensorProperty.STORAGE_OFFSET),
            # TODO: This should be DYNAMIC, using DUCK for BC
            dynamic_dim=DimDynamic.DUCK,
            constraint_dim=None,
        ), hint=ex.storage_offset())
        return sym_sizes, sym_stride, sym_storage_offset

    # If you know what the current hint value of the SymInt to be created
    # is, pass it into hint.  Otherwise, pass None and we will make our best
    # guess
    def create_symintnode(self, sym: "sympy.Expr", *, hint: Optional[int]):
        if isinstance(sym, sympy.Integer):
            if hint is not None:
                assert int(sym) == hint
            return int(sym)
        return SymInt(SymNode(sym, self, int, hint))

    def create_unbacked_symfloat(self):
        symbol = sympy.Symbol(f"f{next(self.unbacked_symfloat_counter)}")
        self.var_to_stack[symbol] = ''.join(traceback.format_list(traceback.extract_stack()[:-1]))
        self.var_to_range[symbol] = ValueRanges.unknown()
        return SymFloat(SymNode(symbol, self, float, None))

    def create_unbacked_symint(self):
        symbol = sympy.Symbol(f"i{next(self.unbacked_symint_counter)}", integer=True)
        self.var_to_stack[symbol] = ''.join(traceback.format_list(traceback.extract_stack()[:-1]))
        self.var_to_range[symbol] = ValueRanges(-sys.maxsize - 1, sys.maxsize)
        return SymInt(SymNode(symbol, self, int, None))

    def create_symbol(
        self,
        val: int,
        source: Source,
        dynamic_dim: DimDynamic = DimDynamic.DUCK,
        constraint_dim: DimConstraint = None,  # NB: includes None
    ) -> "sympy.Expr":
        assert isinstance(source, Source), f"{type(source)} {source}"
        # It's always sound to allocate a symbol as DYNAMIC.  If the user
        # constrained the symbol, force the policy to DYNAMIC, because our
        # constraint code will do weird stuff if, e.g., it's duck shaped
        if constraint_dim is not None:
            dynamic_dim = DimDynamic.DYNAMIC

        if dynamic_dim is DimDynamic.STATIC:
            return sympy.Integer(val)
        elif dynamic_dim is DimDynamic.DUCK:
            # duck_shape can be used to globally turn off duck shaping, even
            # if it was requested
            duck = self.duck_shape
        elif dynamic_dim is DimDynamic.DYNAMIC:
            duck = False
        else:
            raise AssertionError(f"unhandled dynamic_dim {dynamic_dim}")

        if val < 0:
            from torch._dynamo.source import NegateSource
            assert constraint_dim is None, "constraints on negative unspec ints NYI"
            return -self.create_symbol(-val, NegateSource(source), dynamic_dim, constraint_dim)

        if val in (0, 1) and self.specialize_zero_one:
            r = self.val_to_var[val]
        elif not duck or val not in self.val_to_var:
            # If we're not duck shaping, we always create a new symbol
            # Even if we're duck shaping, if we haven't seen this particular
            # value before, we also create a new symbol
            sympy_expr = sympy.Symbol(f"s{len(self.var_to_val)}", positive=True, integer=True)
            log.info("create_symbol %s = %s", sympy_expr, val)
            # We always associate vars to vals
            self.var_to_val[sympy_expr] = sympy.Integer(val)
            # Do the appending later, because we always want to populate this
            self.var_to_sources[sympy_expr] = []

            if duck:
                # Make sure to reuse this symbol for subsequent duck shaping
                self.val_to_var[val] = sympy_expr

            # Apply default range, which assumes not zero-one
            self.var_to_range[sympy_expr] = self._default_value_range()

            # Small performance optimization: if we have a min-max constraint,
            # we can proactively narrow to that range
            if isinstance(constraint_dim, StrictMinMaxConstraint):
                assert not duck
                self.var_to_range[sympy_expr] &= constraint_dim.vr

            vr = self.var_to_range[sympy_expr]
            if val not in vr:
                raise RuntimeError(f"{val} not in range [{vr.lower}, {vr.upper}]")

            r = sympy_expr
        else:
            # This implements duck-shaping: input sizes that match are assigned
            # the same symint
            r = self.val_to_var[val]

        if isinstance(r, sympy.Symbol):
            self.var_to_sources[r].append(source)
        return r

    # Generates a list of guards strings which, when evaluated in a context that
    # defines tensors for all the sources, returns True or False depending
    # on if the guards in the list evaluated to True or not.  Primarily used by Dynamo,
    # but this is also helpful for manual testing of guards (see
    # evaluate_guards_for_args)
    #
    # For convenience in testing, a source is allowed to be a str,
    # in which case we will assume it is a LocalSource
    #
    # simplified lets you omit duck sizing, equality and 0/1 guards.
    # This is useful for testing when you don't care about the boilerplate
    # guards, and it may be helpful for user output too (be careful though;
    # some equality guards are nontrivial!  It would be nice to get simplified
    # output to print them too).  It's private because it's not
    # intended for normal use
    def produce_guards(
        self,
        placeholders,
        sources,
        source_ref=lambda n: n.name(),
        *,
        # An input is either a SymInt (in which case you directly have
        # DimConstraint) or a Tensor (in which case you have a
        # DimList[DimConstraint]).  Whenever Optional is accepted, that
        # just means there are no constraints
        constraint_inputs: Optional[InputList[Union[DimConstraint, Optional[DimList[DimConstraint]]]]] = None,
        _simplified=False
    ) -> List[str]:
        assert len(placeholders) == len(sources)

        # Expand optional inputs, or verify invariants are upheld
        if constraint_inputs is None:
            constraint_inputs = [
                [None] * t.dim() if isinstance(t, torch.Tensor) else None for t in placeholders
            ]
        else:
            assert len(constraint_inputs) == len(placeholders)
            for i, (t, constraint) in enumerate(zip(placeholders, constraint_inputs)):
                if isinstance(t, torch.Tensor):
                    if constraint is None:
                        constraint_inputs[i] = [None] * t.dim()
                    else:
                        assert len(constraint) == t.dim()
                else:
                    assert isinstance(t, (SymInt, int))
                    assert not isinstance(constraint, list)

        # It took a lot of sweat to figure out the algorithm here.  Let's
        # explain how it works.
        #
        # The ShapeEnv lifecycle looks something like this:
        #
        # - For each input, you either generate a fresh Sympy symbol (s0) to
        #   represent its value (a binding site), or you reuse some
        #   preexisting symbol or expression, skipping the symbol allocation
        #   (e.g., duck sizing to a preexisting symbol, or expressing a
        #   stride as a multiplication of a separate stride and size.)
        #   Naively, you might expect to bind a fresh Sympy symbol for
        #   every input, but this is fairly wasteful as most of these
        #   symbols immediately simplify away, and if you don't eagerly
        #   specialize, e.g., 0/1 symbols, you end up with very complicated
        #   expressions that are not optimizable in practice.
        #
        # - You perform some compute on these symbols, occasionally
        #   introducing guards on boolean expressions on these symbols.
        #   In particular, whenever we guard on equality (_maybe_guard_eq),
        #   we can simplify shapes; e.g., when s0 == s1 * 2, we can now
        #   replace all occurrences of s0 with s1 * 2.  Sometimes, a
        #   boolean expression evaluation doesn't introduce a guard, as
        #   the guard is already entailed by the simplifications we have
        #   applied.
        #
        # - In the end, you have a bunch of replacements (saying how to
        #   simplify shapes) and a bunch of guards (all the equality guards
        #   are trivial, because they're covered by the replacements).
        #
        # From the ShapeEnv, we must generate a Python expression that, when
        # evaluated on a set of inputs, tells us whether or not these boolean
        # expressions would have evaluated in the same way.  However,
        # we cannot easily compute this, as we elide recording boolean
        # expressions when we think they are vacuously true.  Thus, we seek
        # an approximation: we must generate an expression, if true, would have
        # produced an "equivalent" ShapeEnv, which would answer guard
        # expressions in the same way.
        #
        # Our notion of equivalence is a bit subtle.  For example, consider
        # the ShapeEnv created from an input of size (5, 4) versus (4, 4)
        # (no other guards.)  Duck sizing would generate (s0, s1) in the first
        # case but (s0, s0) in the second.  We do NOT assume that size
        # variables are disjoint; so in fact a graph that assumes the input
        # could be (s0, s1) subsumes (s0, s0) (setting s0 == s1), but not
        # vice versa.  However, consider an analogous case (1,) versus (2,).
        # Duck sizing generates (1,) and (s0,); the (s0,) graph does NOT
        # subsume the (1,) graph because we assume that any size variables
        # is NOT 0/1 (and make simplifications according to this; e.g., if
        # we queried s0 == 0, we would immediately return False without
        # returning a guard.)
        #
        # So, it is perhaps easier to flip things on their head: the guard
        # expressions we generate here say what simplifications are valid,
        # and what are not.  Below, we explain each of the guard expressions
        # we generate

        # TODO: Make this more efficient by binding all the size/stride/offsets
        # to locals before performing tests on them.

        from torch._dynamo.source import TensorPropertySource, TensorProperty

        # Actual codegen must be delayed as we don't necessarily know what
        # the symbol mapping is
        input_guards = []

        symbol_to_source = collections.defaultdict(list)
        symbol_to_constraints = collections.defaultdict(list)
        dynamic_sources = []
        constraint_violations = []

        def record_constraint_violation(msg_fn):
            assert callable(msg_fn)
            constraint_violations.append(msg_fn)

        # How do we know what the value of s0 is?  Fresh variables can only be
        # bound by inputs, so there MUST be some other input which binds the
        # variable.  If there is no such input, this is an error in our
        # system.  We record where all symbols come from, to help you diagnose
        # why those symbols didn't occur.
        #
        # In fact, generally speaking it is only possible for the "outermost"
        # user of a ShapeEnv to evaluate the guards, because some inputs may
        # not be available to inner levels.  For example, Dynamo can guard on
        # tensors that never actually become graph arguments (they are
        # pruned).  In this case, only Dynamo knows about these arguments.
        def track_symint(source, val, constraint=None):
            if isinstance(val, SymInt):
                s = val.node.expr

                if isinstance(s, sympy.Symbol):
                    symbol_to_source[s].append(source)
                    if constraint is not None:
                        symbol_to_constraints[s].append(constraint)
                elif isinstance(-s, sympy.Symbol):
                    symbol_to_source[-s].append(NegateSource(source))
                else:
                    if constraint is not None:
                        # TODO: Maybe non-strict constraint shouldn't error
                        # here?  Check what happens in practice
                        def hint():
                            if s.free_symbols:
                                return (
                                    "Perhaps you meant to specify a constraint on {s.free_symbols}?" +
                                    "; ".join(
                                        f"{s0} bound by " + ", ".join(str(source0) for source0 in symbol_to_source[s0])
                                        for s0 in s.free_symbols
                                    )
                                )
                            else:
                                return "Did you really mean to mark this dimension as dynamic?"

                        record_constraint_violation(lambda: (
                            f"Could not validate constraint {constraint.render(source)} as "
                            f"{source.name()} is actually a non-atomic symbolic expression "
                            f"{s}.  {hint()}"
                        ))

                input_guards.append((source, s))
            else:
                s = sympy.Integer(val)
                input_guards.append((source, s))
                if constraint is not None:
                    record_constraint_violation(lambda: (
                        f"Could not validate constraint {constraint.render(source)} as "
                        f"{source.name()} was inferred to be constant.  For more information "
                        # TODO: fold this into TORCH_LOGS
                        "about why it is constant, set torch._dynamo.config.print_specializations = True"
                    ))

        for t, source, constraint in zip(placeholders, sources, constraint_inputs):
            if isinstance(source, str):
                from torch._dynamo.source import LocalSource
                source = LocalSource(source)
            assert isinstance(source, Source)
            if t is None:
                continue
            if isinstance(t, (SymInt, int)):
                track_symint(source, t)
                continue
            assert isinstance(t, torch.Tensor)
            for i, ss in enumerate(t.size()):
                property_source = TensorPropertySource(source, TensorProperty.SIZE, i)
                track_symint(property_source, ss, constraint[i])
            for i, ss in enumerate(t.stride()):
                track_symint(TensorPropertySource(source, TensorProperty.STRIDE, i), ss)
            track_symint(TensorPropertySource(source, TensorProperty.STORAGE_OFFSET), t.storage_offset())

        # 1. Every input must equal the final simplified symbolic expression
        #    stored on the placeholder.  Given a placeholder (s0*2, s1),
        #    if we have an input (2, 3), we must show s0*2 == 2 and s1 == 3.
        #    This does a lot of work: it covers duck sizing and equality guards.
        exprs = []
        if not _simplified:
            for source, expr in input_guards:
                # Small optimization
                if (
                    isinstance(expr, sympy.Symbol) and
                    expr in symbol_to_source and
                    source == symbol_to_source[expr][0]
                ):
                    continue
                sexpr = ShapeGuardPrinter(symbol_to_source, source_ref, self.var_to_sources).doprint(expr)
                exprs.append(f"{source_ref(source)} == {sexpr}")
                # NB: Not necessary to report constraint violations here:
                # constraints are guaranteed to be on symbols (we've already
                # caught constants and non-atomic expressions), so we only
                # have relational constraints, but we don't support those
                # at the moment

        # 2. Every guard must evaluate to True (but remember many guards
        #    like s0 == s1*2 because trivial due to simplification)
        for g, tb in self.guards:
            if self._maybe_evaluate_static(g) is not None:
                continue
            g = self.simplify(g)
            try:
                guard_expr = ShapeGuardPrinter(symbol_to_source, source_ref, self.var_to_sources).doprint(g)
                exprs.append(guard_expr)
                # A non-relational constraint on a single sizevar can violate
                # a constraint
                if len(g.free_symbols) == 1:
                    symbol = list(g.free_symbols)[0]
                    source = symbol_to_source[symbol][0]
                    constraints = symbol_to_constraints[symbol]
                    for c in constraints:
                        if isinstance(c, StrictMinMaxConstraint):
                            record_constraint_violation(lambda: (
                                f"Could not validate (strict) constraint {c.render(source)} as "
                                f"we generated a guard on this size variable: {guard_expr}.  Guard "
                                f"was allocated at:\n{tb}"
                            ))
                        elif isinstance(c, RelaxedUnspecConstraint):
                            # This is fine, we allow guards here as long as it
                            # didn't constrain it to one value  (we don't
                            # actually know this; this depends on our
                            # ValueRanges reasoning capability)
                            pass
                        else:
                            raise AssertionError(f"unrecognized constraint {c}")
            except Exception:
                log.warning(f"Failing guard allocated at: \n{tb}")
                raise

        # 3. Every symbol must be within its value range (this handles 0/1
        # specialization too).  NB: because we never update value ranges
        # except in case of explicit user annotation, these are not included
        # in simplified.  However, when we start updating value ranges
        # these should probably get reported in tests too
        if not _simplified:
            for symbol, sources in symbol_to_source.items():
                r = self.var_to_range[symbol]

                for c in symbol_to_constraints[symbol]:
                    if isinstance(c, StrictMinMaxConstraint):
                        # Refine the user VR based on default value range, as
                        # no matter what the user specifies, we will have
                        # narrowed it according to the default range
                        c_vr = c.vr & self._default_value_range()
                        # NB: exact match is OK here, because we already
                        # applied the constraint when we allocated the symbol
                        # originally.  Otherwise, should only assert that
                        # vr is superset of c_vr
                        if not (c_vr.lower == r.lower and c_vr.upper == r.upper):
                            record_constraint_violation(lambda: (
                                f"Could not validate constraint {c.render(sources[0])} as "
                                f"we actually inferred the valid range to be [{vr.lower}, {vr.upper}]."
                                "This is actually supposed to be impossible to "
                                "trigger right now as we do not refine ranges; maybe you called "
                                "constrain_range manually, or we forgot to update this error message? "
                                "In any case, please file a bug report."
                            ))

                assert sources
                assert symbol.is_integer
                bounds = []
                if r.lower != -sympy.oo:
                    bounds.append(str(r.lower))
                bounds.append(source_ref(sources[0]))
                # NB: This looks like an off-by-one error but it's not: the
                # upper bound may be sys.maxsize - 1 because we intentionally
                # exclude sys.maxsize from our bounds to deal with direct
                # == INT_MAX guards, but it's still dumb to actually test it.
                # Note that you can be off by a pretty large constant and it
                # won't matter because sizes in practice will be no where near
                # the 64-bit limit.
                if r.upper != sympy.oo and r.upper < sys.maxsize - 1:
                    bounds.append(str(r.upper))
                if len(bounds) > 1:
                    exprs.append(" <= ".join(bounds))

        if constraint_violations:
            msgs = [f"  {i + 1}. {msg()}" for i, msg in enumerate(constraint_violations)]
            msgs = "\n".join(msgs)
            raise ConstraintViolationError(f"Constraints violated!\n{msgs}")
        return exprs

    def evaluate_guards_for_args(self, placeholders, args):
        from torch._dynamo.source import LocalSource
        arg_names = [f"t{i}" for i in range(len(args))]
<<<<<<< HEAD
        guards = self.produce_guards(placeholders, [LocalSource(a) for a in arg_names])
=======
        guards = self.produce_guards(placeholders, [GlobalSource(a) for a in arg_names], constraint_inputs=None)
>>>>>>> 86b81650
        if guards:
            code = " and ".join(guards)
            return eval(code, SYMPY_INTERP, {"L": dict(zip(arg_names, args))})
        return True

    def bind_symbols(self, placeholders, args):
        # Given a paired list of placeholders (fake tensors with
        # symbolic sizes) and concrete arguments (regular tensors
        # with real sizes), returns a dictionary mapping each
        # symbol to its real value.  So for example, if you
        # have a placeholder with size (s0, s1), binding
        # (2, 4) to it will give you {s0: 2, s1: 4}.  This is
        # not guaranteed to bind ALL symbols in the ShapeEnv;
        # we can't bind a symbol if it doesn't occur in any placeholder,
        # and symbols that already have replacements won't get bindings.

        # This is a little duplicative with evaluate_guards but
        # it's different enough that it seemed cleanest to make
        # another copy.  This assumes the guards are already checked,
        # though if it's cheap we'll check for shenanigans
        bindings: Dict[sympy.Symbol, int] = {}

        def bind_symint(arg, val):
            if isinstance(val, SymInt):
                s = val.node.expr

                if isinstance(s, sympy.Symbol):
                    if s in bindings:
                        assert bindings[s] == arg, f"{bindings[s]} != {arg}"
                    else:
                        bindings[s] = arg
                elif isinstance(-s, sympy.Symbol):
                    if -s in bindings:
                        assert bindings[-s] == -arg, f"{bindings[-s]} != {-arg}"
                    else:
                        bindings[-s] = -arg

        for t, arg in zip(placeholders, args):
            if t is None:
                continue
            if isinstance(t, SymInt):
                bind_symint(arg, t)
                continue
            assert isinstance(t, torch.Tensor)
            for i, s in enumerate(t.size()):
                bind_symint(arg.size(i), s)
            for i, s in enumerate(t.stride()):
                bind_symint(arg.stride(i), s)
            bind_symint(arg.storage_offset(), t.storage_offset())

        return bindings

    def get_nontrivial_guards(self):
        return [self.simplify(guard.expr) for guard in self.guards if self._maybe_evaluate_static(guard.expr) is None]

    def format_guards(self, verbose=False):
        def format_tb(tb):
            if not verbose:
                return ""
            return f"\n   Guarded at:\n{textwrap.indent(tb, '   ')}"

        return '\n'.join(f" - {guard.expr}{format_tb(guard.stack)}" for guard in self.guards)

    def get_shape_groups(self):
        shape_groups = collections.defaultdict(list)
        for k, v in self.replacements.items():
            shape_groups[v].append(k)
        return shape_groups

    @_lru_cache
    def _maybe_evaluate_static(self, expr: "sympy.Expr", *, unbacked_only: bool = False) -> "Optional[sympy.Expr]":
        """
        Tries to evaluate expr without introducing guards
        """
        expr = self.simplify(expr)

        # Simplify making use of value range lower bound
        symbols = list(expr.free_symbols)
        new_shape_env = {}
        new_range_env = {}
        for idx, k in enumerate(symbols):
            vr = self.var_to_range[k]
            # Don't do anything if we don't have a nontrivial lower bound
            # Also don't do anything if we asked only to simplify unbacked
            # SymInt
            if vr.lower == -sympy.oo or (unbacked_only and k in self.var_to_val):
                new_range_env[k] = vr
                continue
            # Positive means >= 1
            # Positive - 1 means >= 0
            # Positive + lower - 1 means >= lower
            # The new symbol 's' is "too low", so when we substitute it in
            # we have to increase it by offset (and conversely, the new
            # variables have to have their value range bounds adjusted as
            # well)
            s = sympy.Symbol(f"shape_{idx}", positive=True, integer=True)
            offset = vr.lower - 1
            new_shape_env[k] = s + offset
            new_range_env[s] = ValueRangeAnalysis.sub(vr, offset)

        new_expr = expr.xreplace(new_shape_env)
        floor_div_replace = {}
        for atom in new_expr.atoms(FloorDiv):
            floor_div_replace[atom] = sympy.floor(atom.args[0] / atom.args[1])
        new_expr = safe_expand(new_expr.xreplace(floor_div_replace))
        # TODO: when unbacked_only, can sometimes early return even when there
        # are still free symbols
        if len(list(new_expr.free_symbols)) == 0:
            return new_expr

        # Check if the range can solve it statically
        out = sympy_interp(ValueRangeAnalysis, new_range_env, new_expr)
        if out.is_singleton():
            return out.lower

        return new_expr if unbacked_only else None

    @_lru_cache
    def replace(self, expr: "sympy.Expr") -> "sympy.Expr":
        replacements = {s: self._find(cast(sympy.Symbol, s)) for s in expr.free_symbols}
        return safe_expand(expr.xreplace(replacements))

    @_lru_cache
    def _update_divisible(self):
        new_divisible = set()
        for k in self.divisible:
            res = self.replace(k)
            if len(res.free_symbols) > 0:
                new_divisible.add(k)

        self.divisible = new_divisible

    @_lru_cache
    def simplify(self, expr: "sympy.Expr") -> "sympy.Expr":
        expr = self.replace(expr)
        # TODO it would seem that this pass is not necessary given the
        # below replacement of // with /, but for nested FloorDivs
        # the non-recursive replacement doesn't work, and
        # recursive makes it hard to look up divisibility,
        # because existing divisibility info has FloorDiv in it, not /
        # for now just do a separate pass to catch common nested case
        if expr.has(FloorDiv):
            self._update_divisible()
            div_replacements = {}
            for atom in expr.atoms(FloorDiv):
                base, divisor = atom.args
                if isinstance(divisor, FloorDiv):
                    base1, divisor1 = divisor.args
                    if self.replace(base % divisor) in self.divisible and \
                            base == base1 and self.replace(base1 % divisor1) in self.divisible:
                        div_replacements[atom] = divisor1
            expr = expr.xreplace(div_replacements)
            expr = safe_expand(expr)
        if expr.has(FloorDiv):
            div_replacements = {}
            pows = expr.atoms(sympy.Pow)
            rationals = expr.atoms(sympy.Rational).difference(expr.atoms(sympy.Integer))
            for fd in expr.atoms(FloorDiv):
                base, divisor = fd.args
                if self.replace(base % divisor) in self.divisible:
                    div_replacements[fd] = base / divisor
            new_expr = expr.xreplace(div_replacements)
            new_expr = safe_expand(new_expr)
            new_pows = new_expr.atoms(sympy.Pow)
            new_rationals = new_expr.atoms(sympy.Rational).difference(new_expr.atoms(sympy.Integer))
            # divisions simplified away
            if new_pows.issubset(pows) and new_rationals.issubset(rationals):
                expr = new_expr
        return expr

    @lru_cache(256)
    def size_hint(self, expr: "sympy.Expr"):
        """
        Gets a size hint for a given expression from the underlying shapes we had.
        Does not introduce a guard, so only use this when you can guarantee that
        your code is still valid for arbitrary shapes (such as optimization decisions)
        """
        result_expr = safe_expand(expr).xreplace(self.var_to_val)
        if len(result_expr.free_symbols) != 0:
            r = self._maybe_evaluate_static(result_expr)
            if r is not None:
                return r
            raise self._make_data_dependent_error(result_expr, expr)
        return result_expr

    def _make_data_dependent_error(self, expr, unhinted_expr):
        # TODO: in a Dynamo context, having user code, and having the
        # name of the local, will be much better
        for s in expr.free_symbols:
            log.debug(f"Data dependent variable '{s}' allocated at:\n{self.var_to_stack[s]}")
        return GuardOnDataDependentSymNode(
            "It appears that you're trying to get a value out of symbolic int/float "
            "whose value is data-dependent (and thus we do not know the true value.)  "
            f"The expression we were trying to evaluate is {expr} (unhinted: {unhinted_expr}).  "
            "Scroll up to see where each of these data-dependent accesses originally occurred."
            # TODO: Help text about how to use our runtime tests to fix this
            # problem
        )

    def _set_replacement(self, a: "sympy.Symbol", expr: "sympy.Expr") -> None:
        """
        Adds or updates a replacement for a symbol.
        Use this instead of `self.replacements[a] = expr`.
        """
        if torch._dynamo.config.print_specializations and isinstance(expr, (sympy.Integer, sympy.Float)):
            # specializing to a constant, which is likely unexpected

            # NOTE(avik): It is possible that we try logging the same specialization multiple times, e.g.,
            # when adding a to self.replacements, and again when simplifying an expression containing a.
            # Thus to avoid duplication, checking whether a is in self.replacements isn't enough; if it is,
            # it must not already map to `expr`. Fortunately this check is cheap because `expr` is a constant.
            if a not in self.replacements or expr != self.replacements[a]:
                log.warning(f"Specializing {self.var_to_sources[a][0].name()} to {expr}")
                log.debug("SPECIALIZATION", stack_info=True)
        self.replacements[a] = expr

    @_lru_cache
    def _find(self, a: "sympy.Symbol") -> "sympy.Expr":
        """
        Implements a DSU-like algorithm to find the variable that represents a
        Also handles transitive non-identity replacements.

        a: b + c
        c: d
        """
        if a not in self.replacements:
            return a
        res = self.replacements[a]
        cur_replace = {s: self._find(s) for s in res.free_symbols}
        self._set_replacement(a, self.replacements[a].xreplace(cur_replace))
        return self.replacements[a]

    @lru_cache(256)
    def _maybe_guard_eq(self, expr: Union["sympy.Eq", "sympy.Ne"], concrete_bool: bool) -> None:
        """
        Evaluates the result of an eq call. If true, uses information to
        simplify shapes (i.e. a == b or a % 5 == 0)
        """
        assert type(concrete_bool) is bool
        if isinstance(expr, sympy.Eq):
            if not concrete_bool:
                return
        # NB: Apparently this is load bearing; to see what test fails if
        # you comment it out run:
        # python test/functorch/test_aotdispatch.py -k
        # test_aot_autograd_symbolic_module_exhaustive_nn_LazyConv3d_cpu_float32
        elif isinstance(expr, sympy.Ne):
            if concrete_bool:
                return
        free = list(expr.free_symbols)

        assert len(free) > 0, f"The expression should not be static by this point: {expr}"
        # In case of really gnarly expression, we don't blow up
        if len(free) > 5:
            return
        free = sorted(free, key=lambda x: (self.size_hint(x), x.name), reverse=True)  # type: ignore[attr-defined]
        lhs = expr.lhs
        rhs = expr.rhs
        if not expr.has(sympy.Mod):
            try:
                floor_div_atoms = lhs.atoms(FloorDiv).union(rhs.atoms(FloorDiv))
                if len(floor_div_atoms) > 0 and any([a.divisor != 1 for a in floor_div_atoms]):
                    raise NotImplementedError
                solutions = sympy.solve(lhs - rhs, free[0], dict=True)
                if len(solutions) != 1:
                    return
                solution = solutions[0][free[0]]
                if all(t.is_integer for t in sympy.preorder_traversal(solution)):
                    new_var = self._find(solution)
                    self._set_replacement(cast(sympy.Symbol, free[0]), new_var)
            except NotImplementedError:
                pass
            except RecursionError:
                log.warning(f"RecursionError in sympy.solve({lhs} - {rhs}, {free[0]})")
        if expr.has(sympy.Mod):
            mod_expr = tuple(expr.atoms(sympy.Mod))[0]
            try:
                solutions = sympy.solve(lhs - rhs, mod_expr, dict=True)
                if len(solutions) == 1 and solutions[0][mod_expr] == 0:
                    self.divisible.add(mod_expr)
            except NotImplementedError:
                pass
        return

    # See: Note - On 0/1 specialization
    # NB: sys.maxsize is NOT allowed for sizes, because we use MAX_INT
    # as a sentinel sometimes.  Your sizevar isn't going to be
    # anywhere near the max 64-bit integer anyway.
    def _default_value_range(self) -> ValueRanges:
        lower = 2 if self.specialize_zero_one else 0
        return ValueRanges(lower, sys.maxsize - 1)

    @_lru_cache
    def _simplify_floor_div(self, expr):
        floor_divs = tuple(expr.atoms(FloorDiv))
        # we expect floor_divs to be exact,
        # and thus add the guards for the exact floordivs,
        # even if tracing doesn't require them otherwise
        for fd in reversed(floor_divs):
            base, divisor = fd.args
            mod_expr = sympy.Mod(base, divisor)
            eq_expr = sympy.Eq(mod_expr, 0)
            # add necessary mod guards
            self.evaluate_expr(eq_expr)
        return self.simplify(expr)

    def _add_guard(self, expr: "sympy.Expr") -> None:
        stack = get_debugging_stack()
        guard = ShapeGuard(expr, stack)
        if torch._dynamo.config.print_guards:
            if log.level <= logging.WARNING:
                # reusing flag that prints guards
                frame_summaries = TracingContext.get().frame_summary_stack
                # frame_summaries describes a stack of functions
                # TODO(avik): It would be better to describe a stack of function calls instead
                current_loc = TracingContext.get().loc_in_frame
                # current_loc describes a line in the current frame
                user_stack = ''.join(traceback.format_list([*frame_summaries, current_loc]))
                expr = LoggingShapeGuardPrinter(self.var_to_sources).doprint(expr)
                log.warning(f"Adding shape guard {expr} at \n{user_stack}")
            log.debug("SHAPE GUARD", stack_info=True)
        self.guards.append(guard)

    @lru_cache(256)
    def evaluate_expr(self, expr: "sympy.Expr", hint=None):
        """
        Given an expression, evaluates it, adding guards if necessary
        """
        if len(expr.free_symbols) == 0:
            return expr
        expr = self.simplify(expr)

        static_expr = self._maybe_evaluate_static(expr)
        if static_expr is not None:
            return static_expr

        if not (expr.free_symbols <= self.var_to_val.keys()):
            # TODO: dedupe this with _maybe_evaluate_static
            # Attempt to eliminate the unbacked SymInt
            new_expr = self._maybe_evaluate_static(expr, unbacked_only=True)
            if not (new_expr.free_symbols <= self.var_to_val.keys()):
                raise self._make_data_dependent_error(expr.xreplace(self.var_to_val), expr)
            expr = new_expr

        if hint is None:
            concrete_val = self.size_hint(expr)
        else:
            concrete_val = sympy.sympify(hint)

        if isinstance(expr, (sympy.Eq, sympy.Ne)):
            self._maybe_guard_eq(expr, bool(concrete_val))
            # TODO: If we successfully eliminate a symbol via equality, it
            # is not actually necessary to save a guard for the equality,
            # as we will implicitly generate a guard when we match that
            # input against the symbol
        elif isinstance(concrete_val, sympy.Integer):
            # WARNING: we cannot actually do simplifications on guards
            # on floating point values, because Sympy generally does not
            # think expressions on integers can ever be equal to floating
            # point (e.g., sympy.Eq(s0/6, 0.5) evaluates to False).  Without
            # very clear algebraic laws that hold for floating point, such
            # simplifications are error prone anyway, so be sure not to
            # maybe_guard_eq in those cases.
            self._maybe_guard_eq(sympy.Eq(expr, concrete_val), True)

        if not self._suppress_guards_tls():
            if concrete_val is sympy.true:
                self._add_guard(expr)
            elif concrete_val is sympy.false:
                self._add_guard(sympy.Not(expr))
            else:
                self._add_guard(sympy.Eq(expr, concrete_val))  # type: ignore[arg-type]
        return concrete_val

def _is_int(expr):
    if not isinstance(expr, SymInt):
        return False
    if len(expr.node.expr.free_symbols) > 0:
        return False
    return True

# WARNING: This is legacy, DO NOT USE
def _is_dim_dynamic(t, d):
    return hasattr(t, "_dynamo_dynamic_indices") and d in t._dynamo_dynamic_indices<|MERGE_RESOLUTION|>--- conflicted
+++ resolved
@@ -1918,11 +1918,7 @@
     def evaluate_guards_for_args(self, placeholders, args):
         from torch._dynamo.source import LocalSource
         arg_names = [f"t{i}" for i in range(len(args))]
-<<<<<<< HEAD
         guards = self.produce_guards(placeholders, [LocalSource(a) for a in arg_names])
-=======
-        guards = self.produce_guards(placeholders, [GlobalSource(a) for a in arg_names], constraint_inputs=None)
->>>>>>> 86b81650
         if guards:
             code = " and ".join(guards)
             return eval(code, SYMPY_INTERP, {"L": dict(zip(arg_names, args))})
