# Copyright (c) Meta Platforms, Inc. and affiliates
from typing import Optional, Sequence

# Import all builtin dist tensor ops
import torch
import torch.distributed._tensor.ops
from torch.distributed._tensor._utils import compute_local_shape
from torch.distributed._tensor.api import distribute_module, distribute_tensor, DTensor
from torch.distributed._tensor.device_mesh import DeviceMesh, mesh_resources
from torch.distributed._tensor.placement_types import Placement, Replicate, Shard

# All public APIs from dtensor package
__all__ = [
    "DTensor",
    "DeviceMesh",
    "distribute_tensor",
    "distribute_module",
    "Shard",
    "Replicate",
]


def _dtensor_init_helper(init_op, *size, **kwargs) -> DTensor:
    # get default device mesh if there's nothing specified
    device_mesh = kwargs.pop("device_mesh", None)
    if device_mesh is None:
        device_mesh = get_global_device_mesh()

    # set default placements to replicated if not specified
    placements = kwargs.pop("placements", None)
    if placements is None:
        placements = [Replicate() for _ in range(device_mesh.ndim)]

    # check device_mesh againts placements
    assert device_mesh.ndim == len(
        placements
    ), "mesh dimension does not match the length of placements"

    # normalize the size argument
    if len(size) == 1 and isinstance(size[0], Sequence):
        torch_size = size[0]
    else:
        torch_size = list(size)
    torch_size = torch.Size(torch_size)
    assert kwargs["layout"] == torch.strided, "layout value not supported!"
    torch_stride = torch._prims_common.make_contiguous_strides_for(torch_size)

    # get local tensor shape
    local_shape = compute_local_shape(torch_size, device_mesh, placements)
    # initialize the local tensor
    if len(local_shape) == 0:
        local_tensor = torch.empty(0, **kwargs)
    else:
        local_tensor = init_op(local_shape, **kwargs)

    return DTensor(
        local_tensor=local_tensor,
        device_mesh=device_mesh,
        placements=placements,
        shape=torch_size,
        dtype=local_tensor.dtype,
        stride=torch_stride,
        requires_grad=kwargs["requires_grad"],
    )


def ones(
    *size,
    dtype: Optional[torch.dtype] = None,
    device: Optional[torch.device] = None,
    layout: torch.layout = torch.strided,
    requires_grad: bool = False,
    device_mesh: Optional[DeviceMesh] = None,
    placements: Optional[Sequence[Placement]] = None,
) -> DTensor:
    """
    Returns a :class:`DTensor` filled with the scalar value 1, with the shape defined
    by the variable argument ``size``.

    Args:
        size (int...): a sequence of integers defining the shape of the output DTensor.
        Can be a variable number of arguments or a collection like a list or tuple.
        E.g.: ones(1,2,3..) or ones([1,2,3..]) or ones((1,2,3..))

    Keyword args:
        dtype (:class:`torch.dtype`, optional): the desired data type of returned DTensor.
            Default: if ``None``, uses a global default (see :func:`torch.set_default_tensor_type`).
        device (:class:`torch.device`, optional): the desired device of returned DTensor.
            Default: if ``None``, uses the current device for the default tensor type
            (see :func:`torch.set_default_tensor_type`). device will be the CPU for CPU
            tensor types and the current CUDA device for CUDA tensor types.
        layout (:class:`torch.layout`, optional): the desired layout of returned DTensor.
            Default: ``torch.strided``.
        requires_grad (bool, optional): If autograd should record operations on the
            returned tensor. Default: ``False``.
        device_mesh: :class:`DeviceMesh` type, contains the mesh info of ranks
        placement: a sequence of :class:`Placement` type: Shard, Replicate, _Partial

    Returns:
        A :class:`DTensor` object on each rank
    """
    return _dtensor_init_helper(
        torch.ones,
        *size,
        dtype=dtype,
        device=device,
        layout=layout,
        requires_grad=requires_grad,
        device_mesh=device_mesh,
        placements=placements,
    )


def zeros(
    *size,
    requires_grad: bool = False,
    dtype: torch.dtype = None,
    layout: torch.layout = torch.strided,
    device_mesh: Optional[DeviceMesh] = None,
    placements: Optional[Sequence[Placement]] = None,
) -> DTensor:
    """
    Returns a :class:`DTensor` filled with the scalar value 0.

    Args:
        size (int...): a sequence of integers defining the shape of the output
            Dtensor. Can be a variable number of arguments or a collection like a list or tuple.
            E.g.: zeros(1,2,3..) or zeros([1,2,3..]) or zeros((1,2,3..))
    Keyword args:
        requires_grad (bool, optional): If autograd should record operations on the
            returned tensor. Default: ``False``.
        dtype (:class:`torch.dtype`, optional): the desired data type of returned tensor.
            Default: if ``None``, uses a global default (see :func:`torch.set_default_tensor_type`).
        layout (:class:`torch.layout`, optional): the desired layout of returned Tensor.
            Default: ``torch.strided``.
        device_mesh: :class:`DeviceMesh` type, contains the mesh info of ranks
        placement: a sequence of :class:`Placement` type: Shard, Replicate, _Partial

    Returns:
        A :class:`DTensor` object on each rank
    """
<<<<<<< HEAD
    return _dtensor_init_helper(
        torch.zeros,
        *size,
        dtype=dtype,
        layout=layout,
        requires_grad=requires_grad,
=======
    # if device_mesh is None, use the one from mesh resources
    device_mesh = device_mesh or mesh_resources.get_current_mesh()
    # set default placements to replicated if not specified
    if placements is None:
        placements = [Replicate() for _ in range(device_mesh.ndim)]
    assert device_mesh.ndim == len(
        placements
    ), "mesh dimension doesnot match the length of placements"

    if len(size) == 1 and isinstance(size[0], Sequence):
        torch_size = size[0]
    else:
        torch_size = list(size)
    torch_size = torch.Size(torch_size)
    assert layout == torch.strided, "layout value not supported!"
    torch_stride = torch._prims_common.make_contiguous_strides_for(torch_size)

    local_shape = compute_local_shape(torch_size, device_mesh, placements)
    if len(local_shape) == 0:
        local_tensor = torch.tensor([], dtype=dtype, requires_grad=requires_grad)
    else:
        local_tensor = torch.zeros(
            local_shape,
            device=device_mesh.device_type,
            dtype=dtype,
            layout=layout,
            requires_grad=requires_grad,
        )

    dtensor = DTensor(
        local_tensor=local_tensor,
>>>>>>> 5ac48eb3
        device_mesh=device_mesh,
        placements=placements,
    )<|MERGE_RESOLUTION|>--- conflicted
+++ resolved
@@ -20,33 +20,30 @@
 ]
 
 
-def _dtensor_init_helper(init_op, *size, **kwargs) -> DTensor:
-    # get default device mesh if there's nothing specified
-    device_mesh = kwargs.pop("device_mesh", None)
-    if device_mesh is None:
-        device_mesh = get_global_device_mesh()
+def _dtensor_init_helper(
+    init_op,
+    size: torch.Size,
+    device_mesh = None,
+    placements = None,
+    **kwargs,
+) -> DTensor:
+    # if device_mesh is None, use the one from mesh resources
+    device_mesh = device_mesh or mesh_resources.get_current_mesh()
+    kwargs["device"] = device_mesh.device_type
 
     # set default placements to replicated if not specified
-    placements = kwargs.pop("placements", None)
-    if placements is None:
-        placements = [Replicate() for _ in range(device_mesh.ndim)]
+    placements = placements or [Replicate() for _ in range(device_mesh.ndim)]
 
     # check device_mesh againts placements
     assert device_mesh.ndim == len(
         placements
     ), "mesh dimension does not match the length of placements"
 
-    # normalize the size argument
-    if len(size) == 1 and isinstance(size[0], Sequence):
-        torch_size = size[0]
-    else:
-        torch_size = list(size)
-    torch_size = torch.Size(torch_size)
     assert kwargs["layout"] == torch.strided, "layout value not supported!"
-    torch_stride = torch._prims_common.make_contiguous_strides_for(torch_size)
+    torch_stride = torch._prims_common.make_contiguous_strides_for(size)
 
     # get local tensor shape
-    local_shape = compute_local_shape(torch_size, device_mesh, placements)
+    local_shape = compute_local_shape(size, device_mesh, placements)
     # initialize the local tensor
     if len(local_shape) == 0:
         local_tensor = torch.empty(0, **kwargs)
@@ -57,17 +54,26 @@
         local_tensor=local_tensor,
         device_mesh=device_mesh,
         placements=placements,
-        shape=torch_size,
+        shape=size,
         dtype=local_tensor.dtype,
         stride=torch_stride,
         requires_grad=kwargs["requires_grad"],
     )
 
 
+def _normalize_to_torch_size(size) -> torch.Size:
+    # convert Union[Tuple[int], Tuple[Sequence[int]]] to torch.Size
+    # normalize the size argument
+    if len(size) == 1 and isinstance(size[0], Sequence):
+        torch_size = size[0]
+    else:
+        torch_size = list(size)
+    return torch.Size(torch_size)
+
+
 def ones(
     *size,
     dtype: Optional[torch.dtype] = None,
-    device: Optional[torch.device] = None,
     layout: torch.layout = torch.strided,
     requires_grad: bool = False,
     device_mesh: Optional[DeviceMesh] = None,
@@ -85,10 +91,6 @@
     Keyword args:
         dtype (:class:`torch.dtype`, optional): the desired data type of returned DTensor.
             Default: if ``None``, uses a global default (see :func:`torch.set_default_tensor_type`).
-        device (:class:`torch.device`, optional): the desired device of returned DTensor.
-            Default: if ``None``, uses the current device for the default tensor type
-            (see :func:`torch.set_default_tensor_type`). device will be the CPU for CPU
-            tensor types and the current CUDA device for CUDA tensor types.
         layout (:class:`torch.layout`, optional): the desired layout of returned DTensor.
             Default: ``torch.strided``.
         requires_grad (bool, optional): If autograd should record operations on the
@@ -99,11 +101,12 @@
     Returns:
         A :class:`DTensor` object on each rank
     """
+    torch_size = _normalize_to_torch_size(size)
+
     return _dtensor_init_helper(
         torch.ones,
-        *size,
+        torch_size,
         dtype=dtype,
-        device=device,
         layout=layout,
         requires_grad=requires_grad,
         device_mesh=device_mesh,
@@ -139,46 +142,14 @@
     Returns:
         A :class:`DTensor` object on each rank
     """
-<<<<<<< HEAD
+    torch_size = _normalize_to_torch_size(size)
+
     return _dtensor_init_helper(
         torch.zeros,
-        *size,
+        torch_size,
         dtype=dtype,
         layout=layout,
         requires_grad=requires_grad,
-=======
-    # if device_mesh is None, use the one from mesh resources
-    device_mesh = device_mesh or mesh_resources.get_current_mesh()
-    # set default placements to replicated if not specified
-    if placements is None:
-        placements = [Replicate() for _ in range(device_mesh.ndim)]
-    assert device_mesh.ndim == len(
-        placements
-    ), "mesh dimension doesnot match the length of placements"
-
-    if len(size) == 1 and isinstance(size[0], Sequence):
-        torch_size = size[0]
-    else:
-        torch_size = list(size)
-    torch_size = torch.Size(torch_size)
-    assert layout == torch.strided, "layout value not supported!"
-    torch_stride = torch._prims_common.make_contiguous_strides_for(torch_size)
-
-    local_shape = compute_local_shape(torch_size, device_mesh, placements)
-    if len(local_shape) == 0:
-        local_tensor = torch.tensor([], dtype=dtype, requires_grad=requires_grad)
-    else:
-        local_tensor = torch.zeros(
-            local_shape,
-            device=device_mesh.device_type,
-            dtype=dtype,
-            layout=layout,
-            requires_grad=requires_grad,
-        )
-
-    dtensor = DTensor(
-        local_tensor=local_tensor,
->>>>>>> 5ac48eb3
         device_mesh=device_mesh,
         placements=placements,
     )