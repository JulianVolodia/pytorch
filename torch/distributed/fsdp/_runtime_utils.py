--- conflicted
+++ resolved
@@ -665,15 +665,7 @@
                     )
                     padded_unsharded_grad[-padding_numel:].zero_()
                 else:  # does not need padding
-<<<<<<< HEAD
-                    padded_unsharded_grad = unsharded_grad(
-                        unsharded_grad.to(handle._config.low_prec_reduce_dtype)
-                        if needs_cast_to_low_prec_reduce_dtype
-                        else unsharded_grad
-                    )
-=======
                     padded_unsharded_grad = unsharded_grad
->>>>>>> 40247267
                 state._communication_hook(
                     state._communication_hook_state,
                     padded_unsharded_grad,
