--- conflicted
+++ resolved
@@ -101,39 +101,27 @@
             self.reuse_shape_env = True
         self._shape_env = shape_env
         self.sizevars = SizeVarAllocator(shape_env)
-<<<<<<< HEAD
-        self.graph_inputs = {}
-        self.graph_inputs_original = {}
-        self.graph_outputs = None
-        self.device_types = set()
-        self.buffers = []
-        self.works = []
-        self.constants = {}
-        self.removed_buffers = set()
-        self.inplaced_to_remove = set()
-=======
         self.graph_inputs: Dict[str, TensorBox] = {}
         self.graph_inputs_original: Dict[str, InputBuffer] = {}
         self.graph_outputs: Optional[List[ir.IRNode]] = None
         self.device_types: Set[str] = set()
         self.buffers: List[ir.ComputedBuffer] = []
+        # TODO(whc) type annotate 
+        self.works = []
         self.constants: Dict[str, torch.Tensor] = {}
         self.removed_buffers: Set[str] = set()
         self.inplaced_to_remove: Set[str] = set()
->>>>>>> e4693365
+
         self.wrapper_code = None
         self.num_static_inputs = num_static_inputs
         self.mutated_inputs: Set[str] = set()
         self.unaligned_buffers: Set[str] = set()
         self.randomness_offset = sympy.Integer(0)
-<<<<<<< HEAD
-        self.randomness_seeds = []
-        self.name_to_buffer = {}
-        self.name_to_work = {}
-=======
         self.randomness_seeds: List[str] = []
         self.name_to_buffer: Dict[str, ir.ComputedBuffer] = {}
->>>>>>> e4693365
+        # TODO(whc) type annotate
+        self.name_to_work = {}
+
         self.creation_time = time.time()
         self.name = "GraphLowering"
         self._can_use_cpp_wrapper = config.cpp_wrapper
