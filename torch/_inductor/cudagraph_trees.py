"""
CUDA graph trees are a safety abstraction over CUDAGraphs, similar to make_graph_callables,
which share the same memory pool.  Sharing a memory pool is an extremely
important optimization when chaining multiple CUDA graphs together, as it
prevents you from needing to copy intermediate tensors from one graph to the
next, and reduces overall memory usage by allowing dead memory from the first
pool to be reused in the second.

The standard graph/make_graph_callables support sharing memory pool, but
with a lot of caveats.  CUDA graph trees remove these restrictions:

* Previously, if you recorded graphs A, B, you had to replay A, B in that
  order.  With CUDA graph trees, after replaying A, you can change your
  mind and record/replay a different graph B'; we will support efficient
  execution of both A, B and A, B', using only max(mem(A, B), mem(A, B')).  In
  other words: we support arbitrary trees of CUDA graph operations, not just
  sequences (this is why this feature is called CUDA graph trees.)

* Previously, if you executed graph A, some non-CUDA graph code, and then
  graph B, after executing graph B, it was not safe to retain any references
  to intermediates produced by A.  With CUDA graph trees, we track if any
  outputs of graph A are still live by the time graph B is run, and make
  sure graph B doesn't clobber there memory when reusing the CUDA graphs
  pool.  You'll get a separate recording of B depending on what tensors
  stay live or dead.

CUDA graph trees are flexible enough to be used in Dynamo across graph breaks,
which is their primary use case.

The ability to switch from replay to record is fairly nontrivial: remember that
when you replay a CUDA graph, you only replay CUDA operations; no CPU side state
is updated.  In particular, the CPU-side book-keeping for the allocator is not
reconstructed.  However, to record a new child CUDA graph, we must restore this
book-keeping.  This is what checkpoint pool state is used for.
"""

from __future__ import annotations

import contextlib
import dataclasses
import functools
import gc
import itertools
import sys
import threading
import warnings
import weakref
from collections import defaultdict

from enum import auto, Enum
from typing import (
    Any,
    Callable,
    Dict,
    Generator,
    List,
    Optional,
    Sequence,
    Set,
    Tuple,
    Union,
)

import torch.fx
from torch import Tensor
from torch._dynamo.mutation_guard import GenerationTracker
from torch._dynamo.utils import preserve_rng_state
from torch._inductor.compile_fx import (
    get_expanded_dims,
    index_expanded_dims,
    remove_unaligned_input_idxs,
    static_input,
)
from torch._prims_common import check
from torch.multiprocessing.reductions import StorageWeakRef
from torch.storage import UntypedStorage
from torch.utils import _pytree as pytree

StorageWeakRefPointer = int
StorageDataPtr = int
NBytes = int

if torch.has_cuda:
    from torch._C import _cuda_CUDAAllocator_AllocatorState as AllocatorState
else:
    AllocatorState = Any

from . import config


@dataclasses.dataclass(frozen=True)
class GraphID:
    "Unique counter of a cuda graph recording"
    id: int


@dataclasses.dataclass(frozen=True)
class FunctionID:
    "Unique counter of a function wrapped in cudagraphify_impl"
    id: int


@dataclasses.dataclass(frozen=True)
class WrappedFunction:
    """
    Represents a function that you want to record for CUDA graph replay,
    with a little more metadata so we can identify if we have an applicable
    CUDA graph in our CUDA graph tree for it.
    """

    model: Callable
    static_input_idxs: Sequence[int]
    id: FunctionID


def clear_cublass_cache():
    """
    Cublas keeps a persistent workspace allocation for running matmuls. This poses a problem for
    doing warmup within a CUDAGraph private pool because we do not want persistent allocations from
    one one run to the next. When we begin a new run of a cudagraphs path (generation), all tensors
    from the previous generation are freed. This frees them the the memory pool, but not elsewhere.
    A tensor in the cublas workspace would continue to be in use the workspace but would also get allocated
    in the next run. The memory would be in use in two places.

    To solve this, we clear cublas caches before and after warming up or recording. If a workspace is required
    it will be allocated to the cudagraph private pool and accounted for in the allocator for the duration of the
    program. There is no overhead to this on replay since cudagraphs removes allocation overhead.
    """
    torch._C._cuda_clearCublasWorkspaces()


@contextlib.contextmanager
def clear_cublas_manager():
    "Context manager around clearing cublas caches that will clear on enter and exit"
    clear_cublass_cache()
    try:
        yield
    finally:
        clear_cublass_cache()


class TreeManagerContainer:
    """
    Manages the lifetime of the tree manager. Like `PrivatePool` in cuda caching allocator,
    the tree and its corresponding memory pool should be kept alive as long as any outstanding
    graph or tensor which is an output of a graph remains alive.

    There is a single tree manager container per device.

    The lifecycle of a tree_manager is:
    -  Is constructed, no graph, no fns, no tensors
    -  Tree manager is fetched, resulting in tree manager being allocated
    -  We generate a bunch of functions, calling add_strong_reference
    -  These functions die, calling finalize_reference
    -  When all the functions die, we finalize_tree_manager.

    TODO: in the future, we would like to do the following once storage weak refs land
    -  We look for all the live storages and add references to THOSE
    -  We count as storages die
    -  All the storages are dead, we deallocate the tree manager
    """

    def __init__(self, device_index):
        # This class keeps a strong reference to tree_manager,
        # but upon all other strong references to the tree_manager will reset it to None.
        # We need a strong reference so that we can still access its attributes upon cleanup.
        self.tree_manager: Optional[CUDAGraphTreeManager] = None

        # Number of outstanding references to the current tree manager
        self.live_cudagraphify_fns = 0

        self.device_index = device_index

        # Following two objects are only set in the case that Tensor outputs outlive
        # the cudagraphify_fns. Reference to the Graph is needed to keep the private pool from
        # deallocation.
        self.live_storages_count = 0
        self.graph: Optional[torch.cuda.CUDAGraph] = None

        self.lock = threading.Lock()

    def _finalize_tensor(self):
        with self.lock:
            self.live_storages_count -= 1
            if self.live_storages_count == 0:
                self.graph = None

                # manager was used again after existing cleanup,
                # we shouldnt set it to None
                if self.live_cudagraphify_fns == 0:
                    self.tree_manager = None

    def finalize_cudagraphify_fn(self):
        with self.lock:
            self.live_cudagraphify_fns -= 1
            if self.live_cudagraphify_fns == 0:
                self._finalize_tree_manager()

    def _finalize_tree_manager(self):
        assert self.lock.locked()
        self.tree_manager = None

        # TODO - when issue #91395 is landed, we can set a weakref on
        # storages and trigger a deallocation when all outputs of the
        # cudagraph are dead.

        # live_storages = list(
        #     tree_manager.live_cudagraph_pool_storages_in_curr_execution()
        # )

        # # Maintain reference to graph to keep tensors alive
        # assert len(tree_manager.roots) > 0, "expected at least one use"
        # root = next(tree_manager.get_roots())
        # self.graph = root.graph
        # seen_storages = set()
        # for stor in live_storages:
        #     if stor in seen_storages:
        #         continue
        #     seen_storages.add(stor)
        #     self.live_storages_count += 1
        # .   weakref.finalize(stor, self._finalize_tensor)

    def add_strong_reference(self, fn: Callable):
        with self.lock:
            self.live_cudagraphify_fns += 1

        weakref.finalize(fn, self.finalize_cudagraphify_fn)

    def get_tree_manager(self) -> CUDAGraphTreeManager:
        with self.lock:
            if self.tree_manager is None:
                self.tree_manager = CUDAGraphTreeManager(self.device_index)
            return self.tree_manager


local = threading.local()

# one tree manager per device
local.tree_manager_containers = {}
local.tree_manager_locks = defaultdict(threading.Lock)


# We need to register this as an object that will be copied over as TLS when new
# threads are created in autograd
torch._C._stash_obj_in_tls("tree_manager_containers", local.tree_manager_containers)
torch._C._stash_obj_in_tls("tree_manager_locks", local.tree_manager_locks)


def reset_cudagraph_trees():
    "Clear all cudagraph trees"
    # see remove_all_cached_tensors below for why this is necessary
    container_dict = get_obj(local, "tree_manager_containers")
    locks_dict = get_obj(local, "tree_manager_locks")
    for device, lock in locks_dict.items():
        with lock:
            container = container_dict.get(device)
            if not container or not container.tree_manager:
                continue

            container.tree_manager.remove_all_cached_tensors()

    container_dict.clear()


def get_obj(local, attr_name):
    if hasattr(local, attr_name):
        return getattr(local, attr_name)
    else:
        assert torch._C._is_key_in_tls(attr_name)
        return torch._C._get_obj_in_tls(attr_name)


def get_container(device_index: int):
    container_dict = get_obj(local, "tree_manager_containers")
    lock = get_obj(local, "tree_manager_locks")[device_index]

    with lock:
        if device_index not in container_dict:
            container_dict[device_index] = TreeManagerContainer(device_index)

        return container_dict[device_index]


def get_manager(
    device_index: int, create_if_none_exists=True
) -> Optional[CUDAGraphTreeManager]:
    if create_if_none_exists:
        return get_container(device_index).get_tree_manager()
    return get_container(device_index).tree_manager


def cudagraphify_impl(model, inputs, *args, **kwargs):
    fn = None

    def deferred_cudagraphify(second_inputs):
        nonlocal fn
        if fn is not None:
            return fn(second_inputs)

        fn, out = cudagraphify(model, inputs, *args, **kwargs)
        return out

    return deferred_cudagraphify


def cudagraphify(
    model,
    inputs,
    static_input_idxs=(),
    *,
    device_index: int,
    is_backward: bool,
    is_inference: bool,
    stack_traces: Optional[StackTraces] = None,
):
    manager = get_container(device_index).get_tree_manager()
    assert not (is_backward and is_inference)
    mode = (
        CompilationMode.BACKWARD
        if is_backward
        else (CompilationMode.INFERENCE if is_inference else CompilationMode.FORWARD)
    )

    return manager.add_function(
        model,
        inputs,
        static_input_idxs,
        stack_traces,
        mode,
    )


def is_live(weak_ref):
    if weak_ref is None:
        return False
    return weak_ref() is not None


class StorageWeakRefWrapper:
    """
    Wrapper around a storage weak ref. Will deallocate it upon expiration if invoked.
    """

    __slots__ = ["ref", "_data_ptr", "extra_ref_check"]

    storage_ref: Optional[StorageWeakRef]

    def __init__(
        self,
        inp: Union[Tensor, UntypedStorage],
        extra_ref_check: Optional[Callable[[], None]] = None,
    ):
        if isinstance(inp, Tensor):
            stor = inp.untyped_storage()
        else:
            assert isinstance(inp, UntypedStorage)
            stor = inp
        self.ref = StorageWeakRef(stor)
        self._data_ptr = stor.data_ptr()
        self.extra_ref_check = extra_ref_check

    @classmethod
    def from_weakref_and_data_ptr(cls, cdata, data_ptr, extra_ref_check=None):
        instance = cls.__new__(cls)
        instance._data_ptr = data_ptr
        instance.ref = StorageWeakRef.from_weakref(cdata)
        instance.extra_ref_check = extra_ref_check
        return instance

    def __call__(self) -> Optional[StorageWeakRefPointer]:
        if self.expired():
            return None

        return self.ref.cdata

    def swap_weakref(self, cdata):
        self.ref.__del__()
        self.ref.cdata = cdata

    def data_ptr(self) -> int:
        "NB: returns the data ptr even if the storage has expired"
        return self._data_ptr

    def remove_extra_reference(self):
        self.extra_ref_check = None

    def expired(self):
        if self.extra_ref_check is not None and not self.extra_ref_check():
            return False

        # if extra_ref_check is not None we expect an additional reference
        stor_count = torch._C._storage_Use_Count(self.ref.cdata)
        return (stor_count - (self.extra_ref_check is not None)) == 0

    def __repr__(self):
        if self.ref is None or self.ref.expired():
            return f"StorageWeakRefWrapper to {self.data_ptr()}; dead"
        else:
            return f"StorageWeakRefWrapper to {self.data_ptr()}; alive"


def is_cuda_tensor(x):
    return isinstance(x, torch.Tensor) and x.device.type == "cuda"


@contextlib.contextmanager
def _use_cuda_memory_pool_manager(device, mem_pool, stream):
    """
    Context manager to use cuda graph pool for new allocations. If you use this manager
    all cudagraph tensors in use should be reflected in the allocator or they will be overwritten.
    existing_graph should already have been used in a capture, and the mem_pool must already exist,
    because this manager will not preserve a reference to the pool which keeps it alive.
    """
    torch.cuda.synchronize()
    stream.wait_stream(torch.cuda.current_stream())

    with torch.cuda.stream(stream), torch.device(device):
        torch._C._cuda_beginAllocateCurrentStreamToPool(device, mem_pool)
        try:
            yield
        finally:
            torch._C._cuda_endAllocateCurrentStreamToPool(device)
            torch._C._cuda_releasePool(device, mem_pool)


def map_to_ref(t: Optional[Tensor]) -> Optional[StorageWeakRefWrapper]:
    if not isinstance(t, torch.Tensor):
        assert t is None
        return None
    return StorageWeakRefWrapper(t)


# A path index of (depth, offset) indices into a graph that is `depth`` number of nodes from the root
# at graph output offset
PathOutputIndex = Tuple[int, int]

# For each node in the path, for each output, is the output alive
PathLiveness = List[List[bool]]

StackTraces = List[Optional[str]]


class CUDAWarmupNode:
    """
    Simplified Wrapper around A CUDA Model that wraps outputs in storage refs and exposes
    apis to get the live storages in the current chain of warmup.

    A CUDAWarmupNode may have either CUDAGraphNode or CUDAWarmupNode as a parent, but may only have
    CUDAWarmupNode as children, because we cannot record or execute with tensors which do not have stable
    memory addresses.

    CUDAWarmupNode and CUDAGraphNode have a number of differences that make it easier to use separate classes.
    - Much of the CUDAGraphNode logic & initialization is based on the tensor properties of first recording. In the
    first instance of warmup, these are not finalized yet.
    - All Inputs to the RecordedFunction must be copied over to the cuda graph memory pool, this is unnecessary in warmup.
    - CUDAWarmup is only used once and so does not need to optimize as much bookkeeping. It is much simpler.

    NB: this class and CUDAGraphNode need to expose `path_live_weakrefs`, `all_outputs_are_dead`, and
    `self.outputs_weakrefs` for compatibility.
    """

    def __init__(
        self,
        wrapped_function: WrappedFunction,
        parent,
        cuda_graphs_pool: Tuple[int, int],
        existing_cuda_graph: torch.cuda.Graph,
        device_index: int,
        stack_traces: Optional[StackTraces],
        stream: torch.cuda.Stream,
        already_warm: bool,
    ):
        self.wrapped_function = wrapped_function
        self.parent = parent
        self.cuda_graphs_pool = cuda_graphs_pool
        self.outputs_weakrefs: List[Optional[StorageWeakRefWrapper]] = []
        self.existing_cuda_graph = existing_cuda_graph
        self.has_run = False
        self.device_index = device_index
        self.stack_traces = stack_traces
        self.stream = stream
        self.already_warm = already_warm

    def run(self, new_inputs):
        assert not self.has_run, "Wrapped function should never be run twice"

        # See: output_is_alias_of_persistent_static_inputs below. We should only be returning freshly created
        # storages in path_live_weakrefs.
        existing_path_data_ptrs = {
            t.data_ptr() for t in self.path_live_weakrefs() if t()
        }
        non_cudagraph_inps = set()
        for i in range(len(new_inputs)):
            if (
                new_inputs[i].untyped_storage().data_ptr()
                not in existing_path_data_ptrs
            ):
                non_cudagraph_inps.add(new_inputs[i].untyped_storage().data_ptr())

        if config.triton.slow_path_cudagraph_asserts and not self.already_warm:
            refs = list(self.path_live_weakrefs())
            check_memory_pool(self.cuda_graphs_pool, refs)

        with torch.cuda.device(
            self.device_index
        ), clear_cublas_manager(), _use_cuda_memory_pool_manager(
            self.device_index, self.cuda_graphs_pool, self.stream
        ):
            out = self.wrapped_function.model(new_inputs)

        # sync up stream used in `_use_cuda_memory_pool_manager` - TODO - wait stream instead ?
        torch.cuda.synchronize()

        assert len(new_inputs) == 0

        self.outputs_weakrefs.extend(
            [
                map_to_ref(o)
                for o in out
                if o is not None
                and o.untyped_storage().data_ptr() not in non_cudagraph_inps
            ]
        )

        if config.triton.slow_path_cudagraph_asserts and not self.already_warm:
            out_refs = self.path_live_weakrefs()
            new_storages = [
                t for t in out_refs if t.data_ptr() not in non_cudagraph_inps
            ]
            check_memory_pool(self.cuda_graphs_pool, new_storages)

        return out

    def path_live_weakrefs(self) -> Generator[StorageWeakRefWrapper]:
        "Returns all live storages weakrefs that created by nodes in this path"
        for stor_ref, _ in self.path_live_weakrefs_and_stacktraces():
            yield stor_ref

    def path_live_weakrefs_and_stacktraces(
        self,
    ) -> Generator[Tuple[StorageWeakRefWrapper, Optional[str]]]:
        nodes = []
        node = self
        while node:
            nodes.append(node)
            node = node.parent

        for node in reversed(nodes):
            for i, output in enumerate(node.outputs_weakrefs):
                if is_live(output):
                    yield output, (node.stack_traces[i] if node.stack_traces else None)

    def all_outputs_are_dead(self):
        return not list(self.path_live_weakrefs())


# Aliases for List that say what the indices denote
InputList = List  # input indexes
OutputList = List  # output indexes
LevelList = List  # levels (distance from root of tree)


class OutputAliasInfo:
    pass


class UnaliasedStorage(OutputAliasInfo):
    "Singleton to mark that the graph output constructs a new alias or is None"
    pass


class PersistentStaticStorage(OutputAliasInfo):
    "Singleton to mark that the graph output storage will be in output_persistent_storage array"
    pass


class AliasesPriorGraphOutput(OutputAliasInfo):
    "Marks that the graph output aliases an output of a prior graph"
    __slots__ = ["index"]

    index: PathOutputIndex

    def __init__(self, index):
        assert isinstance(index, tuple)
        self.index = index


class AliasesNewOutput(OutputAliasInfo):
    "Marks that the graph output aliases an index in the new, returned outputs"

    __slots__ = ["index"]

    index: int

    def __init__(self, index):
        assert isinstance(index, int)
        self.index = index


class CUDAGraphNode:
    """
    A single recording of a function into a CUDA Graph. Recordings of CUDA Graphs share a single memory pool
    and are structured into a tree, where there is a single recording that can precede it (parent) and multiple
    subsequent recordings that may follow (children). A node will have no parent if it is the first recording
    in a tree; i.e., when it is first recorded, there are no live tensors from a previous recording which
    would force a dependency.

    On first recording, all of the live tensors in the current CUDA Graph Node path will be
    reflected in the corresponding private pool. On subsequent executions, the caching allocator
    is unaffected when the graph is replayed.

    In order to support recording a subsequent cuda graph recording after execution of this graph,
    we checkpoint the state of the memory pool so that it may later be resumed.

    WrappedFunction should have already been warmed up prior to invocation.

    See [setCheckpointPoolState] for further explanation, as well as
    https://user-images.githubusercontent.com/13564/222815509-374f3400-f83d-4f7d-8fa6-4a092b3250bb.png
    """

    def __init__(
        self,
        wrapped_function: WrappedFunction,
        id: GraphID,
        parent: Optional[CUDAGraphNode],
        inputs: List[Tensor],
        cuda_graphs_pool: Tuple[int, int],
        device_index: int,
        stack_traces: Optional[StackTraces],
        stream: torch.cuda.Stream,
    ):
        assert isinstance(inputs, (list, tuple))

        self.wrapped_function = wrapped_function
        self.id = id
        self.device = device_index
        self.stack_traces = stack_traces
        self.stream = stream

        # if this is a root parent will be None. use weakref to prevent reference cycle
        self._parent = weakref.ref(parent) if parent is not None else None
        # reference to the shared memory pool for the entire cuda graphs tree
        self.cuda_graphs_pool = cuda_graphs_pool

        # A single wrapped function may be recorded multiple times if memory patterns or
        # invariants change from one execution to the next
        self.children: Dict[FunctionID, List[CUDAGraphNode]] = defaultdict(list)

        # StorageWeakRef maintains whether the Storage C++ object remains allocated,
        # not whether the corresponding memory has been deallocated. In order
        # to use them to track memory deallocations we must maintain a single StorageWeakRef
        # for all Storages that reference that memory (even if we are constructing Storages
        # that do not have a deallocator function). We maintain one single storage_cache
        # as we execute any tree path. When we retrieve a storage from the cache we
        # check that it is still alive, and we hash based on observed recording data ptr
        # and storage cdata.

        # we preserve a single reference to executed outputs that is then referenced
        # in children to avoid children having to chase parent pointers in the hot path
        # DO NOT reassign output_weakrefs, only call `clear()`
        # Path is a series of nodes from root to the current node
        self.outputs_weakrefs: OutputList[Optional[StorageWeakRefWrapper]] = []
        self.path_weakrefs: LevelList[OutputList[Optional[StorageWeakRefWrapper]]] = [
            node.outputs_weakrefs for node in self._path_from_root
        ]
        self.path_stacktraces: LevelList[StackTraces] = [
            node.stack_traces for node in self._path_from_root
        ]

        # tensors which are outputs of previous graphs in the tree
        self.cudagraph_managed_idxs: List[int] = [
            idx
            for idx, t in enumerate(inputs)
            if self._is_cuda_graph_recorded_tensor(t)
        ]

        self.static_input_idxs: List[int] = list(
            set(wrapped_function.static_input_idxs) | set(self.cudagraph_managed_idxs)
        )

        self.static_input_data_ptrs: InputList[int] = [
            (inputs[i].data_ptr() if i in self.static_input_idxs else None)
            for i in range(len(inputs))
        ]

        # When we checkpoint, and free generations, we will be manually freeing the outputs
        # of CUDAGraphNodes. We should not be freeing parameters, not do we need to account for
        # their liveness (they are static), so we need to compute which outputs are aliases of
        # parameters. Some static inputs are saved tensors from the forward that die in the backward.
        # Their locations are static but lifetimes are not. We only include the persistent static
        # data ptrs below because the non persistent data ptrs may be outputs of this record and
        # fresh allocations.

        # precompute expanded dims to avoid computing in the hot path
        self.expanded_dims: List[List[int]] = [
            get_expanded_dims(x) if idx not in self.static_input_idxs else []
            for idx, x in enumerate(inputs)
        ]

        # For each node in path, which outputs were observed to be live
        # before invoking graph recording, and after graph recording
        self.recorded_liveness_before_graph: LevelList[OutputList[bool]] = []
        self.recorded_liveness_after_graph: LevelList[OutputList[bool]] = []

        # List of Tuples of (depth, output_index) that index into node at depth
        # number of nodes from root and output_index of outputs. Will index into
        # path_weakrefs.
        self.expected_dead_indices_before_graph: List[PathOutputIndex] = []
        self.expected_dead_indices_after_graph: List[PathOutputIndex] = []

        # all live indices after graph recording
        self.live_indices_after_graph: List[PathOutputIndex] = []

        if self.parent is not None:
            previous_liveness = self.parent.recorded_liveness_after_graph
            curr_liveness = self._get_liveness(self.path_weakrefs)

            different_indices = self._get_different_indices(
                previous_liveness, curr_liveness
            )

            self.recorded_liveness_before_graph = curr_liveness
            self.expected_dead_indices_before_graph = different_indices

        recording_inputs = self._allocate_and_copy_recording_inputs(inputs)
        # recording inputs will copy over memory, so we can free non recording inputs
        inputs.clear()
        del inputs

        # graph used for recording model invocation
        self.graph = torch.cuda.CUDAGraph()

        # we allocate non-static inputs within the same memory pool as the CUDAGraph
        # which we will record the model with. For memory efficiency, it is important
        # to reclaim the input memory when the inputs are no longer live. To accomplish this,
        # we record the metadata needed to reconstruct the inputs at their correct memory location,
        # but do not keep them live during the cuda graph recording.
        self.inputs_metadata: InputList[Dict[str, Any]] = [
            self._tensor_metadata(x) for x in recording_inputs
        ]

        # DO THE RECORDING!!!
        # We record the CUDA graph in the constructor of CUDAGraphNode, which
        # gives you what the CPU side compute of the function would do.  We
        # don't throw the recording outputs away: their memory is
        # correctly accounted for in the CUDAGraphs caching allocator.  This
        # means on the very FIRST run of the CUDA graph node, we can directly
        # do more recording, because we have a valid caching allocator state.
        # NB: This relies on run() being called immediately after the
        # constructor, otherwise this optimization would not be valid.

        # initialized below in _record

        self.checkpointed_caching_state: Optional[AllocatorState] = None

        # Output Storage Alias information, can be:
        # - A new, unaliased storage, or the output is None
        # - An alias of a persistent static input, in which case a storage will be set in the corresponding index
        # of output_persistent_storage
        # - An alias of an output of a prior graph
        # - An alias of an output already created in the reconstructed outputs
        self.output_storage_alias: OutputList[OutputAliasInfo] = []

        # is the output Storage unaliased in subsequent outputs, of all subsequent paths
        # if it is, we cached the output tensor and adjust storage liveness tracking to also
        # check if the output tensor does not have an additional python reference.
        # If a descendent node discovers it has an alias of a prior output, then the output
        # will no longer be cached in the ancestor.
        # The large majority of tensors are unaliased, and preserving aliased output tensors would add
        # significant additional complexity with marginal gains
        # The cached tensor outputs are added on the first execution, and cleared whenever we need
        # to do subsequent recording
        self.unaliased_in_all_paths: OutputList[bool] = []
        self.cached_tensor_outputs: OutputList[Optional[Tensor]] = []

        # if an output aliases a static, persistent input then the Storage of the
        # persistent output will be set here
        self.output_persistent_storage: OutputList[Optional[UntypedStorage]] = []

        self.recording_outputs: OutputList[Optional[torch.Tensor]] = self._record(
            wrapped_function.model, recording_inputs
        )
        self.outputs_metadata: OutputList[Optional[Dict[str, Any]]] = []

        # As with inputs, we do not want to keep the outputs permanently alive because that would prevent
        # their memory being reclaimed in subsequent cuda graph recordings. We record the tensor metadata
        # needed to reconstruct instead.
        for out in self.recording_outputs:
            if isinstance(out, torch.Tensor):
                self.outputs_metadata.append(
                    self._tensor_metadata(out, ignore_storage_offset=False)
                )
            else:
                assert out is None
                self.outputs_metadata.append(None)

        self.graph.replay()

    def _copy_input(self, idx, dst, src):
        expanded_dims = self.expanded_dims[idx]
        dst = index_expanded_dims(dst, expanded_dims)
        src = index_expanded_dims(src, expanded_dims)
        # TODO - one jit kernel across multiple inputs
        dst.copy_(src)

    def run_first_inputs(self, new_inputs):
        if config.triton.fast_path_cudagraph_asserts:
            self.debug_check_invariants_before_invocation()

        # graph is already invoked in the __init__
        # inputs are copied over in _allocate_recording_inputs and subsequently cleared
        assert len(new_inputs) == 0
        outputs = self.recording_outputs
        self.recording_outputs = None
        return outputs

    def run(self, new_inputs):
        if config.triton.fast_path_cudagraph_asserts:
            self.debug_check_invariants_before_invocation()

        assert len(self.static_input_data_ptrs) == len(new_inputs)
        # NB: this ranges over non-static inputs too
        for idx, data_ptr in enumerate(self.static_input_data_ptrs):
            if idx in self.cudagraph_managed_idxs:
                continue
            if data_ptr is not None:
                # static input, e.g., parameter
                assert data_ptr == new_inputs[idx].data_ptr()
            else:
                # non-static input, need to copy it into CUDA graph
                dst = self._reconstruct_from_tensor_metadata(self.inputs_metadata[idx])
                src = new_inputs[idx]
                self._copy_input(idx, dst, src)

        new_inputs.clear()
        self.run_graph()

        outputs = self.reconstruct_outputs()
        self.debug_check_invariants_after_invocation()

        return outputs

    def reconstruct_outputs(self):
        "Reconstruct output tensors according to their saved metadata and alias information"

<<<<<<< HEAD
        # The cpp function is constructing a new Tensor according to the saved output metadata
        # For each element in the corresponding storage list:
        # - if a Storage is contained, that will be used
        # - if None is contained, a new Storage will be constructed
        # - if an int is contained, the storage from the output list at that int will be used
        storages_info: List[
            Union[UntypedStorage, None, int]
        ] = self.prepare_storages_for_construction()
        outputs_new = []

        # # We recreate the below logic in cpp to reduce overhead, since this is on the hot path
        for storage_info, metadata in zip(storages_info, self.outputs_metadata):
=======
        # Cached tensors will not yet be set on the first execution
        # They are also cleared in checkpointing, so if we checkpoint this node
        # and then execute it again we will need to repopulate cached tensors
        if not self.cached_tensor_outputs:
            self._initialize_cached_tensors()

        outputs = []

        for i, (storage_info, metadata) in enumerate(
            zip(self.output_storage_alias, self.outputs_metadata)
        ):
>>>>>>> 0ae9d155
            if metadata is None:
                outputs.append(None)
                continue

            cached_t = self.cached_tensor_outputs[i]
            if cached_t is not None:
                # No need to update weakrefs, already correctly initialized
                outputs.append(cached_t)
                continue

<<<<<<< HEAD
            if storage_info is None:
                s = self.create_storage(metadata)
            elif isinstance(storage_info, UntypedStorage):
                s = storage_info
            else:
                assert isinstance(storage_info, int)
                s = outputs_new[storage_info].untyped_storage()

            outputs_new.append(
                self._reconstruct_from_tensor_metadata(metadata, storage=s)
            )
=======
            storage = self.prepare_alias_info_for_tensor_construction(
                i, storage_info, metadata
            )

            if isinstance(storage, UntypedStorage) or storage is None:
                out = self._reconstruct_from_tensor_metadata(metadata, storage)
            else:
                assert isinstance(storage, int)
                out = self._reconstruct_from_tensor_metadata(
                    metadata, outputs[storage].untyped_storage()
                )

            outputs.append(out)
            if storage_info is not PersistentStaticStorage:
                self.outputs_weakrefs[i].swap_weakref(out.untyped_storage()._weak_ref())
>>>>>>> 0ae9d155

        return outputs

    def prepare_alias_info_for_tensor_construction(
        self, out_index: int, out_alias_info: OutputAliasInfo, metadata: Dict[str, Any]
    ) -> List[Union[UntypedStorage, None, int]]:
        if metadata is None or out_alias_info is UnaliasedStorage:
            return None

        if out_alias_info is PersistentStaticStorage:
            return self.output_persistent_storage[out_index]

        if isinstance(out_alias_info, AliasesPriorGraphOutput):
            depth, existing_output_index = out_alias_info.index
            ref = self.path_weakrefs[depth][existing_output_index]
            return torch.UntypedStorage._new_with_weak_ptr(ref())

        assert isinstance(out_alias_info, AliasesNewOutput)
        return out_alias_info.index

    def prepare_storages_for_construction(
        self,
    ) -> List[Union[UntypedStorage, None, int]]:
        output_storages = []
        for i, (output_storage_alias, metadata) in enumerate(
            zip(self.output_storage_alias, self.outputs_metadata)
        ):
            output_storages.append(
                self.prepare_alias_info_for_tensor_construction(
                    i, output_storage_alias, metadata
                )
            )

        return output_storages

    def run_graph(self):
        self.graph.replay()

    def all_outputs_are_dead(self):
        "All outputs of the path from this node to its root are dead"
        for depth, output_index in self.live_indices_after_graph:
            if is_live(self.path_weakrefs[depth][output_index]):
                return False
        return True

    def _record(self, model, inputs):
        "Record the model"

        # see: output_is_alias_of_persistent_static_inputs above
        static_input_persistent_storage_ptrs: Dict[int, StorageWeakRefWrapper] = {
            inputs[i].untyped_storage().data_ptr(): StorageWeakRefWrapper(inputs[i])
            for i in self.wrapped_function.static_input_idxs
            if not self._is_cuda_graph_recorded_tensor(inputs[i])
        }

        if config.triton.slow_path_cudagraph_asserts:
            # need to use parent live weakrefs because live_indices isnt set yet
            memory = (
                [] if self.parent is None else list(self.parent.path_live_weakrefs())
            )
            memory += [
                StorageWeakRefWrapper(elem)
                for i, elem in enumerate(inputs)
                if i not in self.wrapped_function.static_input_idxs
            ]
            check_memory_pool(self.cuda_graphs_pool, memory)

        with preserve_rng_state(), torch.cuda.device(
            self.device
        ), clear_cublas_manager(), torch.cuda.graph(
            self.graph, stream=self.stream, pool=self.cuda_graphs_pool
        ):
            static_outputs = model(inputs)

        # running model should reclaim memory
        assert len(inputs) == 0

        if not isinstance(static_outputs, (list, tuple)):
            static_outputs = (static_outputs,)

        self._add_first_outputs(static_outputs, static_input_persistent_storage_ptrs)

        return static_outputs

    def _add_first_outputs(
        self,
        outputs,
        static_input_persistent_storage_ptrs: Dict[int, StorageWeakRefWrapper],
    ):
        "Add the outputs from the first invocation of the node and set up metadata"

        # getting liveness before we have added the outputs to path, so the length
        # of the two lists is equal
        prev_liveness = self.recorded_liveness_before_graph
        curr_liveness = self._get_liveness(self.path_weakrefs)

        delta = self._get_different_indices(prev_liveness, curr_liveness)
        self.expected_dead_indices_after_graph = delta

        assert len(self.outputs_weakrefs) == 0
        # index from data pointer to index in outputs
        output_new_storages_index: Dict[StorageDataPtr, int] = {}

        self.unaliased_in_all_paths = [False for _ in range(len(outputs))]

        for i, o in enumerate(outputs):
            if o is None:
                self.output_storage_alias.append(UnaliasedStorage)
                self.output_persistent_storage.append(None)
                continue

            ref = static_input_persistent_storage_ptrs.get(
                o.untyped_storage().data_ptr(), None
            )
            if ref and ref() is not None:
                self.output_storage_alias.append(PersistentStaticStorage)
                self.output_persistent_storage.append(
                    torch.UntypedStorage._new_with_weak_ptr(ref())
                )
                continue

            self.output_persistent_storage.append(None)

            path_ref = self._is_alias_of_live_recorded_tensor(o)
            if path_ref is not None:
                self._mark_prior_graph_output_as_aliased(path_ref)
                self.output_storage_alias.append(AliasesPriorGraphOutput(path_ref))
                continue

            if o.untyped_storage().data_ptr() in output_new_storages_index:
                index = output_new_storages_index[o.untyped_storage().data_ptr()]
                self.unaliased_in_all_paths[index] = False
                self.output_storage_alias.append(AliasesNewOutput(index))
                continue

            output_new_storages_index[o.untyped_storage().data_ptr()] = i
            self.output_storage_alias.append(UnaliasedStorage)
            self.unaliased_in_all_paths[i] = True

        if self.stack_traces is None:
            self.stack_traces = [None for _ in range(len(outputs))]
        else:
            assert len(self.stack_traces) == len(
                outputs
            ), "Wrong number of stack traces passed in"

        assert not self.outputs_weakrefs
        for out, persisted_storage in zip(outputs, self.output_persistent_storage):
            if out is None or persisted_storage is not None:
                self.outputs_weakrefs.append(None)
            else:
                self.outputs_weakrefs.append(StorageWeakRefWrapper(out))

        self.recorded_liveness_after_graph = self._get_liveness(self.path_weakrefs)
        self.checkpointed_caching_state = torch._C._cuda_getCheckpointState(
            self.device, self.cuda_graphs_pool
        )

        # now, get liveness with outputs added
        for depth in range(len(self.path_weakrefs)):
            for output_index in range(len(self.path_weakrefs[depth])):
                if is_live(self.path_weakrefs[depth][output_index]):
                    self.live_indices_after_graph.append((depth, output_index))

        self.debug_check_invariants_after_invocation()
        if config.triton.slow_path_cudagraph_asserts:
            check_memory_pool(self.cuda_graphs_pool, list(self.path_live_weakrefs()))

<<<<<<< HEAD
    def _add_replayed_outputs(self, outputs):
        self.outputs_weakrefs.clear()

        for out, persistent_storage in zip(outputs, self.output_persistent_storage):
            if out is None or persistent_storage is not None:
                self.outputs_weakrefs.append(None)
                continue

            self.outputs_weakrefs.append(StorageWeakRefWrapper(out))
=======
    def _mark_prior_graph_output_as_aliased(self, index: PathOutputIndex):
        "Remove a graph output from the unaliased, cached tensors in an ancestor node"
        depth, output_index = index
        node = list(self._path_from_root)[depth]
        node.unaliased_in_all_paths[output_index] = False
        self.path_weakrefs[depth][output_index].remove_extra_reference()

    def _initialize_cached_tensors(self):
        # we should not be clearing output_weakrefs, and they should be set in the first
        # record run
        assert len(self.outputs_weakrefs) == len(self.outputs_metadata)

        for i, (storage_info, metadata, make_cached) in enumerate(
            zip(
                self.output_storage_alias,
                self.outputs_metadata,
                self.unaliased_in_all_paths,
            )
        ):
            if not make_cached:
                self.cached_tensor_outputs.append(None)
                continue

            assert storage_info is UnaliasedStorage
            s = self.create_storage(metadata)
            out = self._reconstruct_from_tensor_metadata(metadata, storage=s)

            self_ref = weakref.ref(self)

            # one reference in our array, and calling sys.getrefcount bumps the refcount by one
            def check_refcount(i):
                return self_ref().get_output_refcount(i) == 2

            check = functools.partial(check_refcount, i=i)

            self.outputs_weakrefs[i] = StorageWeakRefWrapper(out, extra_ref_check=check)
            self.cached_tensor_outputs.append(out)

    def get_output_refcount(self, index):
        return sys.getrefcount(self.cached_tensor_outputs[index])
>>>>>>> 0ae9d155

    @property
    def parent(self):
        "unwraps the weakref to _parent"
        return self._parent() if self._parent is not None else None

    @property
    def _path_to_root(self):
        "Returns all nodes in the path starting at self and ending at root"
        node = self
        while node:
            yield node
            node = node.parent

    @property
    def _path_from_root(self):
        "Returns all nodes in the path starting at the root and ending at self"
        nodes = reversed(list(self._path_to_root))
        yield from nodes

    def _is_cuda_graph_recorded_tensor(self, t: torch.Tensor):
        "Is this tensor an output of a node in this path"
        for output_refs in self.path_weakrefs:
            for storage_weak_ref in output_refs:
                if storage_weak_ref is None:
                    continue
                # don't need to check liveness of storage since the cuda graph managed
                # memory is never released.
                data_ptr = storage_weak_ref.data_ptr()
                if t.untyped_storage().data_ptr() == data_ptr:
                    return True

        return False

    def _is_alias_of_live_recorded_tensor(
        self, t: torch.Tensor
    ) -> Optional[PathOutputIndex]:
        for depth, output_refs in enumerate(self.path_weakrefs):
            for output_index, storage_ref in enumerate(output_refs):
                if not is_live(storage_ref):
                    continue
                if storage_ref.data_ptr() == t.untyped_storage().data_ptr():
                    return (depth, output_index)

        return None

    @staticmethod
    def _check_liveness(indices: List[PathOutputIndex], output_refs: List[List[bool]]):
        "Check that all of the indices specified are dead references"
        for depth, output_index in indices:
            if output_refs[depth][output_index]() is not None:
                return False
        return True

    def add_child(self, function_id: FunctionID, node: CUDAGraphNode):
        "Adds node as a a child of self"
        self.children[function_id].append(node)

    @staticmethod
    def _get_different_indices(
        prev: List[List[bool]], curr: List[List[bool]]
    ) -> List[PathOutputIndex]:
        "Find indices where the two lists differ."
        dead_indices = []
        assert len(prev) <= len(curr)
        for i, (outputs1, outputs2) in enumerate(zip(prev, curr)):
            assert len(outputs1) == len(outputs2)
            for j, (output1, output2) in enumerate(zip(outputs1, outputs2)):
                if output1 != output2:
                    dead_indices.append((i, j))

        return dead_indices

    @staticmethod
    def _get_liveness(
        weakrefs: List[List[Optional[StorageWeakRefWrapper]]],
    ) -> List[List[bool]]:
        "Maps weakrefs to true if the reference is alive and false otherwise"
        if len(weakrefs) == 0:
            return []

        return [pytree.tree_map(is_live, outputs) for outputs in weakrefs]

    def debug_assert_invariants(
        self, expected_liveness: List[List[bool]], newly_dead: List[PathOutputIndex]
    ):
        if not config.triton.fast_path_cudagraph_asserts:
            return

        for i, node in enumerate(self._path_from_root):
            assert self.path_weakrefs[i] is node.outputs_weakrefs

        nodes = list(self._path_from_root)

        live_blocks = get_block_addrs(self.cuda_graphs_pool)

        live_storage_data_ptrs = set()
        live_storage_weak_ptrs = set()

        for depth, outputs_liveness in enumerate(expected_liveness):
            for output_idx, output_liveness in enumerate(outputs_liveness):
                # tensor can die early, but it can't be alive when it should be dead
                assert output_liveness or not is_live(
                    self.path_weakrefs[depth][output_idx]
                )

                if is_live(self.path_weakrefs[depth][output_idx]):
                    stor_data_ptr = self.path_weakrefs[depth][output_idx].data_ptr()
                    stor_weak_ptr = self.path_weakrefs[depth][output_idx]()

                    assert (stor_data_ptr in live_storage_data_ptrs) == (
                        stor_weak_ptr in live_storage_weak_ptrs
                    )
                    live_storage_data_ptrs.add(stor_data_ptr)
                    live_storage_weak_ptrs.add(stor_weak_ptr)

                    is_persistent_alias = (
                        nodes[depth].output_persistent_storage[output_idx] is not None
                    )

                    if is_persistent_alias:
                        assert stor_data_ptr not in live_blocks

        for depth, output_index in newly_dead:
            assert not is_live(self.path_weakrefs[depth][output_index])

    def debug_check_invariants_before_invocation(self):
        self.debug_assert_invariants(
            self.recorded_liveness_before_graph, self.expected_dead_indices_before_graph
        )

    def debug_check_invariants_after_invocation(self):
        self.debug_assert_invariants(
            self.recorded_liveness_before_graph, self.expected_dead_indices_after_graph
        )

    def data_ptrs_dead_since_invocation(self) -> List[int]:
        """
        Since this node was invoked, return data ptrs of all tensor outputs that have died
        in the current executing tree path.
        """
        curr_liveness = self._get_liveness(self.path_weakrefs)
        _get_different_indices = self._get_different_indices(
            self.recorded_liveness_after_graph, curr_liveness
        )

        path = list(self._path_from_root)
        ptrs_to_deallocate = []
        for depth, output_index in _get_different_indices:
            ptrs_to_deallocate.append(
                path[depth].outputs_metadata[output_index]["data_ptr"]
            )

        return ptrs_to_deallocate

    def path_live_weakrefs(self) -> Generator[StorageWeakRefWrapper]:
        for i, j in self.live_indices_after_graph:
            out = self.path_weakrefs[i][j]
            if is_live(out):
                yield out

    def remove_node_cached_tensors(self):
        self.cached_tensor_outputs.clear()
        for i, unaliased in enumerate(self.unaliased_in_all_paths):
            if unaliased:
                self.outputs_weakrefs[i].remove_extra_reference()

    def remove_path_cached_tensors(self):
        for node in self._path_from_root:
            node.remove_node_cached_tensors()

    def path_live_weakrefs_and_stacktraces(
        self,
    ) -> Generator[Tuple[StorageWeakRefWrapper, Optional[str]]]:
        "Returns all live storages weakrefs that created by nodes in this path"
        for i, j in self.live_indices_after_graph:
            out = self.path_weakrefs[i][j]
            if is_live(out):
                yield out, self.path_stacktraces[i][j]

    def clear_path_state(self):
        "Clear the path state in this current executing node"
        # this doesnt actually do anything right now, leaving it as placeholder
        pass

    @staticmethod
    def _tensor_metadata(x, ignore_storage_offset=True):
        assert isinstance(x, torch.Tensor)
        # We ignore the storage offset for inputs, but not for outputs
        # TODO: - should we make the storage resizable ?
        return {
            "nbytes": x.untyped_storage().nbytes(),
            "data_ptr": x.untyped_storage().data_ptr(),
            "size": x.shape,
            "stride": x.stride(),
            "dtype": x.dtype,
            "device": x.device,
            "storage_offset": x.storage_offset() if not ignore_storage_offset else 0,
        }

    def _reconstruct_from_tensor_metadata(
        self, metadata: Dict[str, Any], storage=None
    ) -> Tensor:
        s = self.create_storage(metadata) if storage is None else storage
        return torch._C._construct_CUDA_Tensor_From_Storage_And_Metadata(metadata, s)

    def create_storage(self, metadata):
        return torch._C._construct_storage_from_data_pointer(
            metadata["data_ptr"], metadata["device"], metadata["nbytes"]
        )

    def _allocate_and_copy_recording_inputs(self, inputs):
        """
        Allocate inputs for non static, non cudagraph managraphed managed tensors in the memory pool
        and copy over the tensor values.
        """

        torch.cuda.synchronize()
        self.stream.wait_stream(torch.cuda.current_stream())
        recording_inputs = []

        with warnings.catch_warnings(record=True), torch.cuda.device(
            self.device
        ), _use_cuda_memory_pool_manager(
            self.device,
            mem_pool=self.cuda_graphs_pool,
            stream=self.stream,
        ):
            for i, inp in enumerate(inputs):
                if i not in self.static_input_idxs:
                    # static_input does an allocation!
                    recording_inputs.append(static_input(inp))
                    # copy over and clear non recording input
                    self._copy_input(i, recording_inputs[-1], inp)
                    inputs[i] = None
                    del inp
                else:
                    recording_inputs.append(inp)

        return recording_inputs

    def check_invariants(self, inputs: List[Tensor]) -> bool:
        """
        Checks if this node can be run. The same pattern of tensor liveness and tensors
        managed in the cudagraph private pool must remain stable.
        """

        # previously managed data pointers remain stable
        for idx in self.cudagraph_managed_idxs:
            if inputs[idx].data_ptr() != self.static_input_data_ptrs[idx]:
                return False

        if not self._check_liveness(
            self.expected_dead_indices_before_graph, self.path_weakrefs
        ):
            return False

        # the cudagraph managed tensors which died upon recording must also die upon
        # this invocation. it is too late to check after we've replayed the graph,
        # because we would have already written over their memory.
        for idx in self.cudagraph_managed_idxs:
            inputs[idx] = None

        check(
            self._check_liveness(
                self.expected_dead_indices_after_graph, self.path_weakrefs
            ),
            lambda: "TODO: graph recording observed an input tensor deallocate during graph "
            " recording that did not occur during replay. Please file an issue.",
        )
        return True

    def num_descendants(self) -> int:
        "Total number of descendents of this node"
        num_desc = 0
        for children in self.children.values():
            for child in children:
                num_desc += 1
                num_desc += child.num_descendants()
        return num_desc


def get_cudagraph_segments(pool_id):
    segments = torch.cuda.memory_snapshot()
    return [segment for segment in segments if segment["segment_pool_id"] == pool_id]


def get_block_addrs(pool_id, live_only=True):
    blocks = []

    for segment in get_cudagraph_segments(pool_id):
        addr = segment["address"]
        for block in segment["blocks"]:
            if block["state"] == "active_allocated" or not live_only:
                blocks.append(addr)

            addr += block["size"]

    return blocks


def check_memory_pool(pool_id, live_storages_ptrs: List[StorageWeakRefWrapper]):
    assert all([isinstance(elem, StorageWeakRefWrapper) for elem in live_storages_ptrs])
    gc.collect()

    unique_storages = {stor.data_ptr() for stor in live_storages_ptrs if stor()}
    segments = get_cudagraph_segments(pool_id)

    allocated_not_in_live_storages = []

    for segment in segments:
        addr = segment["address"]
        for block in segment["blocks"]:
            if block["state"] == "active_allocated":
                if addr not in unique_storages:
                    allocated_not_in_live_storages.append(addr)
                else:
                    unique_storages.remove(addr)

            addr += block["size"]

    check(
        len(unique_storages) == 0,
        lambda: f"These storage data ptrs are not allocated in pool {pool_id} but should be {unique_storages}",
    )

    check(
        len(allocated_not_in_live_storages) == 0,
        lambda: f"These live storage data ptrs are in the cudagraph pool but not "
        f"accounted for as an output of cudagraph trees {allocated_not_in_live_storages}",
    )


class ExecutionState(Enum):
    """
    Represents the state of the CUDAGraph Tree. Will be None if there is no live current memory allocated
    in the cuda graph pool. Otherwise will reflect the state of the most recently executed node.
    """

    NONE = auto()
    WARMUP = auto()
    RECORDING = auto()
    EXECUTION = auto()


class CompilationMode(Enum):
    FORWARD = auto()
    BACKWARD = auto()
    INFERENCE = auto()


class CUDAGraphTreeManager:
    """
    Groups individual recordings or executions of cuda graphs into a tree of recordings,
    and checks required invariants, and manages warmups of graphs.

    When graphs are recorded in the same tree, it enforces subsequent execution
    to follow the same order and have the same output tensor livespans. To remove
    unnecessary coupling of cuda graphs (and additional imposed invariants),
    the tree manager will end a currently recording tree whenever it is valid - when
    the memory pool no longer has any live allocations.

    We ignore outputs from a previous generation that correspond to prior model outputs.
    Currently this is hardcoded `GenerationTracker.generation` tracked in torch dynamo.
    # TODO: make generation increment configurable, warn on overwrite.

    We run graph warmups in the cudagraph memory pool and return the result on the first invocation
    of a function. For many models it is important to reclaim activations as you run the backward.
    If we were to warm up the model and keep an extra copy of the inputs around to subsequently
    use for recording, we would incur a memory penalty. Additionally, if we are part way through training
    your model and need to recompile, memory will be allocated to the cuda graph pool, so we run this
    warmup run in the cuda graph memory pool. As for recording, warm up needs the state of live tensors
    to be accurately reflected so we checkpoint the allocator state if we need to warm up following graph
    replay.
    """

    def __init__(self, device_index: int):
        # roots are functions which have no dependencies on an other node. I.e.,
        # when they are first invoked, none of their inputs are outputs are outputs
        # of another node, nor are there any live outputs of another node whose
        # liveness would create a dependency.
        self.roots: Dict[FunctionID, List[CUDAGraphNode]] = defaultdict(list)

        # mapping from function id to wrapped function
        self.ids_to_funcs: Dict[FunctionID, WrappedFunction] = {}

        self.ids_to_stack_traces: Dict[FunctionID, StackTraces] = {}

        self.warmed_up_functions: Set[FunctionID] = set()

        # NB: cuda caching allocator will remember the stream a segment is allocated to
        # and only allocate that segment to the same stream. we need to use a single stream
        # for all allocations to the memory pool, otherwise the allocations to separate streams
        # will not be reused; separate recordings would have use the same memory pool, but not
        # the same memory.

        with torch.cuda.device(device_index):
            torch.cuda.synchronize()
            self.stream = torch.cuda.Stream()
            self.stream.wait_stream(torch.cuda.current_stream())

            self.cuda_graphs_thread_pool = torch.cuda.graph_pool_handle()
            # Keeps Memory Pool Alive
            self.graph = torch.cuda.CUDAGraph()

            self.cuda_graphs_thread_pool = torch.cuda.graph_pool_handle()

            with warnings.catch_warnings(record=True), torch.cuda.graph(
                self.graph,
                pool=self.cuda_graphs_thread_pool,
                stream=self.stream,
            ):
                pass

        self.graph_counter = itertools.count(0)
        self.func_counter = itertools.count(0)

        # whether we the current node is in a state of warmup, recording, execution. If
        # there is no current node the state will be ExecutionState.None.
        self.path_state = ExecutionState.NONE
        self.device_index = device_index

        # the most recently invoked cudagraph wrapping of a function. Will be None
        # when there is no output from a previous recording or execution whose memory
        # we need to respect in the cuda caching allocation. If you incremented generation,
        # this will also be none, as ignore those allocations.
        self.current_node: Optional[CUDAGraphNode] = None

        # current generation of cudagraph invocations. when torch.compile is run
        # we increment the current generation. are willing to ignore live outputs
        # of a previous generation in checking liveness.
        self.current_gen: int = -1

        # number of instances we are in execution and failed to match to an
        # existing child
        self.debug_fail_counter = 0
        # number of instances we had to checkpoint the function
        self.debug_checkpointing_counter = 0

        self.id_to_mode: Dict[int, CompilationMode] = {}

        # Note: [Backward Generation Handling]
        # We generally perform a sequence of forward executions followed by backward executions.
        # If multiple torch.compile wrapped forwards are executed with their backwards pending,
        # we should not disregard the outputs from a prior torch.compile since the entire training
        # loop hasn't completed.  Occasionally, a backward pass corresponding to a forward pass may
        # not be executed, so we cannot wait for all pending forward pass backward completions, so
        # we cannot wait for all backwards to have been invoked. Instead we wait for a single backward
        # invocation. Triggering a backward pass typically doesn't lead to another torch.compile
        # invocation, making it less likely for the generation to increase between multiple
        # backward calls. The following use case is covered by this approach:
        # mod1 = torch.compile(...)
        # mod2 = torch.compile(...)
        # mod2(mod1(x)).sum().backward()

        self.running_forwards_with_pending_backwards = False

    def run(self, new_inputs: List[Tensor], function_id: FunctionID):
        out = self._run(new_inputs, function_id)

        # The forwards are only pending following invocation, not before
        mode = self.id_to_mode[function_id]
        if mode == CompilationMode.FORWARD:
            self.running_forwards_with_pending_backwards = True
        elif mode == CompilationMode.BACKWARD:
            self.running_forwards_with_pending_backwards = False

        return out

    def set_to_running_backward(self):
        self.running_forwards_with_pending_backwards = False

    def _run(self, new_inputs: List[Tensor], function_id: FunctionID):
        # we will try to end the current execution lazily, since
        # we dont want to do unnecessary checking of the existing outputs
        # on the hot path, but both recording and warmup only happen once
        # so we check up front
        if self.in_recording:
            self.try_end_curr_recording()

        if self.in_warmup:
            self.try_end_curr_warmup()

        # warming up a function and subsequentally recording may use different memory addresses
        # because both depend on the state of the caching allocator. if we warm up graph A,
        # then warm up graph B and make more allocations, the subsequent recording of A will not
        # necessarily use the same addresses as in the warm up. Thus any warm up of a node can only
        # be followed by warm up runs.
        if (
            not (
                function_id in self.warmed_up_functions
                or config.triton.skip_cudagraph_warmup
            )
        ) or self.in_warmup:
            # If we are in the middle of executing cuda graphs, then we need to checkpoint memory state.
            # Both Recording and Warmup will be reflected in the allocator and dont need changes
            if self.path_state == ExecutionState.EXECUTION:
                self.apply_checkpoint_execution_state_in_allocator()

            return self.run_eager(new_inputs, function_id)

        child_nodes = (
            self.roots if self.current_node is None else self.current_node.children
        )

        if not self.in_recording:
            for child in child_nodes[function_id]:
                # here we are checking memory consistency between recording and execution,
                # as well as things like stability of tensor locations, etc
                # and other
                if child.check_invariants(new_inputs):
                    return self.execute_node(child, new_inputs)

            # now that we know the new function can't be run as a child of the
            # current node, if it is a root, try to end the current execution.
            # as noted above, we want to do this lazily to avoid having to
            # check all existing outputs
            if self.current_node is not None and function_id in self.roots:
                self.try_end_curr_execution()

                # run again to hit the root matching case which must succeed
                if self.current_node is None:
                    return self.run(new_inputs, function_id)

            # at this point, we necessarily will do a new recording
            self.debug_fail_counter += 1

            self.try_end_curr_execution()
            if self.current_node is not None:
                self.apply_checkpoint_execution_state_in_allocator()

        # now, we are in a recording state !
        return self.record_function(new_inputs, function_id)

    def remove_all_cached_tensors(self):
        """
        Remove all cached tensors in all nodes. Because cached tensors can hold gradients which in turn
        might reference a backward which invokes a CUDA Graph Node, we have to manually clear them on shutdown
        to avoid a reference cycle.
        """
        nodes = []
        for roots in self.roots.values():
            nodes.extend(roots)

        while nodes:
            node = nodes.pop()
            for children in node.children.values():
                nodes.extend(children)
            node.remove_node_cached_tensors()

    def record_function(self, new_inputs, function_id) -> List[Optional[Tensor]]:
        torch.cuda.synchronize()
        node = CUDAGraphNode(
            self.ids_to_funcs[function_id],
            self.new_graph_id(),
            self.current_node,
            new_inputs,
            self.cuda_graphs_thread_pool,
            self.device_index,
            self.ids_to_stack_traces[function_id],
            self.stream,
        )
        if self.current_node is None:
            self.roots[function_id].append(node)
        else:
            self.current_node.add_child(function_id, node)
        self.current_node = node
        self.path_state = ExecutionState.RECORDING
        self.update_generation()
        torch.cuda.synchronize()
        return node.run_first_inputs(new_inputs)

    def execute_node(self, node: CUDAGraphNode, new_inputs) -> List[Optional[Tensor]]:
        self.current_node = node
        self.path_state = ExecutionState.EXECUTION
        self.update_generation()
        return node.run(new_inputs)

    def run_eager(self, new_inputs, function_id: FunctionID):
        # this is only stored on current node, because when we start a new path,
        # we will deallocate it
        already_warm = function_id in self.warmed_up_functions
        self.warmed_up_functions.add(function_id)
        node = CUDAWarmupNode(
            self.ids_to_funcs[function_id],
            self.current_node,
            self.cuda_graphs_thread_pool,
            self.graph,
            self.device_index,
            self.ids_to_stack_traces[function_id],
            self.stream,
            already_warm,
        )
        self.current_node = node
        self.path_state = ExecutionState.WARMUP
        self.update_generation()
        return node.run(new_inputs)

    def update_generation(self):
        self.current_gen = self.get_curr_generation()

    def new_graph_id(self) -> GraphID:
        return GraphID(next(self.graph_counter))

    def new_func_id(self) -> FunctionID:
        return FunctionID(next(self.func_counter))

    def add_function(
        self,
        model,
        inputs,
        static_input_idxs,
        stack_traces,
        mode,
    ) -> Tuple[Callable, List[Optional[Tensor]]]:
        id = self.new_func_id()
        self.ids_to_stack_traces[id] = stack_traces
        self.ids_to_funcs[id] = WrappedFunction(
            model, remove_unaligned_input_idxs(inputs, static_input_idxs), id
        )
        self.id_to_mode[id] = mode
        fn = functools.partial(self.run, function_id=id)

        # container needs to set clean up when fn dies
        get_container(self.device_index).add_strong_reference(fn)
        return fn, fn(inputs)

    @property
    def in_recording(self):
        return self.path_state == ExecutionState.RECORDING

    @property
    def in_warmup(self):
        return self.path_state == ExecutionState.WARMUP

    def get_roots(self) -> Generator[CUDAGraphNode]:
        for nodes in self.roots.values():
            yield from nodes

    @property
    def current_node(self):
        return self._current_node

    @current_node.setter
    def current_node(self, value):
        self._current_node = value
        if value is None:
            self.path_state = ExecutionState.NONE

    @staticmethod
    def get_curr_generation() -> int:
        return GenerationTracker.generation

    def can_start_new_generation(self) -> bool:
        if self.running_forwards_with_pending_backwards:
            return False
        return self.current_gen != self.get_curr_generation()

    def try_end_curr_recording(self) -> None:
        """
        Check if the current recording can be terminated, either because all outputs of the
        previously recorded node are dead or because it was executed in a different
        generation. Will set current_node to None and in_recording to False if successful.
        """
        assert self.in_recording
        assert self.current_node is not None

        # multiple invocations, allow overwriting the previous generation
        if self.can_start_new_generation():
            self.dealloc_current_path_weakrefs()
            self.clear_current_path_state_and_set_to_none()
            return

        if self.current_node.all_outputs_are_dead():
            self.clear_current_path_state_and_set_to_none()
            return

    def try_end_curr_execution(self) -> None:
        """
        Check if the current executing node can be terminated, either because all outputs of the
        previously executed node are dead or because it was executed in a different generation.
        Will set current_node to None if successful.
        """

        assert not self.in_recording
        if self.current_node is None:
            return

        if self.can_start_new_generation():
            self.clear_current_path_state_and_set_to_none()
            return

        if self.current_node.all_outputs_are_dead():
            self.clear_current_path_state_and_set_to_none()

    def try_end_curr_warmup(self):
        if self.can_start_new_generation():
            self.dealloc_current_path_weakrefs()
            self.current_node = None
            return

        if self.current_node.all_outputs_are_dead():
            self.current_node = None
            return

    def dealloc_current_path_weakrefs(self):
        # TODO: we could also allow the these weak refs to continue to be allocated,
        # but that adds some complications.
        deleted = set()
        for t, stack_trace in self.current_node.path_live_weakrefs_and_stacktraces():
            if t() and t.data_ptr() not in deleted:
                deleted.add(t.data_ptr())
                torch._C._free_And_Remove_DeleterFn(t())
                stack_trace = (
                    stack_trace.strip()
                    if stack_trace
                    else "[Could not find stack trace]"
                )
                warnings.warn(
                    f"CUDAGraphTrees triggered deallocating tensor output from {stack_trace}. "
                    "Subsequent use of this storage may return garbage result. "
                    "Outside of torch.compile(), clone the corresponding tensor for safety, or "
                    "deallocate the corresponding output no longer in use."
                )

    def clear_current_path_state_and_set_to_none(self):
        self.current_node.clear_path_state()
        self.current_node = None

    def apply_checkpoint_execution_state_in_allocator(self):
        """
        Checkpoint the current execution state in the caching allocator so that
        additional cudagraph recordings can be made respecting existent live storages.
        """
        self.debug_checkpointing_counter += 1
        state = self.current_node.checkpointed_caching_state
        device = self.current_node.device
        assert state is not None and device is not None

        # currently we deallocate on instead of allowing stale recordings
        stale_storages = []

        # remove cached tensors, otherwise they would prevent memory from being
        # reclaimed in subsequent recordings
        self.current_node.remove_path_cached_tensors()
        live_storages_wrappers = list(self.current_node.path_live_weakrefs())

        live_storages_weak_refs = [t() for t in live_storages_wrappers]
        ptrs_to_deallocate = self.current_node.data_ptrs_dead_since_invocation()
        torch._C._cuda_setCheckpointPoolState(
            device, state, stale_storages, live_storages_weak_refs
        )

        # NB: deduplicate aliased outputs
        for ptr in set(ptrs_to_deallocate):
            torch._C._cuda_cudaCachingAllocator_raw_delete(ptr)

        # Now the live blocks should be exactly equal to the live storages in private pool
        if config.triton.slow_path_cudagraph_asserts:
            check_memory_pool(self.cuda_graphs_thread_pool, live_storages_wrappers)
            for wrapper in live_storages_wrappers:
                assert wrapper()
                assert torch._C._has_Standard_Deleter(wrapper())
                assert wrapper.data_ptr() not in ptrs_to_deallocate

    def live_cudagraph_pool_storages_in_curr_execution(
        self,
    ) -> List[StorageWeakRefPointer]:
        if self.current_node is None:
            return []
        # explicitly ignoring previous recorded outputs from past path
        return [t() for t in self.current_node.path_live_weakrefs()]<|MERGE_RESOLUTION|>--- conflicted
+++ resolved
@@ -843,20 +843,6 @@
     def reconstruct_outputs(self):
         "Reconstruct output tensors according to their saved metadata and alias information"
 
-<<<<<<< HEAD
-        # The cpp function is constructing a new Tensor according to the saved output metadata
-        # For each element in the corresponding storage list:
-        # - if a Storage is contained, that will be used
-        # - if None is contained, a new Storage will be constructed
-        # - if an int is contained, the storage from the output list at that int will be used
-        storages_info: List[
-            Union[UntypedStorage, None, int]
-        ] = self.prepare_storages_for_construction()
-        outputs_new = []
-
-        # # We recreate the below logic in cpp to reduce overhead, since this is on the hot path
-        for storage_info, metadata in zip(storages_info, self.outputs_metadata):
-=======
         # Cached tensors will not yet be set on the first execution
         # They are also cleared in checkpointing, so if we checkpoint this node
         # and then execute it again we will need to repopulate cached tensors
@@ -868,7 +854,6 @@
         for i, (storage_info, metadata) in enumerate(
             zip(self.output_storage_alias, self.outputs_metadata)
         ):
->>>>>>> 0ae9d155
             if metadata is None:
                 outputs.append(None)
                 continue
@@ -879,19 +864,6 @@
                 outputs.append(cached_t)
                 continue
 
-<<<<<<< HEAD
-            if storage_info is None:
-                s = self.create_storage(metadata)
-            elif isinstance(storage_info, UntypedStorage):
-                s = storage_info
-            else:
-                assert isinstance(storage_info, int)
-                s = outputs_new[storage_info].untyped_storage()
-
-            outputs_new.append(
-                self._reconstruct_from_tensor_metadata(metadata, storage=s)
-            )
-=======
             storage = self.prepare_alias_info_for_tensor_construction(
                 i, storage_info, metadata
             )
@@ -907,7 +879,6 @@
             outputs.append(out)
             if storage_info is not PersistentStaticStorage:
                 self.outputs_weakrefs[i].swap_weakref(out.untyped_storage()._weak_ref())
->>>>>>> 0ae9d155
 
         return outputs
 
@@ -1076,17 +1047,6 @@
         if config.triton.slow_path_cudagraph_asserts:
             check_memory_pool(self.cuda_graphs_pool, list(self.path_live_weakrefs()))
 
-<<<<<<< HEAD
-    def _add_replayed_outputs(self, outputs):
-        self.outputs_weakrefs.clear()
-
-        for out, persistent_storage in zip(outputs, self.output_persistent_storage):
-            if out is None or persistent_storage is not None:
-                self.outputs_weakrefs.append(None)
-                continue
-
-            self.outputs_weakrefs.append(StorageWeakRefWrapper(out))
-=======
     def _mark_prior_graph_output_as_aliased(self, index: PathOutputIndex):
         "Remove a graph output from the unaliased, cached tensors in an ancestor node"
         depth, output_index = index
@@ -1127,7 +1087,6 @@
 
     def get_output_refcount(self, index):
         return sys.getrefcount(self.cached_tensor_outputs[index])
->>>>>>> 0ae9d155
 
     @property
     def parent(self):
