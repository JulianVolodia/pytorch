import builtins
import copy
import functools
import hashlib
import inspect
import json
import logging
import operator
import os
import os.path
import re
import threading
from typing import List

import torch
from torch._dynamo.utils import dynamo_timed

from . import config
from .codecache import cache_dir, cubin_cache_dir

from .ir import ReductionHint, TileHint
from .utils import (
    ceildiv,
    conditional_product,
    create_bandwidth_info_str,
    do_bench,
    get_num_bytes,
    has_triton,
    next_power_of_2,
)


log = logging.getLogger(__name__)

if has_triton():
    import triton
    from triton import Config
    from triton.runtime.jit import get_cuda_stream, KernelInterface
else:
    Config = object
    get_cuda_stream = None
    KernelInterface = object
    triton = None


class CachingAutotuner(KernelInterface):
    """
    Simplified version of Triton autotuner that has no invalidation
    key and caches the best config to disk to improve cold start times.
    Unlike the main triton Autotuner, this version can precompile all
    configs, and does not rely on the Triton JIT.
    """

    def __init__(self, fn, meta, configs, save_cache_hook, mutated_arg_names):
        super().__init__()
        self.fn = fn
        self.meta = meta
        self.save_cache_hook = save_cache_hook
        self.mutated_arg_names = mutated_arg_names
        self.configs = configs
        self.launchers = []
        self.lock = threading.Lock()
        if os.getenv("TRITON_CACHE_DIR") is None:
            os.environ["TRITON_CACHE_DIR"] = os.path.join(
                cache_dir(),
                "triton",
                str(self.meta.get("device", 0)),
            )

    def precompile(self, warm_cache_only_with_cc=None):
        with self.lock:
            if self.launchers:
                return
            self.launchers = [
                self._precompile_config(c, warm_cache_only_with_cc)
                for c in self.configs
            ]
            self.configs = None

    def _precompile_config(self, cfg: Config, warm_cache_only_with_cc: int):
        """Ahead of time compile a given autotuner config."""
        compile_meta = copy.deepcopy(self.meta)
        for k, v in cfg.kwargs.items():
            compile_meta["constants"][self.fn.arg_names.index(k)] = v
        compile_meta["num_warps"] = cfg.num_warps
        compile_meta["num_stages"] = cfg.num_stages
        if warm_cache_only_with_cc:
            triton.compile(
                self.fn,
                warm_cache_only=True,
                cc=warm_cache_only_with_cc,
                **compile_meta,
            )
            return

        # load binary to the correct device
        with torch.cuda.device(compile_meta["device"]):
            # need to initialize context
            torch.cuda.synchronize(torch.cuda.current_device())
            binary = triton.compile(
                self.fn,
                **compile_meta,
            )
            binary._init_handles()

        call_args = [
            arg
            for i, arg in enumerate(self.fn.arg_names)
            if i not in self.fn.constexprs
        ]
        def_args = list(self.fn.arg_names)
        while def_args and def_args[-1] in cfg.kwargs:
            def_args.pop()

        scope = {
            "grid_meta": cfg.kwargs,
            "bin": binary,
            "torch": torch,
            "set_device": torch.cuda.set_device,
            "current_device": torch.cuda.current_device,
        }
        exec(
            f"""
            def launcher({', '.join(def_args)}, grid, stream):
                if callable(grid):
                    grid_0, grid_1, grid_2 = grid(grid_meta)
                else:
                    grid_0, grid_1, grid_2 = grid
                bin.c_wrapper(grid_0, grid_1, grid_2, bin.num_warps, bin.shared,
                            stream, bin.cu_function, None, None, None,
                            {', '.join(call_args)})
            """.lstrip(),
            scope,
        )

        launcher = scope["launcher"]
        launcher.config = cfg
        launcher.n_regs = getattr(binary, "n_regs", None)
        launcher.n_spills = getattr(binary, "n_spills", None)
        launcher.shared = getattr(binary, "shared", None)
        if config.triton.store_cubin:
            launcher.kernel_name = self.fn.__name__
            launcher.bin = binary

        return launcher

    def bench(self, launcher, *args, grid):
        """Measure the performance of a given launcher"""
        stream = get_cuda_stream(torch.cuda.current_device())

        def kernel_call():
            if launcher.config.pre_hook is not None:
                launcher.config.pre_hook(
                    {**zip(self.arg_names, args), **launcher.config.kwargs}
                )
            launcher(
                *args,
                grid=grid,
                stream=stream,
            )

        return do_bench(kernel_call, rep=40, fast_flush=True)

    @dynamo_timed
    def benchmark_all_configs(self, *args, **kwargs):
        from .compile_fx import clone_preserve_strides

        # clone inplace buffers to avoid autotune contaminating them if
        # the kernel does in-place stores. avoid cloning other buffers because
        # it leads to increase memory use
        cloned_args = []
        for i, arg in enumerate(args):
            if self.fn.arg_names[i] in self.mutated_arg_names:
                assert isinstance(arg, torch.Tensor)
                cloned_args.append(clone_preserve_strides(arg))
            else:
                cloned_args.append(arg)

        timings = {
            launcher: self.bench(launcher, *cloned_args, **kwargs)[0]
            for launcher in self.launchers
        }
        return timings

    def autotune_to_one_config(self, *args, **kwargs):
        """Do the actual autotuning"""
        timings = self.benchmark_all_configs(*args, **kwargs)
        self.launchers = [builtins.min(timings, key=timings.get)]
        if self.save_cache_hook:
            self.save_cache_hook(self.launchers[0].config)

    def save_cuda_kernel(self, grid, stream, launcher):
        from .codegen.wrapper import KernelParamCache

        # Make sure kernel_name is enough for distiguishing kernels
        assert config.triton.unique_kernel_names

        if callable(grid):
            grid_x, grid_y, grid_z = grid(launcher.config.kwargs)
        else:
            grid_x, grid_y, grid_z = grid

        kernel_name = launcher.kernel_name
        cubin_path = os.path.join(cubin_cache_dir(), f"{kernel_name}.cubin")
        with open(cubin_path, "wb") as f:
            f.write(launcher.bin.asm["cubin"])

        params = {
            "mangled_name": launcher.bin.metadata["name"],
            "grid_x": grid_x,
            "grid_y": grid_y,
            "grid_z": grid_z,
            "num_warps": launcher.bin.num_warps,
            "shared_mem": launcher.bin.shared,
            "stream": stream,
        }
        with self.lock:
            if KernelParamCache.cache.get(kernel_name, None):
                assert (
                    KernelParamCache.cache[kernel_name].get("mangled_name", None)
                    == launcher.bin.metadata["name"]
                )
            else:
                KernelParamCache.cache[kernel_name] = params

    def run(self, *args, grid, stream):
        if len(self.launchers) != 1:
            if len(self.launchers) == 0:
                self.precompile()
            if len(self.launchers) > 1:
                self.autotune_to_one_config(*args, grid=grid)

        if config.triton.store_cubin:
            self.save_cuda_kernel(grid, stream, self.launchers[0])

        (launcher,) = self.launchers
        if launcher.config.pre_hook is not None:
            launcher.config.pre_hook(
                {**zip(self.arg_names, args), **launcher.config.kwargs}
            )
        return launcher(
            *args,
            grid=grid,
            stream=stream,
        )


def _find_names(obj):
    import gc
    import inspect

    frame = inspect.currentframe()
    for frame in iter(lambda: frame.f_back, None):
        frame.f_locals
    obj_names = []
    for referrer in gc.get_referrers(obj):
        if isinstance(referrer, dict):
            for k, v in referrer.items():
                if v is obj:
                    obj_names.append(k)
    return obj_names


collected_calls = []


def start_graph():
    collected_calls.clear()


def end_graph():
    if len(collected_calls) == 0:
        return
    overall_time = sum(call[0] for call in collected_calls)
    overall_gb = sum(call[1] for call in collected_calls)
    cur_file = inspect.stack()[1].filename
    print(f"SUMMARY ({cur_file})")
    print(
        f"{overall_time:.2f}ms   \t {overall_gb:.2f} GB\t {overall_gb/(overall_time/1e3):.2f}GB/s"
    )
    print()


class DebugAutotuner(CachingAutotuner):
    def __init__(self, *args, regex_filter="", **kwargs):
        self.regex_filter = regex_filter
        super().__init__(*args, **kwargs)

    def run(self, *args, grid, stream):
        possible_names = _find_names(self)
        kernel_name = f"{max(possible_names, key=lambda x: len(x))}"
        if not re.match(self.regex_filter, kernel_name):
            return
        super().run(*args, grid=grid, stream=stream)
        (launcher,) = self.launchers

        ms = self.bench(launcher, *args, grid=grid)[0]
        num_in_out_ptrs = len(
            [
                arg_name
                for arg_name in self.fn.arg_names
                if arg_name.startswith("in_out_ptr")
            ]
        )
        num_gb = get_num_bytes(*args, num_in_out_args=num_in_out_ptrs) / 1e9
        gb_per_s = num_gb / (ms / 1e3)

        collected_calls.append((ms, num_gb, gb_per_s, kernel_name)),
        print(
            create_bandwidth_info_str(ms, num_gb, gb_per_s, suffix=f" \t {kernel_name}")
        )


def hash_configs(configs: List[Config]):
    """
    Hash used to check for changes in configurations
    """
    hasher = hashlib.sha256()
    for cfg in configs:
        hasher.update(
            f"{sorted(cfg.kwargs.items())} {cfg.num_warps} {cfg.num_stages}\n".encode(
                "utf-8"
            )
        )
    return hasher.hexdigest()


def load_cached_autotuning(
    cache_filename: str, configs_hash: str, configs: List[Config]
):
    """
    Read a cached autotuning result from disk
    """
    if not os.path.exists(cache_filename):
        return None

    with open(cache_filename, "r") as fd:
        best_config = json.loads(fd.read())
    if best_config.get("configs_hash") != configs_hash:
        return None

    matching_configs = [
        cfg
        for cfg in configs
        if all(val == best_config.get(key) for key, val in cfg.kwargs.items())
    ]
    if len(matching_configs) != 1:
        return None

    return matching_configs[0]


def cached_autotune(
    configs: List[Config],
    meta,
    filename=None,
):
    """
    A copy of triton.autotune that calls our subclass.  Our subclass
    has additional debugging, error handling, and on-disk caching.
    """
    configs = unique_configs(configs)
    assert len(configs) == 1 or filename

    # The autotune cache will simply replace the list of candidate configs with
    # the best config cached. We don't want that when we benchmark triton kernels.
    # We need the perf for each of the candidate config instead.
    cache_autotune_result = not config.benchmark_kernel

    # on disk caching logic
    if cache_autotune_result and filename is not None and len(configs) > 1:
        cache_filename = os.path.splitext(filename)[0] + ".best_config"
        configs_hash = hash_configs(configs)
        best_config = load_cached_autotuning(cache_filename, configs_hash, configs)
        if best_config:
            configs = [best_config]

        def save_cache_hook(cfg):
            with open(cache_filename, "w") as fd:
                fd.write(json.dumps({**cfg.kwargs, "configs_hash": configs_hash}))

    else:
        save_cache_hook = None

    mutated_arg_names = meta.pop("mutated_arg_names", ())

    def decorator(fn):
        if config.profile_bandwidth:
            return DebugAutotuner(
                fn,
                meta=meta,
                regex_filter=config.profile_bandwidth_regex,
                configs=configs,
                save_cache_hook=save_cache_hook,
                mutated_arg_names=mutated_arg_names,
            )
        return CachingAutotuner(
            fn,
            meta=meta,
            configs=configs,
            save_cache_hook=save_cache_hook,
            mutated_arg_names=mutated_arg_names,
        )

    return decorator


def unique_configs(configs: List[Config]):
    """Remove duplicate configurations"""
    seen = set()
    pruned_configs = []
    for cfg in configs:
        key = tuple(cfg.kwargs.items())
        if key not in seen:
            seen.add(key)
            pruned_configs.append(cfg)
    return pruned_configs


def check_config(cfg, *, xnumel=None, ynumel=None, znumel=None):
    for numel, label in zip((xnumel, ynumel, znumel), "XYZ"):
        if numel is None:
            continue
        block = cfg[f"{label}BLOCK"]
        if numel == 1:
            assert block == 1, (
                f"TritonKernel.indexing assumes numel == 1 => BLOCK == 1"
                f" but {label.lower()}numel=={numel} and {label}BLOCK={block} (cfg={cfg})."
            )
        max_block = config.triton.max_block[label]
        max_block_str = f'config.triton.max_block["{label}"]'
        assert max_block % block == 0, (
            f"TritonKernel.indexing assumes {label}BLOCK divides {max_block_str}"
            f" but {label}BLOCK={block} and {max_block_str}={max_block} (cfg={cfg})."
        )


def triton_config(size_hints, x, y=None, z=None, num_stages=1) -> Config:
    """
    Construct a pointwise triton config with some adjustment heuristics
    based on size_hints. Size_hints is a tuple of numels in each tile
    dimension and will be rounded up to the nearest power of 2.
    """
    # Ideally we want to read this from some device config
    maxGridSize = [2147483647, 65535, 65535]

    target = conditional_product(x, y, z)
    if conditional_product(*size_hints) < target:
        target //= 8

    # shrink sizes to size hints
    x = min(x, size_hints[0])
    if y:
        y = min(y, size_hints[1])
    if z:
        z = min(z, size_hints[2])

    # if we are below original block size, scale up where we can;
    # or if the calculated grid size is larger than the limit, we bump up the corresponding dimension
    while x < size_hints[0] and (
        x * maxGridSize[0] < size_hints[0] or conditional_product(x, y, z) < target
    ):
        x *= 2
    while (
        y
        and y < size_hints[1]
        and (
            y * maxGridSize[1] < size_hints[1] or conditional_product(x, y, z) < target
        )
    ):
        y *= 2
    while (
        z
        and z < size_hints[2]
        and (
            z * maxGridSize[2] < size_hints[2] or conditional_product(x, y, z) < target
        )
    ):
        z *= 2

    cfg = {"XBLOCK": x}
    if y:
        cfg["YBLOCK"] = y
    if z:
        cfg["ZBLOCK"] = z
    num_warps = next_power_of_2(min(max(conditional_product(x, y, z) // 256, 1), 8))
    # we are going to arrive at 2 warps only if bs was too small due to
    # numel being too small. However to workaround some ptx bugs we still
    # want at least 4 warps if there's enough elements per thread
    # given that this is a rare situation, don't expect this to affect perf
    # in general
    # see https://github.com/pytorch/pytorch/pull/97950
    num_warps = max(num_warps, 4) if conditional_product(x, y, z) >= 128 else num_warps
    xnumel = size_hints[0]
    ynumel = size_hints[1] if y else None
    znumel = size_hints[2] if z else None
    check_config(cfg, xnumel=xnumel, ynumel=ynumel, znumel=znumel)
    return Config(cfg, num_warps=num_warps, num_stages=num_stages)


def triton_config_reduction(size_hints, x, r, num_stages=1) -> Config:
    """
    Construct a reduction triton config with some adjustment heuristics
    based on size_hints. Size_hints is a tuple of numels in each tile
    dimension and will be rounded up to the nearest power of 2.
    """

    target = conditional_product(x, r)
    if conditional_product(*size_hints) < target:
        target //= 8

    # shrink sizes to size hints
    x = min(x, size_hints[0])
    r = min(r, size_hints[1])

    # if we are below original block size, scale up where we can
    while x < size_hints[0] and conditional_product(x, r) < target:
        x *= 2
    while r < size_hints[1] and conditional_product(x, r) < target:
        r *= 2

    cfg = {"XBLOCK": x, "RBLOCK": r}
    num_warps = next_power_of_2(min(max(conditional_product(x, r) // 128, 2), 8))
    check_config(cfg, xnumel=size_hints[0])
    return Config(cfg, num_warps=num_warps, num_stages=num_stages)


def triton_config_tiled_reduction(size_hints, x, y, r, num_stages=1):
    """
    Construct a tile reduction triton config with some adjustment
    heuristics based on size_hints. Size_hints is a tuple of numels in
    each tile dimension and will be rounded up to the nearest power of 2.
    """

    target = conditional_product(x, y, r)
    if conditional_product(*size_hints) < target:
        target //= 8

    # shrink sizes to size hints
    x = min(x, size_hints[0])
    y = min(y, size_hints[1])
    r = min(r, size_hints[2])

    # if we are below original block size, scale up where we can
    while x < size_hints[0] and conditional_product(x, y, r) < target:
        x *= 2
    while r < size_hints[2] and conditional_product(x, y, r) < target:
        r *= 2
    while y < size_hints[1] and conditional_product(x, y, r) < target:
        y *= 2

    cfg = {"XBLOCK": x, "YBLOCK": y, "RBLOCK": r}
    num_warps = next_power_of_2(min(max(conditional_product(x, y, r) // 256, 1), 8))
    check_config(cfg, xnumel=size_hints[0], ynumel=size_hints[1])
    return Config(cfg, num_warps=num_warps, num_stages=num_stages)


def pointwise(size_hints, meta, tile_hint=None, filename=None):
    """
    Construct @triton.heuristics() based on size_hints.
    """
    numel = functools.reduce(operator.mul, size_hints)
    bs = max(256, min(numel // 128, 1024))

    if len(size_hints) == 1:
<<<<<<< HEAD
        configs = [triton_config(size_hints, bs)]
        if config.max_autotune:
            configs.extend([
                # improve 1.832x for https://gist.github.com/shunting314/69b5055193148ade349ac7e58c85d2d9 
                Config({"XBLOCK": 256}, num_warps=8, num_stages=1),
                # improve 1.031x for https://gist.github.com/shunting314/339dd078cb9711536e4539dbb50b9032
                Config({"XBLOCK": 512}, num_warps=2, num_stages=1),
                # improve 1.016x for https://gist.github.com/shunting314/a5e6ee5cf8700ad3d43ec6853db4b236
                Config({"XBLOCK": 512}, num_warps=4, num_stages=1),
                # improve 1.02x for
                #   https://gist.github.com/shunting314/deecb85f7b15d5cd3331de589c230df2,
                #   https://gist.github.com/shunting314/07a541af896b7f4f099a1195419e407f,
                #   https://gist.github.com/shunting314/cfdd0c07479de3afdd415636e72b9e04
                Config({"XBLOCK": 512}, num_warps=1, num_stages=1),
                # improve 1.012x for https://gist.github.com/shunting314/3c2df5cb11062195203afab3f6b08c4d 
                Config({"XBLOCK": 256}, num_warps=2, num_stages=1),
                # improve 1.011x for https://gist.github.com/shunting314/600ecb80dc7339be4f08bea75c40cdbd
                Config({"XBLOCK": 512}, num_warps=8, num_stages=1),
                # improve 1.056x for https://gist.github.com/shunting314/83084eb255cb7df7776fbea20663048f
                Config({"XBLOCK": 512}, num_warps=4, num_stages=1),
                # improve 1.091x for https://gist.github.com/shunting314/bc5019bdfa78421a72822ce312df9639
                Config({"XBLOCK": 1024}, num_warps=2, num_stages=1),
                # improve 1.100x for https://gist.github.com/shunting314/5761558133f815b49984f094cc2a2e2c
                Config({"XBLOCK": 1024}, num_warps=4, num_stages=1),
                # improve 1.077x for https://gist.github.com/shunting314/f7f63c847d555c3551b1ba7c17973b10 
                Config({"XBLOCK": 1024}, num_warps=2, num_stages=1),
                # improve 1.071x for https://gist.github.com/shunting314/5a7c0d81152b45df7c953c06f57b368a
                Config({"XBLOCK": 2048}, num_warps=4, num_stages=1),
                # improve 1.011x for https://gist.github.com/shunting314/77082710f11d1701b2652d4359033890
                # improve 1.111x for https://gist.github.com/shunting314/facc4258391dd0a28ee16e1c1c7a579b
                Config({"XBLOCK": 1024}, num_warps=8, num_stages=1),
                # improve 1.091x for https://gist.github.com/shunting314/cc2345425c415c30719e36ccd0d31cf4
                Config({"XBLOCK": 256}, num_warps=1, num_stages=1),
                # improve 1.011x for https://gist.github.com/shunting314/00ebfd2615ccab2c1e3530404f4a1b4e
                Config({"XBLOCK": 2048}, num_warps=2, num_stages=1),
                # improve 1.111x for https://gist.github.com/shunting314/189a1d0e59f8eb759fa3db24a594218c
                Config({"XBLOCK": 512}, num_warps=4, num_stages=1),
            ])
        return cached_autotune(configs, meta=meta, heuristic_type=HeuristicType.POINTWISE, filename=filename)
=======
        return cached_autotune([triton_config(size_hints, bs)], meta=meta)
>>>>>>> c43a7c3e
    if len(size_hints) == 2:
        if (
            not config.triton.autotune_pointwise or tile_hint == TileHint.SQUARE
        ) and not (config.max_autotune or config.max_autotune_pointwise):
            return cached_autotune([triton_config(size_hints, 32, 32)], meta=meta)
        return cached_autotune(
            [
                triton_config(size_hints, 32, 32),
                triton_config(size_hints, 64, 64),  # ~8% better for fp16
                triton_config(size_hints, 256, 16),
                triton_config(size_hints, 16, 256),
                triton_config(size_hints, bs, 1),
                triton_config(size_hints, 1, bs),
                # improve 1.04x for https://gist.github.com/shunting314/ec7db8a92ddec406ddd802813cfe0d50
                Config({"XBLOCK": 16, "YBLOCK": 256}, num_warps=16, num_stages=1),
                # improve 1.067x for https://gist.github.com/shunting314/75f801f9b353f0dd90911a4185bf3aa3
                Config({"XBLOCK": 32, "YBLOCK": 64}, num_warps=8, num_stages=1),
                # improve 1.054x for https://gist.github.com/shunting314/46ca21dba033156b1de9e87ac2d9b8a0
                Config({"XBLOCK": 8, "YBLOCK": 512}, num_warps=8, num_stages=1),
                # improve 1.015x for https://gist.github.com/shunting314/cae08cd11e635a9954e942692856138a
                Config({"XBLOCK": 16, "YBLOCK": 64}, num_warps=8, num_stages=1),
            ],
            meta=meta,
            filename=filename,
        )
    if len(size_hints) == 3:
        if not config.triton.autotune_pointwise:
            return cached_autotune([triton_config(size_hints, 16, 16, 16)], meta=meta)
        return cached_autotune(
            [
                triton_config(size_hints, 16, 16, 16),
                triton_config(size_hints, 64, 8, 8),
                triton_config(size_hints, 8, 64, 8),
                triton_config(size_hints, 8, 8, 64),
                triton_config(size_hints, bs, 1, 1),
                triton_config(size_hints, 1, bs, 1),
                triton_config(size_hints, 1, 1, bs),
            ],
            meta=meta,
            filename=filename,
        )
    raise NotImplementedError(f"size_hints: {size_hints}")


def reduction(size_hints, reduction_hint=False, meta=None, filename=None):
    """args to @triton.heuristics()"""
    assert meta is not None
    rnumel = size_hints[-1]
    if len(size_hints) == 2:
        contiguous_config = triton_config_reduction(
            size_hints, 1, (rnumel if 256 <= rnumel < 2048 else 2048)
        )
        outer_config = triton_config_reduction(size_hints, 128, 8)
        tiny_config = triton_config_reduction(
            size_hints, 2 * (256 // rnumel) if rnumel <= 256 else 1, min(rnumel, 2048)
        )
        if config.max_autotune or config.max_autotune_pointwise:
            pass  # skip all these cases
        elif reduction_hint == ReductionHint.INNER:
            return cached_autotune([contiguous_config], meta=meta)
        elif reduction_hint == ReductionHint.OUTER:
            return cached_autotune([outer_config], meta=meta)
        elif reduction_hint == ReductionHint.OUTER_TINY:
            return cached_autotune([tiny_config], meta=meta)
        if not config.triton.autotune_pointwise:
            return cached_autotune(
                [triton_config_reduction(size_hints, 32, 128)], meta=meta
            )
        return cached_autotune(
            [
                contiguous_config,
                outer_config,
                tiny_config,
                triton_config_reduction(size_hints, 64, 64),
                triton_config_reduction(size_hints, 8, 512),
                # improve 1.121x for https://gist.github.com/shunting314/6267da87c6524dab29a3e33f14ff91db
                Config({"XBLOCK": 1, "RBLOCK": 4096}, num_warps=8, num_stages=1),
                # improve 1.074x for https://gist.github.com/shunting314/bb36b37a3d049a29ff6bada9dbe18fb8
                Config({"XBLOCK": 2, "RBLOCK": 2048}, num_warps=8, num_stages=1),
                # improve 1.143x for https://gist.github.com/shunting314/ae6a0d3c63409bed7759ee7bdcde01a8
                Config({"XBLOCK": 1, "RBLOCK": 1024}, num_warps=16, num_stages=1),
                # improve 1.033x for https://gist.github.com/shunting314/d1036afd5210e19da3144c24f3b475d8
                Config({"XBLOCK": 1, "RBLOCK": 1024}, num_warps=8, num_stages=1),
                # improve 1.033x for https://gist.github.com/shunting314/b15e21af1fe9033cbffa9cfb0f575e12
                Config({"XBLOCK": 1, "RBLOCK": 2048}, num_warps=16, num_stages=1),
                # improve 1.185x for https://gist.github.com/shunting314/1afc463bf01cb75672ce3b418d4c66f3
                Config({"XBLOCK": 1, "RBLOCK": 512}, num_warps=8, num_stages=1),
                # improve 1.098x for https://gist.github.com/shunting314/8b7c83c4f9134110065e95d3daae2a56
                Config({"XBLOCK": 2, "RBLOCK": 1024}, num_warps=8, num_stages=1),
                # imporve 1.035x for https://gist.github.com/shunting314/5258e534ce028871a5b0d1be9033f67c
                Config({"XBLOCK": 2, "RBLOCK": 256}, num_warps=8, num_stages=1),
                # improve 1.014x for https://gist.github.com/shunting314/fd73b6ce32e8fd3ebd9d3c7a8a5e9995
                Config({"XBLOCK": 2, "RBLOCK": 512}, num_warps=8, num_stages=1),
                # improve 1.067x for https://gist.github.com/shunting314/0bafa894f1735f255a379c2107f5e979 
                #         1.080x for https://gist.github.com/shunting314/c7c56a558d2043f260cb00ba266aa910 
                Config({"XBLOCK": 64, "RBLOCK": 128}, num_warps=16, num_stages=1),
                # improve 1.143x for https://gist.github.com/shunting314/ac92b583c52c46e2f2e65540d0e75c2c
                Config({"XBLOCK": 64, "RBLOCK": 8}, num_warps=8, num_stages=1),
                # improve 1.152x for https://gist.github.com/shunting314/10c52fc9bf7ba5044b75a3d7b2ecb6a7 
                Config({"XBLOCK": 1, "RBLOCK": 256}, num_warps=8, num_stages=1),
                # improve 1.396x for https://gist.github.com/shunting314/9bf9ee7c0200966d5858d5efca0adc9c
                Config({"XBLOCK": 1, "RBLOCK": 1024}, num_warps=32, num_stages=1),
                # improve 1.031x for https://gist.github.com/shunting314/f3fac6407e4d379e0aa111484aae0ad1
                Config({"XBLOCK": 1, "RBLOCK": 1024}, num_warps=16, num_stages=1),
                # improve 1.043x for https://gist.github.com/shunting314/9bae27a5c41e9a6995b9bbe37dbb39a5
                Config({"XBLOCK": 1, "RBLOCK": 128}, num_warps=4, num_stages=1),
                # improve 1.031x for https://gist.github.com/shunting314/7fe0b75ef88c251f1611ba74f3c0b87a
                Config({"XBLOCK": 2, "RBLOCK": 128}, num_warps=4, num_stages=1),
                # improve 1.031x for https://gist.github.com/shunting314/d48e9470416b6ea507e48be119b7ed34
                Config({"XBLOCK": 4, "RBLOCK": 256}, num_warps=8, num_stages=1),
                # improve 1.198x for https://gist.github.com/shunting314/87858731b5dc210caf566a2a40da1326
                Config({"XBLOCK": 32, "RBLOCK": 64}, num_warps=16, num_stages=1),
                # improve 1.033x for https://gist.github.com/shunting314/71397bbd0e2514cb164dcc1147071cbd
                Config({"XBLOCK": 8, "RBLOCK": 128}, num_warps=8, num_stages=1),
                # improve 1.120x for https://gist.github.com/shunting314/e9506fce9d7273a9ffe4fbfce445e635
                Config({"XBLOCK": 4, "RBLOCK": 256}, num_warps=8, num_stages=1),
                # improve 1.01x for https://gist.github.com/shunting314/62a5af3f87296d0913be98d9b2c402da
                Config({"XBLOCK": 2, "RBLOCK": 256}, num_warps=4, num_stages=1),
                # improve 1.008x for https://gist.github.com/shunting314/c9f06f1c815afcb003a81c0fcb1d23ae
                Config({"XBLOCK": 2, "RBLOCK": 256}, num_warps=1, num_stages=1),
                # improve 1.215x for https://gist.github.com/shunting314/ca9a43df53085100a3bedd496edfa5f2
                Config({"XBLOCK": 16, "RBLOCK": 512}, num_warps=4, num_stages=1),
                # improve 1.009x for https://gist.github.com/shunting314/c6523b799a43058dd163f4a59f04cc25
                Config({"XBLOCK": 16, "RBLOCK": 128}, num_warps=4, num_stages=1),
                # improve 1.222x for https://gist.github.com/shunting314/b3fa8e0c48d4d9517811b1b42c339291
                Config({"XBLOCK": 2, "RBLOCK": 512}, num_warps=4, num_stages=1),
                # improve 1.178x for https://gist.github.com/shunting314/73b0e86287b994a313d889eb75d7e8b8
                Config({"XBLOCK": 64, "RBLOCK": 8}, num_warps=4, num_stages=1),
                # improve 1.051x for https://gist.github.com/shunting314/2720a4c58e2feb7abec58d461025c3ee
                Config({"XBLOCK": 32, "RBLOCK": 8}, num_warps=8, num_stages=1),
                # improve 1.038x for https://gist.github.com/shunting314/4eff23aa5f1b45a865cd9cc9fc732056
                Config({"XBLOCK": 256, "RBLOCK": 8}, num_warps=8, num_stages=1),
                # improve 1.111x for https://gist.github.com/shunting314/99b46948de675a4e367b91c0c2341583
                Config({"XBLOCK": 8, "RBLOCK": 128}, num_warps=8, num_stages=1),
                # improve 1.111x for https://gist.github.com/shunting314/dac96e99060c2ba463b2ed0ba396eaee
                Config({"XBLOCK": 8, "RBLOCK": 128}, num_warps=4, num_stages=1),
            ],
            meta=meta,
            filename=filename,
        )
    raise NotImplementedError(f"size_hints: {size_hints}")


def persistent_reduction(size_hints, reduction_hint=False, meta=None, filename=None):
    xnumel, rnumel = size_hints

    configs = [
        triton_config_reduction(size_hints, xblock, rnumel)
        for xblock in (1, 8, 32, 128)
        if rnumel * xblock <= 4096 and xblock <= xnumel
    ]

    # TODO(jansel): we should be able to improve these heuristics
    if reduction_hint == ReductionHint.INNER and rnumel >= 256:
        configs = configs[:1]
    elif reduction_hint == ReductionHint.OUTER:
        configs = configs[-1:]
    elif reduction_hint == ReductionHint.OUTER_TINY:
        configs = [
            triton_config_reduction(
                size_hints, 2 * (256 // rnumel) if rnumel <= 256 else 1, rnumel
            )
        ]

    if config.max_autotune:
        configs.extend([
            # improve by 1.043x for https://gist.github.com/shunting314/f5f5beb553f139be7ea3c122173a2288
            Config({"XBLOCK": 2, "RBLOCK": rnumel}, num_warps=2, num_stages=1),
            # improve by 1.147x for https://gist.github.com/shunting314/552ee9d73d0bec3426c5886d992b1654
            #            1.133x for https://gist.github.com/shunting314/014112d71f9f692249eaed9d6325884d
            Config({"XBLOCK": 4, "RBLOCK": rnumel}, num_warps=4, num_stages=1),
            # improve 1.017x for https://gist.github.com/shunting314/f9fa8a0fd58ba8031be7903cea57b535
            Config({"XBLOCK": 2, "RBLOCK": rnumel}, num_warps=4, num_stages=1),
        ])

    return cached_autotune(
        configs,
        meta=meta,
        filename=filename,
    )


def template(num_stages, num_warps, meta, filename=None):
    """
    Compile a triton template
    """
    return cached_autotune(
        [triton.Config({}, num_stages=num_stages, num_warps=num_warps)], meta=meta
    )


def grid(xnumel, ynumel=None, znumel=None):
    """Helper function to compute triton grids"""

    def get_grid_dim(numel, block):
        if numel is None:
            return 1
        return ceildiv(numel, block)

    def grid_fn(meta):
        return (
            get_grid_dim(xnumel, meta.get("XBLOCK", None)),
            get_grid_dim(ynumel, meta.get("YBLOCK", None)),
            get_grid_dim(znumel, meta.get("ZBLOCK", None)),
        )

    return grid_fn<|MERGE_RESOLUTION|>--- conflicted
+++ resolved
@@ -563,7 +563,6 @@
     bs = max(256, min(numel // 128, 1024))
 
     if len(size_hints) == 1:
-<<<<<<< HEAD
         configs = [triton_config(size_hints, bs)]
         if config.max_autotune:
             configs.extend([
@@ -603,9 +602,6 @@
                 Config({"XBLOCK": 512}, num_warps=4, num_stages=1),
             ])
         return cached_autotune(configs, meta=meta, heuristic_type=HeuristicType.POINTWISE, filename=filename)
-=======
-        return cached_autotune([triton_config(size_hints, bs)], meta=meta)
->>>>>>> c43a7c3e
     if len(size_hints) == 2:
         if (
             not config.triton.autotune_pointwise or tile_hint == TileHint.SQUARE
