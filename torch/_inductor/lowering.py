import functools
import itertools
import logging
import operator
from collections.abc import Iterable
from typing import List, Optional, Tuple

import sympy

import torch
import torch.fx
import torch.utils._pytree as pytree
from torch._prims_common import (
    elementwise_dtypes,
    ELEMENTWISE_TYPE_PROMOTION_KIND,
    is_boolean_dtype,
    is_integer_dtype,
    Number,
)

from . import config, ir, overrides
from .cuda_properties import current_device
from .decomposition import decompositions, get_decompositions
from .ir import (
    ExpandView,
    IndexingConstant,
    IndexingDiv,
    PermuteView,
    Pointwise,
    Reduction,
    SqueezeView,
    TensorBox,
    View,
)
from .utils import ceildiv, has_torchvision_roi_align, sympy_product
from .virtualized import ops, V

log = logging.getLogger(__name__)
lowerings = {}
layout_constraints = {}
fallbacks = set()
aten = torch.ops.aten
prims = torch.ops.prims
needs_realized_inputs = set()


def add_needs_realized_inputs(fn):
    if isinstance(fn, (list, tuple, set)):
        return [add_needs_realized_inputs(x) for x in fn]
    needs_realized_inputs.add(fn)
    if isinstance(fn, torch._ops.OpOverloadPacket):
        for overload in fn.overloads():
            needs_realized_inputs.add(getattr(fn, overload))


def add_layout_constraint(fn, constraint):
    if isinstance(fn, torch._ops.OpOverloadPacket):
        for overload in fn.overloads():
            layout_constraints[getattr(fn, overload)] = constraint
    else:
        layout_constraints[fn] = constraint


add_needs_realized_inputs(
    [
        aten.as_strided,
        aten.avg_pool2d,
        aten.avg_pool2d_backward,
        aten.bmm,
        aten.convolution,
        aten.convolution_backward,
        aten.max_pool2d_with_indices,
        aten.max_pool2d_with_indices_backward,
        aten.mm,
        aten.upsample_bilinear2d,
        aten.upsample_nearest2d,
        aten.upsample_bicubic2d,
    ]
)

# TODO(jansel): ezyang says we won't need this in the future, try removing it
# based on https://github.com/pytorch/pytorch/blob/9e3eb329df8f701/c10/core/ScalarType.h#L28
DTYPE_ID_LOOKUP = {
    0: torch.uint8,
    1: torch.int8,
    2: torch.int16,
    3: torch.int32,
    4: torch.int64,
    5: torch.float16,
    6: torch.float32,
    7: torch.float64,
    8: torch.complex32,
    9: torch.complex64,
    10: torch.complex32,
    11: torch.bool,
    15: torch.bfloat16,
    # TODO(jansel): add quantized types?
    #  _(c10::qint8, QInt8) /* 12 */
    # _(c10::quint8, QUInt8) /* 13 */
    # _(c10::qint32, QInt32) /* 14 */
    # _(c10::quint4x2, QUInt4x2) /* 16 */
    # _(c10::quint2x4, QUInt2x4) /* 17 */
}


def decode_dtype(dtype: int):
    if not isinstance(dtype, int):
        return dtype
    assert dtype in DTYPE_ID_LOOKUP, f"id {dtype} missing from DTYPE_ID_LOOKUP"
    dtype = DTYPE_ID_LOOKUP[dtype]
    return dtype


def is_integer_type(x):
    if isinstance(x, TensorBox):
        return is_integer_dtype(x.get_dtype()) or is_boolean_dtype(x.get_dtype())
    else:
        return isinstance(x, int)


def is_boolean_type(x):
    if isinstance(x, TensorBox):
        return is_boolean_dtype(x.get_dtype())
    else:
        return isinstance(x, bool)


def decode_device(device):
    if device is None:
        return torch.tensor(0.0).device  # default device
    if isinstance(device, str):
        device = torch.device(device)
    if device.type == "cuda" and device.index is None:
        return torch.device("cuda", index=current_device())
    return device


def get_promoted_dtype(*args, type_promotion_kind: ELEMENTWISE_TYPE_PROMOTION_KIND):
    def construct_input(inp):
        if isinstance(inp, Number):
            return inp
        else:
            assert hasattr(inp, "get_dtype")
            dim = len(inp.get_size())
            # construct a tmp tensor to feed into torch.result_type
            return torch.zeros([1] * dim, dtype=inp.get_dtype())

    inps = [construct_input(arg) for arg in args]
    _, dtype = elementwise_dtypes(*inps, type_promotion_kind=type_promotion_kind)
    return dtype


def _register_lowering(
    aten_fn, decomp_fn, broadcast, type_promotion_kind, convert_input_to_bool
):
    """
    Add a lowering to lowerings dict

    Arguments:
        aten_fn: torch.ops.aten.* fn we are lowering
        decomp_fn: alternate implementation on our IR
        broadcast: True to apply broadcasting to tensor inputs
        type_promotion_kind: kind of type promotion applied to tensor inputs, `None` means no type promotion
        convert_input_to_bool: some logical ops require inputs are converted to bool
    """

    @functools.wraps(decomp_fn)
    def wrapped(*args, **kwargs):
        args = list(args)
        unpacked = False
        # TODO maybe we need to use pytrees here
        if len(args) == 1 and isinstance(args[0], (list, tuple)):
            unpacked = True
            args = args[0]
        # Only look at args that are Tensors
        indices = [i for i, x in enumerate(args) if isinstance(x, TensorBox)]

        # explicitly assert for "out=" ops for better error messages
        assert not any(
            x == "out" for x in kwargs.keys()
        ), "out= ops aren't yet supported"
        # kwargs tensors not supported yet unless it's a fallback op
        assert not any(isinstance(x, TensorBox) for x in kwargs.values()) or all(
            fn in fallbacks for fn in aten_fn
        )

        if (type_promotion_kind or convert_input_to_bool) and indices:
            if convert_input_to_bool:
                dtype = torch.bool
            else:
                # FIXME that's a crude approximation for promoting args
                promoting_args = [
                    a for a in args if isinstance(a, Number) or hasattr(a, "get_dtype")
                ]
                dtype = get_promoted_dtype(
                    *promoting_args, type_promotion_kind=type_promotion_kind
                )
            # sometimes args are an immutable list so we can't mutate them
            new_args = []
            for i in range(len(args)):
                if i in indices:
                    new_args.append(to_dtype(args[i], dtype))
                elif isinstance(args[i], ir.Constant):
                    new_args.append(
                        ir.Constant(args[i].value, dtype, args[indices[0]].get_device())
                    )
                else:
                    new_args.append(args[i])
            args = new_args
        if unpacked:
            args = [args]
        if broadcast and indices:
            for i, x in zip(indices, broadcast_tensors(*[args[i] for i in indices])):
                args[i] = x
            for i in range(len(args)):
                if isinstance(args[i], ir.Constant):
                    args[i] = ExpandView.create(
                        args[i], list(args[indices[0]].get_size())
                    )

        return decomp_fn(*args, **kwargs)

    if not isinstance(aten_fn, (list, tuple)):
        aten_fn = [aten_fn]
    else:
        aten_fn = list(aten_fn)

    for fn in list(aten_fn):
        if isinstance(fn, torch._ops.OpOverloadPacket):
            for overload in fn.overloads():
                other_fn = getattr(fn, overload)
                if other_fn not in lowerings:
                    aten_fn.append(other_fn)

    lowerings.update({fn: wrapped for fn in aten_fn})
    return wrapped


def register_lowering(
    aten_fn,
    broadcast=False,
    type_promotion_kind=ELEMENTWISE_TYPE_PROMOTION_KIND.DEFAULT,
    convert_input_to_bool=False,
):
    """
    Shim to support decorator syntax.
    """
    return functools.partial(
        _register_lowering,
        aten_fn,
        broadcast=broadcast,
        type_promotion_kind=type_promotion_kind,
        convert_input_to_bool=convert_input_to_bool,
    )


def broadcast_symbolic_shapes(a, b):
    """
    Broadcasting logic based on symbolic shapes.

    We give the shapes 0 and 1 concrete values, while all other shapes
    are symbolic sympy formulas.
    """
    output = []
    for a, b in itertools.zip_longest(
        reversed(a), reversed(b), fillvalue=sympy.Integer(1)
    ):
        if b == 1:
            output.append(a)
        elif a == 1:
            output.append(b)
        else:
            V.graph.sizevars.guard_equals(a, b)
            if len(sympy.expand(b).free_symbols) < len(sympy.expand(a).free_symbols):
                output.append(b)  # prefer shorter formula
            else:
                output.append(a)
    return tuple(reversed(output))


def promote_constants(inputs, override_return_dtype=None):
    if not any(isinstance(x, (sympy.Expr, int, float)) for x in inputs):
        return inputs
    if all(isinstance(x, (int, float)) for x in inputs):
        dtype = override_return_dtype or get_promoted_dtype(
            *inputs, type_promotion_kind=ELEMENTWISE_TYPE_PROMOTION_KIND.DEFAULT
        )
        return [ir.Constant(x, dtype, decode_device(None)) for x in inputs]
    ex = next(x for x in inputs if isinstance(x, TensorBox))
    out = []
    for x in inputs:
        if isinstance(x, (int, float)):
            out.append(
                ExpandView.create(
                    ir.Constant(x, ex.get_dtype(), ex.get_device()), list(ex.get_size())
                )
            )
        elif isinstance(x, sympy.Expr):
            out.append(IndexingConstant(x, ex.get_dtype(), ex.get_device()))
        else:
            out.append(x)

    return out


def make_pointwise(
    fn,
    override_return_dtype=None,
    override_device=None,
    override_fn_when_input_bool=None,
    override_fn_when_cuda_float64=None,
    allow_alpha=False,
):
    def inner(*inputs: List[TensorBox], alpha=None):
        inputs = promote_constants(inputs, override_return_dtype)
        if allow_alpha:
            if alpha is not None and alpha != 1:
                inputs = list(inputs)
                inputs[-1] = mul(inputs[-1], alpha)
        else:
            assert alpha is None
        loaders = [x.make_loader() for x in inputs]
        ranges = inputs[0].get_size()
        dtype = override_return_dtype or inputs[0].get_dtype()
        is_cuda = decode_device(inputs[0].get_device()).type == "cuda"

        for other in inputs[1:]:
            assert isinstance(other, ir.BaseConstant) or len(ranges) == len(
                other.get_size()
            ), f"ndim mismatch {fn} {ranges} {other.get_size()}"

        def inner_fn(index):
            assert len(index) == len(ranges), f"wrong ndim {index} {ranges}"
            if dtype == torch.bool and override_fn_when_input_bool is not None:
                return override_fn_when_input_bool(*[load(index) for load in loaders])
            elif override_fn_when_cuda_float64 and is_cuda and dtype == torch.float64:
                return override_fn_when_cuda_float64(*[load(index) for load in loaders])
            else:
                return fn(*[load(index) for load in loaders])

        if not override_device:
            device = None
            for i in inputs:
                if i.get_device().type == "cuda":
                    device = i.get_device()
                    break
            if not device:
                device = inputs[0].get_device()

        device = override_device or device

        return Pointwise.create(
            device=device,
            dtype=dtype,
            inner_fn=inner_fn,
            ranges=ranges,
        )

    return inner


@register_lowering(prims.convert_element_type, type_promotion_kind=None)
def to_dtype(x: TensorBox, dtype: torch.dtype):
    if x.get_dtype() == dtype:
        return x

    def _to_dtype(x):
        return ops.to_dtype(x, dtype)

    return make_pointwise(_to_dtype, override_return_dtype=dtype)(x)


def to_device(x: TensorBox, device: torch.device):
    device = decode_device(device)
    if x.get_device() == device:
        return x
    return TensorBox.create(ir.DeviceCopy.create(x, device))


@register_lowering(aten._to_copy)
def _to_copy(
    x,
    *,
    dtype=None,
    layout=None,
    device=None,
    pin_memory=None,
    non_blocking=False,
    memory_format=None,
):
    assert not layout or layout == torch.strided, "TODO"
    assert not pin_memory, "TODO"
    assert not memory_format, "TODO"
    if device:
        device = decode_device(device)
    if device is not None and device != x.get_device():
        if dtype is not None and device.type == "cpu":
            # CPU can do fewer type conversions
            x = to_dtype(x, decode_dtype(dtype))
        x = to_device(x, device)
    if dtype is not None:
        x = to_dtype(x, decode_dtype(dtype))
    return x


@register_lowering(aten.to)
def to(
    x,
    device_or_dtype=None,
    non_blocking=False,
    copy=False,
    memory_format=None,
    device=None,
    dtype=None,
    layout=None,
):
    assert not memory_format, "TODO"
    assert layout in (None, torch.strided)
    if isinstance(device_or_dtype, torch.dtype):
        return to_dtype(x, device_or_dtype)
    elif isinstance(device_or_dtype, torch.device):
        return to_device(x, device_or_dtype)
    else:
        assert device_or_dtype is None, device_or_dtype

    if device is not None:
        x = to_device(x, device)
    if dtype is not None:
        x = to_dtype(x, dtype)
    return x


def ops_wrapper(name):
    assert isinstance(name, str)

    def fn(*args, **kwargs):
        return getattr(ops, name)(*args, **kwargs)

    return fn


def register_pointwise(
    aten_fn,
    name=None,
    broadcast=True,
    type_promotion_kind=ELEMENTWISE_TYPE_PROMOTION_KIND.DEFAULT,
    convert_input_to_bool=False,
    override_return_dtype=None,
    override_fn_when_input_bool=None,
    allow_alpha=False,
    use_libdevice_for_f64=False,
):
    """A pointwise function that maps ops.{name} to inputs"""
    name = name or aten_fn.__name__
    fn = ops_wrapper(name)
    if use_libdevice_for_f64:
        fn_libdevice = ops_wrapper("libdevice_" + name)
    if override_fn_when_input_bool is not None:
        override_fn_when_input_bool = ops_wrapper(override_fn_when_input_bool)

    fn = make_pointwise(
        fn,
        override_return_dtype=override_return_dtype,
        override_fn_when_input_bool=override_fn_when_input_bool,
        override_fn_when_cuda_float64=fn_libdevice if use_libdevice_for_f64 else None,
        allow_alpha=allow_alpha,
    )
    fn = register_lowering(
        aten_fn,
        broadcast=broadcast,
        type_promotion_kind=type_promotion_kind,
        convert_input_to_bool=convert_input_to_bool,
    )(fn)

    if hasattr(prims, name):
        register_lowering(
            getattr(prims, name),
            type_promotion_kind=None,
            convert_input_to_bool=convert_input_to_bool,
        )(fn)
    return fn


@register_lowering(aten.where, broadcast=False, type_promotion_kind=None)
def where(cond, a, b):
    def fn(*args):
        return ops.where(*args)

    if isinstance(a, (float, int)):
        a = constant_like(a)(b)
    if isinstance(b, (float, int)):
        b = constant_like(b)(a)

    args = [cond, a, b]
    dtype = get_promoted_dtype(
        args[1], args[2], type_promotion_kind=ELEMENTWISE_TYPE_PROMOTION_KIND.DEFAULT
    )
    indices = [i for i, x in enumerate(args) if isinstance(x, TensorBox)]
    for i, x in zip(indices, broadcast_tensors(*[args[i] for i in indices])):
        args[i] = x
    for i in range(len(args)):
        if isinstance(args[i], ir.Constant):
            args[i] = ExpandView.create(args[i], list(args[indices[0]].get_size()))
    return make_pointwise(fn, override_return_dtype=dtype)(
        args[0], to_dtype(args[1], dtype), to_dtype(args[2], dtype)
    )


@register_lowering(aten.broadcast_tensors, broadcast=False, type_promotion_kind=None)
def broadcast_tensors(*inputs):
    if len(inputs) == 1 and isinstance(inputs[0], (list, tuple)):
        return broadcast_tensors(*inputs[0])
    target = functools.reduce(
        broadcast_symbolic_shapes, [x.get_size() for x in inputs], ()
    )
    outputs = []
    for x in inputs:
        sizes = x.get_size()
        if len(sizes) != len(target) or any(
            ((a == 1 and b != 1) or (a != 1 and b == 1)) for a, b in zip(sizes, target)
        ):
            x = expand(x, target)
        outputs.append(x)
    return outputs


@register_lowering([aten.alias, aten.detach, aten.detach_, aten.lift, prims.view_of])
def nop(x):
    return x  # AOT autograd handles this for us


if hasattr(aten, "lift_fresh"):
    register_lowering(aten.lift_fresh)(nop)


@register_lowering(aten.squeeze, type_promotion_kind=None)
def squeeze(x, dim=None):
    assert isinstance(x, TensorBox)
    if dim is None:
        return TensorBox(SqueezeView.create(x.data))
    offset = len(x.get_size()) == 0
    dim = _validate_dim(x, dim, offset)
    new_shape = list(x.get_size())
    if len(new_shape) > 0:
        removed = new_shape.pop(dim)
        if V.graph.sizevars.maybe_guard_equals(removed, 1):
            return view(x, new_shape)

    # squeeze does nothing if the size isn't 1
    return x


@register_lowering([aten.squeeze_])
def squeeze_(x, dim=None):
    val = squeeze(x, dim)
    assert isinstance(x, TensorBox)
    assert isinstance(val, TensorBox)
    x.data = val.data
    return x


@register_lowering(aten.isinf)
def isinf(x):
    if is_integer_type(x):
        return full_like(x, False, dtype=torch.bool)
    fn = ops_wrapper("isinf")
    return make_pointwise(fn, override_return_dtype=torch.bool)(x)


@register_lowering(aten.isnan)
def isnan(x):
    if is_integer_type(x):
        return full_like(x, False, dtype=torch.bool)
    fn = ops_wrapper("isnan")
    return make_pointwise(fn, override_return_dtype=torch.bool)(x)


@register_lowering(aten.ceil)
def ceil(x):
    if is_integer_type(x):
        return x
    fn = ops_wrapper("ceil")
    return make_pointwise(fn)(x)


@register_lowering(aten.floor)
def floor(x):
    if is_integer_type(x):
        return x
    fn = ops_wrapper("floor")
    return make_pointwise(fn)(x)


@register_lowering(aten.round)
def round(x):
    if is_integer_type(x):
        return x
    fn = ops_wrapper("round")
    return make_pointwise(fn)(x)


@register_lowering(aten.trunc)
def trunc(x):
    if is_integer_type(x):
        return x
    fn = ops_wrapper("trunc")
    return make_pointwise(fn)(x)


@register_lowering(aten.expand, type_promotion_kind=None)
def expand(x, sizes):
    if isinstance(x, ir.BaseConstant):
        return ExpandView.create(x, tuple(sizes))
    assert isinstance(x, TensorBox)
    assert isinstance(sizes, (list, tuple))
    if tuple(x.get_size()) == tuple(sizes):
        return x

    x_size_product = sympy_product(x.get_size())
    try:
        if x_size_product > 0:
            x.mark_reuse(
                V.graph.sizevars.size_hint(sympy_product(sizes) / x_size_product)
            )
    except TypeError:
        # Certain sympy products cannot be compared, fails with
        # cannot determine truth value of Relational
        pass
    return TensorBox(ExpandView.create(x.data, tuple(sizes)))


@register_lowering(prims.broadcast_in_dim, type_promotion_kind=None)
def broadcast_in_dim(a, shape, broadcast_dimensions):
    s = list(shape)
    for broadcast_dimension in broadcast_dimensions:
        s[broadcast_dimension] = -1

    v = a
    for idx, x in enumerate(s):
        if x != -1:
            v = unsqueeze(v, idx)

    return expand(v, shape)


@register_lowering(aten.expand_as, type_promotion_kind=None)
def expand_as(x, y):
    return expand(x, y.get_size())


@register_lowering(aten.repeat)
def repeat(x, repeats):
    old_size = list(x.get_size())
    if len(repeats) > len(old_size):
        old_size = [sympy.Integer(1)] * (len(repeats) - len(old_size)) + old_size
        x = view(x, list(old_size))
    assert len(repeats) == len(x.get_size())

    new_size = list(x.get_size())

    for i in range(len(repeats)):
        assert repeats[i] != 0
        if repeats[i] != 1:
            new_size[i] = new_size[i] * repeats[i]

    if all((a == 1 or b == 1) for a, b in zip(repeats, old_size)):
        return expand(x, new_size)

    def inner_fn(index):
        assert len(index) == len(repeats)
        index = list(index)
        for i in range(len(repeats)):
            if repeats[i] != 1:
                if old_size[i] == 1:
                    index[i] = sympy.Integer(0)
                else:
                    index[i] = ir.ModularIndexing(index[i], 1, old_size[i])
        return x_loader(index)

    old_size_product = sympy_product(old_size)
    try:
        if old_size_product > 0:
            x.mark_reuse(
                V.graph.sizevars.size_hint(sympy_product(new_size) / old_size_product)
            )
    except TypeError:
        # Certain sympy products cannot be compared, fails with
        # cannot determine truth value of Relational
        pass

    x_loader = x.make_loader()
    return Pointwise.create(
        device=x.get_device(),
        dtype=x.get_dtype(),
        inner_fn=inner_fn,
        ranges=list(new_size),
    )


@register_lowering(aten._unsafe_view, type_promotion_kind=None)
@register_lowering(aten.view, type_promotion_kind=None)
@register_lowering(aten.reshape, type_promotion_kind=None)
def view(x, sizes):
    assert isinstance(x, TensorBox)
    assert isinstance(sizes, (list, tuple))
    return TensorBox(View.create(x.data, sizes))


@register_lowering(aten.permute, type_promotion_kind=None)
def permute(x, dims):
    assert isinstance(x, TensorBox)
    assert isinstance(dims, (list, tuple))
    return TensorBox(PermuteView.create(x.data, tuple(dims)))


@register_lowering(aten.slice, type_promotion_kind=None)
def slice_(x, dim=0, start=0, end=2**63, step=1):
    assert isinstance(x, TensorBox)
    dim = _validate_dim(x, dim, 0)
    return TensorBox(ir.SliceView.create(x.data, dim, start, end, step))


@register_lowering(aten.roll, type_promotion_kind=None)
def roll(a, shifts, dims=tuple()):
    """
    This is based on torch._refs.roll(), but uses ir.ModularIndexing().

    We can't use the ref here because it is based on multiple calls to
    torch.cat() that this will result in terrible code.
    """
    # ATen specifies int[1] type for shifts and dims which expands integers to tuples of length 1
    if not isinstance(shifts, Iterable):
        shifts = (shifts,)
    if not isinstance(dims, Iterable):
        dims = (dims,)
    dims = [_validate_dim(a, d) for d in dims]

    if sympy_product(a.get_size()) == 0:
        return clone(a)

    len_shifts = len(shifts)
    len_dims = len(dims)
    if len_shifts != 1 or len_dims != 1:
        if len_shifts == 0:
            raise RuntimeError("`shifts` required")
        # Takes care of the case when dims is not specified (default)
        # By default, the tensor is flattened before shifting, after which the original shape is restored
        if len_dims == 0 and len_shifts == 1:
            flat = view(a, [sympy_product(a.get_size())])
            rolled = roll(flat, shifts, 0)
            return view(rolled, list(a.get_size()))
        if len_shifts != len_dims:
            raise RuntimeError(
                f"shifts and dimensions must align. shifts: {len_shifts}, dims: {len_dims}"
            )
        tail_shifts = shifts[1:]
        tail_dims = dims[1:]
        first_dim_rolled = roll(a, shifts[0], dims[0])
        return roll(first_dim_rolled, tail_shifts, tail_dims)

    (dim,) = dims
    size = V.graph.sizevars.guard_static_shape(a.get_size()[dim])
    start = (size - shifts[0]) % size
    a_loader = a.make_loader()

    def fn(index):
        index = list(index)
        index[dim] = ir.ModularIndexing(
            index[dim] + start, sympy.Integer(1), sympy.expand(size)
        )
        return a_loader(index)

    return Pointwise.create(
        device=a.get_device(),
        dtype=a.get_dtype(),
        inner_fn=fn,
        ranges=a.get_size(),
    )


@register_lowering(aten.as_strided, type_promotion_kind=None)
def as_strided(x, size, stride, storage_offset=None):
    if isinstance(x, TensorBox) and isinstance(x.data, ir.BaseView):
        # as_strided ignores views
        x = x.data.unwrap_view()
    x.realize()
    if not ir.is_contiguous_storage_and_layout(x):
        raise NotImplementedError(f"unrealized as_strided({x}, ...)")
    storage, old_layout = ir.as_contiguous_storage_and_layout(x)
    new_layout = ir.FixedLayout(
        old_layout.device,
        old_layout.dtype,
        [sympy.expand(s) for s in size],
        [sympy.expand(s) for s in stride],
        sympy.expand(storage_offset or 0),
    )
    return TensorBox(ir.ReinterpretView(storage, new_layout))


@register_lowering(aten.as_strided_)
def as_strided_(x, size, stride, storage_offset=None):
    assert isinstance(x, TensorBox)
    x.data = as_strided(x, size, stride, storage_offset).data
    return x


@register_lowering(aten.cat)
def cat(inputs, dim=0):
    if len(inputs) == 1:
        return inputs[0]

    dim = _validate_dim(inputs[0], dim, 0)
    dtype = get_promoted_dtype(
        *inputs, type_promotion_kind=ELEMENTWISE_TYPE_PROMOTION_KIND.DEFAULT
    )
    inputs = [to_dtype(inp, dtype) for inp in inputs]
    return TensorBox(ir.ConcatKernel.create(inputs, dim))


@register_lowering(aten.select, type_promotion_kind=None)
def select(x, dim, idx):
    idx = View.handle_negative_index(idx, x.get_size()[dim])
    return squeeze(slice_(x, dim, idx, idx + 1), dim)


@register_lowering(aten.split, type_promotion_kind=None)
def split(x, sizes, dim=0):
    dim = _validate_dim(x, dim, 0)
    x_size = V.graph.sizevars.guard_static_shape(x.get_size()[dim])
    if isinstance(sizes, int):
        sizes = [sizes] * ((x_size + sizes - 1) // sizes)
    result = []
    start = 0
    for size in sizes:
        end = start + size
        result.append(slice_(x, dim, start, end))
        start = end
    return result


@register_lowering(aten.split_with_sizes, type_promotion_kind=None)
def split_with_sizes(x, sizes, dim=0):
    return split(x, sizes, dim)


@register_lowering(aten.unbind, type_promotion_kind=None)
def unbind(x, dim=0):
    dim = _validate_dim(x, dim, 0)
    x_size = V.graph.sizevars.guard_static_shape(x.get_size()[dim])
    result = []
    for i in range(x_size):
        result.append(select(x, dim, i))
    return result


@register_lowering(aten.unsqueeze, type_promotion_kind=None)
def unsqueeze(x, dim):
    dim = _validate_dim(x, dim, 1)
    new_shape = list(x.get_size())
    new_shape.insert(dim, sympy.Integer(1))
    return view(x, new_shape)


@register_lowering(aten.unsqueeze_, type_promotion_kind=None)
def unsqueeze_(x, dim):
    val = unsqueeze(x, dim)
    assert isinstance(x, TensorBox)
    assert isinstance(val, TensorBox)
    x.data = val.data
    return x


def _validate_dim(x, dim, offset=0):
    assert isinstance(dim, int)
    ndim = len(x.get_size())
    if dim < 0:
        dim += ndim + offset
    assert 0 <= dim < ndim + offset
    return dim


@register_lowering(aten.glu)
def glu(x, dim=-1):
    dim = _validate_dim(x, dim, 0)
    new_len = V.graph.sizevars.guard_static_shape(x.get_size()[dim]) // 2
    a = slice_(x, dim, 0, new_len)
    b = slice_(x, dim, new_len, new_len * 2)
    return mul(a, sigmoid(b))


@register_lowering(aten.mm)
def mm(a: TensorBox, b: TensorBox):
    return TensorBox.create(ir.MatrixMultiply.create(a, b))


@register_lowering(aten.addmm)
def addmm(inp: TensorBox, a: TensorBox, b: TensorBox, beta=1, alpha=1):
    return TensorBox.create(ir.MatrixMultiplyAdd.create(inp, a, b, beta, alpha))


@register_lowering(aten.bmm)
def bmm(a: TensorBox, b: TensorBox):
    return TensorBox.create(ir.BatchMatrixMultiply.create(a, b))


def register_onednn_fusion_ops():
    if torch._C.has_mkldnn:

        @register_lowering(torch.ops.mkldnn._convolution_pointwise)
        def convolution_unary(
            x: TensorBox,
            weight: TensorBox,
            bias: TensorBox,
            padding,
            stride,
            dilation,
            groups,
            attr,
            scalars,
            algorithm,
        ):
            return TensorBox.create(
                ir.ConvolutionUnary.create(
                    x,
                    weight,
                    bias,
                    padding,
                    stride,
                    dilation,
                    groups,
                    attr,
                    scalars,
                    algorithm,
                )
            )

        @register_lowering(torch.ops.mkldnn._convolution_pointwise.binary)
        def convolution_binary(
            x: TensorBox,
            other: TensorBox,
            weight: TensorBox,
            bias: TensorBox,
            padding,
            stride,
            dilation,
            groups,
            binary_attr,
            binary_alpha,
            unary_attr,
            unary_scalars,
            unary_algorithm,
        ):
            return TensorBox.create(
                ir.ConvolutionBinary.create(
                    x,
                    other,
                    weight,
                    bias,
                    padding,
                    stride,
                    dilation,
                    groups,
                    binary_attr,
                    binary_alpha,
                    unary_attr,
                    unary_scalars,
                    unary_algorithm,
                )
            )

        @register_lowering(torch.ops.mkldnn._convolution_pointwise_.binary)
        def convolution_binary_inplace(
            x: TensorBox,
            other: TensorBox,
            weight: TensorBox,
            bias: TensorBox,
            padding,
            stride,
            dilation,
            groups,
            binary_attr,
            binary_alpha,
            unary_attr,
            unary_scalars,
            unary_algorithm,
        ):
            return TensorBox.create(
                ir.ConvolutionBinaryInplace.create(
                    x,
                    other,
                    weight,
                    bias,
                    padding,
                    stride,
                    dilation,
                    groups,
                    binary_attr,
                    binary_alpha,
                    unary_attr,
                    unary_scalars,
                    unary_algorithm,
                )
            )

        @register_lowering(torch.ops.mkldnn._linear_pointwise)
        def linear_unary(
            x: TensorBox, w: TensorBox, b: TensorBox, attr, scalars, algorithm
        ):
            return TensorBox.create(
                ir.LinearUnary.create(x, w, b, attr, scalars, algorithm)
            )

        @register_lowering(torch.ops.mkldnn._linear_pointwise.binary)
        def linear_binary(x: TensorBox, y: TensorBox, w: TensorBox, b: TensorBox, attr):
            return TensorBox.create(ir.LinearBinary.create(x, y, w, b, attr))

    else:
        pass


register_onednn_fusion_ops()


<<<<<<< HEAD
@register_lowering(torch.ops.mkl._mkl_linear)
def mkl_packed_linear(
    x: TensorBox,
    packed_w: TensorBox,
    orig_w: TensorBox,
    b: TensorBox,
    batch_size,
):
    return TensorBox.create(
        ir.MKLPackedLinear.create(x, packed_w, orig_w, b, batch_size)
    )


def fallback_handler(kernel, inps_hook=None):
=======
def fallback_handler(kernel):
>>>>>>> 3bc78295
    fallbacks.add(kernel)

    def handler(*args, **kwargs):
        return pytree.tree_map(
            TensorBox.create, ir.FallbackKernel.create(kernel, *args, **kwargs)
        )

    return handler


def make_fallback(kernel, layout_constraint=None):
    assert (
        kernel not in decompositions
    ), f"both a fallback and a decomp for same kernel: {kernel}"
    if get_decompositions([kernel]) and kernel is not aten.cumsum:
        log.warning(
            f"make_fallback({kernel}): a decomposition exists, we should switch to it"
        )

    add_needs_realized_inputs(kernel)
    if layout_constraint is not None:
        add_layout_constraint(kernel, layout_constraint)
    return register_lowering(kernel, type_promotion_kind=None)(fallback_handler(kernel))


@register_lowering(aten.native_dropout, type_promotion_kind=None)
def native_dropout(x, p, train):
    assert (
        config.fallback_random
    ), "this should be handled in decomps unless config.fallback_random"
    if train:
        return pytree.tree_map(
            TensorBox.create, ir.FallbackKernel.create(aten.native_dropout, x, p, train)
        )

    return x, ones_like(x, dtype=torch.bool)


@register_lowering(aten.bernoulli_, type_promotion_kind=None)
def bernoulli_(x, *args):
    assert (
        config.fallback_random
    ), "this should be handled in decomps unless config.fallback_random"
    x.realize()
    V.graph.realize_users_of(x.get_name())
    ir.InplaceBernoulliFallback(x, *args)
    return x


# This shouldn't be called in general
@register_lowering(aten._foobar)
def _foobar(_):
    raise AssertionError()


@functools.lru_cache(1)
def _warn_triton_random(salt):
    log.warning("using triton random, expect difference from eager")


def warn_triton_random():
    # only warn once per graph
    _warn_triton_random(V.graph.creation_time)


def make_rand(fn_name):
    def rand_or_randn(
        *size,
        dtype=None,
        layout=0,
        device=None,
        pin_memory=False,
        memory_format=None,
    ):
        warn_triton_random()
        assert not pin_memory
        assert layout in (0, torch.strided)
        assert memory_format in (None, torch.contiguous_format)
        device = decode_device(device)
        dtype = dtype or torch.get_default_dtype()
        if len(size) == 1 and isinstance(size[0], (list, tuple, torch.Size)):
            size = tuple(size[0])
        size = [sympy.expand(s) for s in size]
        offset = V.graph.increment_randomness_offset(sympy_product(size))

        random_pos = ir.FixedLayout(
            device,
            dtype,
            size,
            ir.FlexibleLayout.contiguous_strides(size),
            offset=offset,
        ).make_indexer()

        seed_buffer = V.graph.random_seed_buffer(device).make_loader()

        def inner_fn(index):
            seed = seed_buffer([])
            # change seed so that we don't collide with philox_rand_like()
            # TODO(jansel): migrate everything to philox_rand_like()
            seed = ops.bitwise_xor(seed, ops.constant(0xFFFF, torch.int32))
            return getattr(ops, fn_name)(
                seed,
                ops.index_expr(random_pos(index), torch.int32),
                dtype,
            )

        return Pointwise.create(
            device=device,
            dtype=dtype,
            inner_fn=inner_fn,
            ranges=list(size),
        )

    return rand_or_randn


fallback_rand = fallback_handler(aten.rand)
fallback_randn = fallback_handler(aten.randn)
fast_rand = make_rand("rand")
fast_randn = make_rand("randn")


@register_lowering([aten.rand, torch.rand])
def rand(*args, **kwargs):
    if config.fallback_random:
        return fallback_rand(*args, **kwargs)
    else:
        return fast_rand(*args, **kwargs)


@register_lowering([aten.randn, torch.randn])
def randn(*args, **kwargs):
    if config.fallback_random:
        return fallback_randn(*args, **kwargs)
    else:
        return fast_randn(*args, **kwargs)


@register_lowering(overrides.philox_seed_like._overloadpacket)
def philox_seed_like(x):
    warn_triton_random()
    return V.graph.random_seed_buffer(x.get_device())


@register_lowering(overrides.philox_rand_like._overloadpacket, type_promotion_kind=None)
def philox_rand_like(x, seed, offset):
    device = x.get_device()
    dtype = x.get_dtype()
    size = x.get_size()
    random_pos = ir.FixedLayout(
        device,
        dtype,
        size,
        ir.FlexibleLayout.contiguous_strides(size),
        offset=sympy.expand(offset),
    ).make_indexer()
    seed_loader = seed.make_loader()

    def inner_fn(index):
        return ops.rand(
            seed_loader([]),
            ops.index_expr(random_pos(index), torch.int32),
            dtype,
        )

    return Pointwise.create(
        device=device,
        dtype=dtype,
        inner_fn=inner_fn,
        ranges=list(size),
    )


def require_dense(_, *args, **kwargs):
    args, kwargs = pytree.tree_map_only(
        ir.IRNode, lambda t: ir.ExternKernel.require_stride1(t), (args, kwargs)
    )
    return args, kwargs


def require_contiguous(_, *args, **kwargs):
    args, kwargs = pytree.tree_map_only(
        ir.IRNode, lambda t: ir.ExternKernel.require_contiguous(t), (args, kwargs)
    )
    return args, kwargs


if has_torchvision_roi_align():
    make_fallback(torch.ops.torchvision.roi_align)


def constrain_to_fx_strides(fx_node, *args, **kwargs):
    def apply_constraint(arg, fx_arg):
        if isinstance(arg, ir.IRNode):
            stride_order = ir.get_stride_order(fx_arg.meta["val"].stride())
            return ir.ExternKernel.require_stride_order(arg, stride_order)
        return arg

    args = [apply_constraint(arg, fx_arg) for arg, fx_arg in zip(args, fx_node.args)]
    kwargs = {k: apply_constraint(v, fx_node.kwargs[k]) for k, v in kwargs.items()}
    return args, kwargs


# TODO(jansel): we should implement decomps or lowerings for these
# https://github.com/pytorch/torchdynamo/issues/327
make_fallback(aten._adaptive_avg_pool2d_backward, require_dense)
make_fallback(aten.convolution_backward, constrain_to_fx_strides)
make_fallback(aten._cudnn_rnn, require_dense)
make_fallback(aten._cudnn_rnn_backward, require_contiguous)
make_fallback(aten.cumsum, require_dense)
make_fallback(aten._embedding_bag, require_contiguous)
make_fallback(aten._embedding_bag_forward_only, require_contiguous)
make_fallback(aten._fused_moving_avg_obs_fq_helper)
make_fallback(aten._fused_moving_avg_obs_fq_helper_functional)
make_fallback(aten.grid_sampler_2d_backward, require_dense)
make_fallback(aten.randperm)
make_fallback(aten.sort)
make_fallback(aten.sort.stable)
make_fallback(aten._sparse_coo_tensor_with_dims_and_tensors)
make_fallback(aten._thnn_fused_lstm_cell, require_dense)
make_fallback(aten.topk)
make_fallback(aten.upsample_bicubic2d_backward, require_contiguous)
make_fallback(aten.upsample_bilinear2d_backward, require_dense)


add_layout_constraint(aten.convolution, constrain_to_fx_strides)


@register_lowering(aten.convolution)
def convolution(
    x: TensorBox,
    weight: TensorBox,
    bias: TensorBox,
    stride: List[int],
    padding: List[int],
    dilation: List[int],
    transposed: bool,
    output_padding: List[int],
    groups: int,
):
    is_cpu = all(
        input.get_device().type == "cpu"
        for input in (x, weight, bias)
        if input is not None
    )
    result = TensorBox.create(
        ir.Convolution.create(
            x,
            weight,
            bias if is_cpu else None,  # For cpu path, bias can always be fused
            stride,
            padding,
            dilation,
            transposed,
            output_padding,
            groups,
        )
    )
    if not is_cpu and bias is not None:
        kernel_dims = len(weight.get_size()) - 2
        out_chan = result.get_size()[-1 - kernel_dims]
        bias = view(bias, [out_chan] + kernel_dims * [1])
        result = add(result, bias)
    return result


@register_lowering(aten._convolution)
def _convolution(
    x,
    weight,
    bias,
    stride,
    padding,
    dilation,
    transposed,
    output_padding,
    groups,
    benchmark,
    deterministic,
    cudnn_enabled,
    allow_tf32,
):
    return convolution(
        x, weight, bias, stride, padding, dilation, transposed, output_padding, groups
    )


@register_lowering(aten.clone)
def clone(x, *, memory_format=0):
    # TODO(jansel): memory format
    return Pointwise.create(
        device=x.get_device(),
        dtype=x.get_dtype(),
        inner_fn=x.make_loader(),
        ranges=list(x.get_size()),
    )


if hasattr(aten, "lift_fresh_copy"):
    register_lowering(aten.lift_fresh_copy)(clone)


fallback_arange = fallback_handler(aten.arange)


@register_lowering([torch.arange, aten.arange])
def arange(
    start,
    end=None,
    step=1,
    *,
    dtype=None,
    device=None,
    layout=torch.strided,
    pin_memory=False,
):
    assert layout == torch.strided
    assert not pin_memory
    if end is None:
        end = start
        start = 0

    if isinstance(start, float) and int(start) == start:
        start = int(start)
    if isinstance(end, float) and int(end) == end:
        end = int(end)
    if isinstance(step, float) and int(step) == step:
        step = int(step)

    # Triton kernel doesn't support float arange yet, fallback to aten.arange
    if not (isinstance(start, int) and isinstance(end, int) and isinstance(step, int)):
        return fallback_arange(
            start,
            end,
            step,
            dtype=dtype,
            device=device,
            layout=layout,
            pin_memory=pin_memory,
        )

    dtype = dtype or torch.int64
    length = ceildiv((end - start), step)
    start = sympy.Integer(start)
    step = sympy.Integer(step)

    return Pointwise.create(
        device=decode_device(device),
        dtype=dtype,
        inner_fn=lambda index: ops.index_expr(step * index[0] + start, dtype),
        ranges=[sympy.Integer(length)],
    )


@register_lowering([torch.linspace, aten.linspace])
def linspace(start, end, steps, *, dtype=None, device=None, pin_memory=False):
    assert not pin_memory
    dtype = dtype or torch.get_default_dtype()

    step_size = (end - start) / (steps - 1)

    def inner_fn(index):
        return ops.add(
            ops.mul(ops.constant(step_size, dtype), ops.index_expr(index[0], dtype)),
            ops.constant(start, dtype),
        )

    return Pointwise.create(
        device=decode_device(device),
        dtype=dtype,
        inner_fn=inner_fn,
        ranges=[sympy.Integer(steps)],
    )


@register_lowering(aten.triu)
def triu(x, diagonal=0):
    x_loader = x.make_loader()
    dtype = x.get_dtype()

    def inner_fn(index):
        *_, i, j = index
        return ops.where(
            ops.ge(
                ops.index_expr(j - i - diagonal, torch.int32),
                ops.constant(0, torch.int32),
            ),
            x_loader(index),
            ops.constant(0, dtype),
        )

    return Pointwise.create(
        device=x.get_device(),
        dtype=dtype,
        inner_fn=inner_fn,
        ranges=list(x.get_size()),
    )


@register_lowering(aten.select_scatter, type_promotion_kind=None)
def select_scatter(x, src, dim: int, index: int):
    assert x.get_dtype() == src.get_dtype()
    x_loader = x.make_loader()
    dim = _validate_dim(x, dim, 0)
    if index < 0:
        index = index + x.get_size()[dim]
    V.graph.sizevars.guard_leq(0, index)
    V.graph.sizevars.guard_lt(index, x.get_size()[dim])
    src = expand(unsqueeze(src, dim), x.get_size())
    src_loader = src.make_loader()

    def inner_fn(idx):
        return ops.where(
            ops.eq(
                ops.index_expr(idx[dim], torch.int32),
                ops.index_expr(index, torch.int32),
            ),
            src_loader(idx),
            x_loader(idx),
        )

    return Pointwise.create(
        device=x.get_device(),
        dtype=x.get_dtype(),
        inner_fn=inner_fn,
        ranges=list(x.get_size()),
    )


@register_lowering(aten.slice_scatter, type_promotion_kind=None)
def slice_scatter(x, src, dim=0, start=None, end=None, step=1):
    assert x.get_dtype() == src.get_dtype()
    x_loader = x.make_loader()
    dim = _validate_dim(x, dim, 0)
    dim_size = x.get_size()[dim]
    if start is not None and start < 0:
        start = start + dim_size
    if end is not None and end < 0:
        end = end + dim_size
    if start is None:
        start = 0
    if end is None or V.graph.sizevars.maybe_guard_leq(x.get_size()[dim], end):
        end = dim_size

    src_size = list(x.get_size())
    src_size[dim] = ir.IndexingDiv(sympy.expand(end - start), sympy.expand(step))
    src = expand(src, src_size)
    src_loader = src.make_loader()

    def inner_fn(idx):
        if start == 0 and end == dim_size and step == 1:
            # selecting every element is the same as just src.clone()
            return src_loader(idx)

        idx_dim = ops.index_expr(idx[dim], torch.int32)
        src_idx = list(idx)
        src_idx[dim] = ir.IndexingDiv(idx[dim] - start, step)

        mask = []
        if start != 0:
            mask.append(
                ops.ge(
                    idx_dim,
                    ops.index_expr(sympy.expand(start), torch.int32),
                )
            )
        if end != dim_size:
            mask.append(
                ops.lt(
                    idx_dim,
                    ops.index_expr(sympy.expand(end), torch.int32),
                )
            )
        if step != 1:
            mask.append(
                ops.eq(
                    ops.index_expr(
                        ir.ModularIndexing(idx[dim] - start, 1, step), torch.int32
                    ),
                    ops.constant(0, torch.int32),
                )
            )
        assert mask
        mask = functools.reduce(ops.and_, mask)
        src_val = ops.masked(
            mask,
            lambda: src_loader(src_idx),
            0 if is_integer_type(x) else 0.0,
        )
        return ops.where(
            mask,
            src_val,
            x_loader(idx),
        )

    return Pointwise.create(
        device=x.get_device(),
        dtype=x.get_dtype(),
        inner_fn=inner_fn,
        ranges=list(x.get_size()),
    )


def _unwrap(x):
    if isinstance(x, (list, tuple)) and len(x) > 0:
        return _unwrap(x[0])
    return x


@register_lowering([torch.tensor, aten.scalar_tensor])
def tensor(data, *, dtype=None, device=None, layout=None, pin_memory=False):
    assert layout in (None, torch.strided)
    assert pin_memory is False
    if isinstance(_unwrap(data), int):
        dtype = dtype or torch.int64
    else:
        dtype = dtype or torch.get_default_dtype()

    if isinstance(data, (float, int)):
        ranges = []

        def inner_fn(index):
            return ops.constant(data, dtype)

    elif len(data) == 0 or isinstance(data[0], (float, int)) and len(data) <= 8:
        # inline small tensors
        ranges = [sympy.Integer(len(data))]

        def inner_fn(index):
            def binary_search(start, end):
                assert start < end
                if end - start == 1:
                    return ops.constant(data[start], dtype)
                mid = (end - start) // 2 + start
                return ops.where(
                    ops.lt(
                        ops.index_expr(index[0], torch.int64),
                        ops.constant(mid, torch.int64),
                    ),
                    binary_search(start, mid),
                    binary_search(mid, end),
                )

            if len(data) == 0:
                return ops.constant(0, dtype)
            return binary_search(0, len(data))

    else:
        return V.graph.add_tensor_constant(
            torch.tensor(data, dtype=dtype, device=device)
        )

    return Pointwise.create(
        device=decode_device(device),
        dtype=dtype,
        inner_fn=inner_fn,
        ranges=ranges,
    )


@register_lowering(torch.as_tensor)
def as_tensor(data, dtype=None, device=None):
    if isinstance(data, TensorBox):
        if dtype is not None:
            data = to(data, dtype)
        if device is not None:
            data = to(data, device)
        return data
    return tensor(data, dtype=dtype, device=device)


@register_lowering(torch.LongTensor)
def long_tensor(data):
    return tensor(data, dtype=torch.int64)


@register_lowering(aten._local_scalar_dense)
def _local_scalar_dense(data):
    return ir.DynamicScalar()


def _full(fill_value, device, dtype, size):
    value = fill_value
    if not isinstance(fill_value, (int, float)) and hasattr(value, "value"):
        value = value.value
    if isinstance(value, (int, float)):

        def inner_fn(index):
            return ops.constant(value, dtype)

    else:
        assert len(value.get_size()) == 0
        value_loader = value.make_loader()

        def inner_fn(index):
            return value_loader([])

    return Pointwise.create(
        device=device,
        dtype=dtype,
        inner_fn=inner_fn,
        ranges=list(size),
    )


@register_lowering(aten.full_like, type_promotion_kind=None)
def full_like(x, fill_value, **kwargs):
    return create_tensor_like(tensor_constructor(fill_value))(x, **kwargs)


def tensor_constructor(fill_value):
    # torch.zeros, torch.ones, etc
    def inner(
        *size,
        names=None,
        dtype=None,
        device=None,
        layout=0,
        pin_memory=False,
        memory_format=None,
    ):
        assert names is None
        assert not pin_memory
        assert layout in (0, torch.strided)
        assert memory_format in (None, torch.contiguous_format)
        device = decode_device(device)
        dtype = dtype or torch.get_default_dtype()
        if len(size) == 1 and isinstance(size[0], (list, tuple, torch.Size)):
            size = tuple(size[0])
        size = [sympy.expand(s) for s in size]
        return _full(fill_value, device, dtype, size)

    return inner


empty = register_lowering([torch.empty, aten.empty])(tensor_constructor(0))
zeros = register_lowering([torch.zeros, aten.zeros])(tensor_constructor(0))
ones = register_lowering([torch.ones, aten.ones])(tensor_constructor(1))


def create_tensor_like(creation_fn):
    """
    Shim to convert X_like(...) into X(...).  For example zeros_like() into zeros().
    """

    def _constant_like(
        x, *, dtype=None, device=None, layout=0, pin_memory=False, memory_format=None
    ):
        assert not pin_memory
        assert layout in (0, torch.strided)
        if dtype is None:
            dtype = x.get_dtype()
        else:
            dtype = decode_dtype(dtype)
        device = device or x.get_device()
        size = list(x.get_size())
        return creation_fn(
            size, dtype=dtype, device=device, layout=layout, pin_memory=pin_memory
        )

    return _constant_like


def constant_like(fill_value):
    return create_tensor_like(tensor_constructor(fill_value))


empty_like = register_lowering(aten.empty_like)(create_tensor_like(empty))
zeros_like = register_lowering(aten.zeros_like)(create_tensor_like(zeros))
ones_like = register_lowering(aten.ones_like)(create_tensor_like(ones))
if not config.fallback_random:
    rand_like = register_lowering(aten.rand_like)(create_tensor_like(rand))

register_lowering(aten.zero)(zeros_like)


def new_constant(fill_value):
    def _new_constant(
        x, size, *, dtype=None, layout=None, device=None, pin_memory=None
    ):
        assert isinstance(size, (list, type))
        assert not pin_memory
        assert not layout or layout == torch.strided
        dtype = decode_dtype(dtype) or x.get_dtype()
        device = device or x.get_device()
        size = [sympy.Integer(s) for s in size]
        return _full(fill_value, device, dtype, size)

    return _new_constant


register_lowering(aten.new_empty)(new_constant(0))
register_lowering(aten.new_zeros)(new_constant(0))
register_lowering(aten.new_ones)(new_constant(1))


@register_lowering(aten.empty_strided)
def empty_strided(
    size, stride, *, dtype=None, layout=None, device=None, pin_memory=None
):
    assert isinstance(size, (list, type))
    assert isinstance(stride, (list, type))
    assert not pin_memory
    assert not layout or layout == torch.strided
    dtype = decode_dtype(dtype) or torch.get_default_dtype()
    device = device or torch.tensor(0.0).device
    pointwise = _full(fill_value=0, device=device, dtype=dtype, size=size)
    if tuple(ir.FlexibleLayout.contiguous_strides(size)) == tuple(stride):
        # fast path, no need to realize it
        return pointwise
    pointwise.realize()
    buffer = pointwise.data.data
    assert isinstance(buffer, ir.ComputedBuffer)
    buffer.layout = ir.FixedLayout(
        device=device,
        dtype=dtype,
        size=[sympy.expand(s) for s in size],
        stride=[sympy.expand(s) for s in stride],
    )
    return pointwise


@register_lowering(aten.new_empty_strided)
def new_empty_strided(
    x, size, stride, *, dtype=None, layout=None, device=None, pin_memory=None
):
    if dtype is None:
        dtype = x.get_dtype()
    if device is None:
        device = x.get_device()
    return empty_strided(
        size, stride, dtype=dtype, layout=layout, device=device, pin_memory=pin_memory
    )


@register_lowering([torch.full, aten.full])
def full(size, fill_value, **kwargs):
    return tensor_constructor(fill_value)(size, **kwargs)


@register_lowering(aten.gather, type_promotion_kind=None)
def gather(x, dim, index):
    assert isinstance(x, TensorBox)
    assert index.get_dtype() == torch.int64
    offset = len(x.get_size()) == 0
    dim = _validate_dim(x, dim, offset)

    x_loader = x.make_loader()
    index_loader = index.make_loader()

    def fn(idx):
        idx = list(idx)
        if len(idx) != 0:
            idx[dim] = ops.indirect_indexing(index_loader(idx))
        return x_loader(idx)

    return Pointwise.create(
        device=x.get_device(),
        dtype=x.get_dtype(),
        inner_fn=fn,
        ranges=index.get_size(),
    )


@register_lowering(aten.embedding, type_promotion_kind=None)
def embedding(weight, indices, padding_idx=-1, scale_grad_by_freq=False, sparse=False):
    assert not sparse
    assert isinstance(weight, TensorBox)
    assert isinstance(indices, TensorBox)
    assert "int" in str(indices.get_dtype())

    weight_loader = weight.make_loader()
    indices_loader = indices.make_loader()
    indices_ndim = len(indices.get_size())
    new_size = [*indices.get_size(), *weight.get_size()[1:]]

    def fn(idx):
        assert len(idx) == len(new_size), f"{idx} != {new_size}"
        var_index = indices_loader(idx[:indices_ndim])
        weight_idx = [ops.indirect_indexing(var_index)] + [*idx[indices_ndim:]]
        return weight_loader(weight_idx)

    return Pointwise.create(
        device=weight.get_device(),
        dtype=weight.get_dtype(),
        inner_fn=fn,
        ranges=new_size,
    )


def check_and_broadcast_indices(indices):
    assert all(
        i.get_dtype() in (torch.int64, torch.int32, torch.bool, torch.uint8)
        for i in indices
        if i is not None
    ), f"indices must be int64, byte or bool. Got {[i.get_dtype() for i in indices if i is not None]}"
    assert all(
        [i.get_dtype() in (torch.int32, torch.int64) for i in indices if i is not None]
    ), "bool indices are not supported yet"
    valid_idxs = [i for i, x in enumerate(indices) if isinstance(x, TensorBox)]
    assert len(valid_idxs) > 0, "requires at least 1 non-None index"
    new_indices = [None] * len(indices)
    for i, x in zip(valid_idxs, broadcast_tensors(*[indices[i] for i in valid_idxs])):
        new_indices[i] = x
        output_dim = len(x.get_size())
    start_offset = 0
    # only support None at start or end for now
    tmp = list(new_indices)
    while tmp and tmp[-1] is None:
        tmp.pop()
    while tmp and tmp[0] is None:
        tmp.pop(0)
        start_offset += 1
    assert all((i is not None) for i in tmp)
    end_offset = output_dim + start_offset

    return new_indices, start_offset, end_offset


@register_lowering(aten.index, type_promotion_kind=None)
def index(x, indices):
    assert isinstance(indices, (list, tuple))
    x_loader = x.make_loader()
    indices, start_offset, end_offset = check_and_broadcast_indices(indices)
    indices_sizes = [i.get_size() for i in indices if i is not None]
    indices_loaders = [i.make_loader() for i in indices if i is not None]
    # no guards on output size, all the guards are set in broadcast_tensors
    output_size = list(indices_sizes[0])

    x_size = x.get_size()
    output_size = [
        *x_size[:start_offset],
        *output_size,
        *x_size[start_offset + len(indices_loaders) :],
    ]

    def fn(idx):
        assert len(idx) == len(output_size)
        new_index = [
            ops.indirect_indexing(loader(idx[start_offset:end_offset]))
            for loader in indices_loaders
        ]
        new_index = [*idx[:start_offset], *new_index, *idx[end_offset:]]
        return x_loader(new_index)

    return Pointwise.create(
        device=x.get_device(),
        dtype=x.get_dtype(),
        inner_fn=fn,
        ranges=output_size,
    )


# This is moved from decomposition to lowering because this decomp introduced
# mutation in the graph, which is bad for Aot Autograd. Aot Autograd runs dead
# code elimination and common subexpression elimination optimizations, which
# assume graphs to be side-effect free. More details at
# https://github.com/pytorch/torchdynamo/issues/1235.
# Moving such reinplacing type of decomps to lowering ensures that AotAutograd
# gets good graphs.
@register_lowering([aten.index_put])
def index_put(x, indices, values, accumulate=False):
    return index_put_(clone(x), indices, values, accumulate)


def index_put_as_masked_fill(self, indices, value, accumulate):
    if value.get_device() != self.get_device():
        value = to_device(value, self.get_device())
    if accumulate:
        value = add(self, value)
    return mutate_to(self, where(indices[0], value, self))


def index_put_fallback(self, indices, values, accumulate):
    ir.IndexPutFallback(self, indices, values, accumulate)
    return self


@register_lowering(aten.index_put_, type_promotion_kind=None)
def index_put_(self, indices, values, accumulate=False):
    # Dispatch to masked fill for single boolean index with single value
    if (
        values.get_numel() == 1
        and len(indices) == 1
        and indices[0].get_dtype() in {torch.bool, torch.uint8}
    ):
        return index_put_as_masked_fill(self, indices, values, accumulate)

    # Fallback if there is a boolean index
    for index in indices:
        if index is not None and index.get_dtype() in {torch.bool, torch.uint8}:
            return index_put_fallback(self, indices, values, accumulate)

    x_size = self.get_size()
    x_ndim = len(x_size)

    # fallback to aten.index_put_, as tl.atomic_add does NOT support int64 or bool
    if self.get_dtype() in {torch.int64, torch.bool}:
        # self is an scalar Tensor
        if x_ndim == 0:
            self = view(self, [1])
        self = index_put_fallback(self, indices, values, accumulate)
        if x_ndim == 0:
            self = view(self, [])
        return self

    values = to_dtype(values, self.get_dtype())
    indices, start_offset, end_offset = check_and_broadcast_indices(indices)
    indices_sizes = [i.get_size() for i in indices if i is not None]
    indices_loaders = [i.make_loader() for i in indices if i is not None]

    assert isinstance(self, TensorBox)
    self.realize()
    V.graph.realize_users_of(self.get_name())

    # self is an scalar Tensor
    if x_ndim == 0:
        self = view(self, [1])

    output_size = list(indices_sizes[0])
    expected_vals_size = [
        *x_size[:start_offset],
        *output_size,
        *x_size[start_offset + len(indices_sizes) :],
    ]

    values = expand(values, expected_vals_size)
    # all guards are set above during broadcast_tensors and expand

    def output_indexer(index):
        assert len(index) == len(expected_vals_size)
        new_index = [
            ops.indirect_indexing(loader(index[start_offset:end_offset]))
            for loader in indices_loaders
        ]
        new_index = [*index[:start_offset], *new_index, *index[end_offset:]]
        return new_index

    scatter = ir.Scatter(
        device=self.get_device(),
        dtype=self.get_dtype(),
        inner_fn=values.make_loader(),
        ranges=expected_vals_size,  # iter_ranges,
        output_indexer=output_indexer,
        scatter_mode="atomic_add" if accumulate else None,
    )
    buffer = ir.ComputedBuffer(
        None,
        ir.MutationLayout(self),
        scatter,
    )
    buffer.name = V.graph.register_buffer(buffer)

    if x_ndim == 0:
        self = view(self, [])
    return self


@register_lowering(aten.as_strided_scatter, type_promotion_kind=None)
def as_strided_scatter(self, src, size, stride, storage_offset=None):
    output = clone(self)
    output_view = as_strided(output, size, stride, storage_offset)
    copy_(output_view, src)
    return output


@register_lowering(aten.scatter, type_promotion_kind=None)
def scatter(x, dim: int, index, src, **kwargs):
    return scatter_(clone(x), dim, index, src, **kwargs)


def scatter_fallback(
    fn, self, dim: int, index, src, *, reduce: str = None, include_self: bool = True
):

    if reduce not in {None, "sum"} or (
        reduce == "sum" and self.get_dtype() in {torch.bool, torch.int64}
    ):
        self.realize()
        return fallback_handler(fn)(
            self, dim, index, src, reduce=reduce, include_self=include_self
        )

    return None


@register_lowering(aten.scatter_, type_promotion_kind=None)
def scatter_(self, dim: int, index, src, *, reduce: str = None):

    if reduce == "add":
        reduce = "sum"
    elif reduce == "multiply":
        reduce = "prod"
    else:
        assert reduce is None

    fallback_result = scatter_fallback(
        aten.scatter_, self, dim, index, src, reduce=reduce
    )

    if fallback_result:
        return fallback_result
    return scatter_reduce_(self, dim, index, src, reduce)


@register_lowering(aten.scatter_add, type_promotion_kind=None)
def scatter_add(x, dim: int, index, src):
    return scatter_add_(clone(x), dim, index, src)


@register_lowering(aten.scatter_add_, type_promotion_kind=None)
def scatter_add_(x, dim: int, index, src):
    return scatter_reduce_(clone(x), dim, index, src, "sum")


@register_lowering(aten.scatter_reduce, type_promotion_kind=None)
def scatter_reduce(x, dim: int, index, src, reduction_type, **kwargs):
    return scatter_reduce_(clone(x), dim, index, src, reduction_type, **kwargs)


fallback_scatter_reduce_ = fallback_handler(aten.scatter_reduce_)


@register_lowering(aten.scatter_reduce_, type_promotion_kind=None)
def scatter_reduce_(self, dim: int, index, src, reduce, *, include_self: bool = True):
    assert reduce in {None, "sum", "prod", "mean", "amax", "amin"}

    fallback_result = scatter_fallback(
        aten.scatter_reduce_,
        self,
        dim,
        index,
        src,
        reduce=reduce,
        include_self=include_self,
    )

    if fallback_result:
        return fallback_result

    assert isinstance(self, TensorBox)
    assert "int" in str(index.get_dtype())

    ndim = len(self.get_size())
    if ndim == 0:
        self = view(self, [1])

    if isinstance(src, TensorBox) and len(src.get_size()) == 0:
        src = view(src, [1])

    if isinstance(index, TensorBox) and len(index.get_size()) == 0:
        index = view(index, [1])

    assert -len(self.get_size()) <= dim < len(self.get_size())

    self.realize()
    V.graph.realize_users_of(self.get_name())
    index_loader = index.make_loader()
    src_loader = src.make_loader() if isinstance(src, TensorBox) else None

    def output_indexer(idx):
        indirect_idx = list(idx)
        indirect_idx[dim] = ops.indirect_indexing(index_loader(idx))
        return indirect_idx

    def fn(idx):
        if src_loader:
            return src_loader(idx)
        else:
            # src is a scalar
            return ops.constant(src, self.get_dtype())

    def backend_reduce_str(reduce):
        if reduce == "sum":
            return "atomic_add"
        else:
            # TODO: Need to support more reduction type
            assert reduce is None
            return None

    if not include_self:
        # zero out the corresponding elements first
        zero_out = ir.Scatter(
            device=self.get_device(),
            dtype=self.get_dtype(),
            inner_fn=lambda index: ops.constant(0, self.get_dtype()),
            ranges=index.get_size(),
            output_indexer=output_indexer,
            scatter_mode=None,
        )
        buffer = ir.ComputedBuffer(
            None,
            ir.MutationLayout(self),
            zero_out,
        )
        buffer.name = V.graph.register_buffer(buffer)

    # self[index[i][j][k]][j][k] += src[i][j][k]  # if dim == 0
    # self[i][index[i][j][k]][k] += src[i][j][k]  # if dim == 1
    # self[i][j][index[i][j][k]] += src[i][j][k]  # if dim == 2
    scatter = ir.Scatter(
        device=self.get_device(),
        dtype=self.get_dtype(),
        inner_fn=fn,
        ranges=index.get_size(),
        output_indexer=output_indexer,
        scatter_mode=backend_reduce_str(reduce),
    )
    buffer = ir.ComputedBuffer(
        None,
        ir.MutationLayout(self),
        scatter,
    )
    buffer.name = V.graph.register_buffer(buffer)

    if ndim == 0:
        self = view(self, [])
    return self


def upsample_nearestnd(x, output_size, scales_x: Tuple[float] = None, n: int = 2):
    x.realize_hint()  # elements are reused
    x_loader = x.make_loader()
    i_sizes = x.get_size()[-n:]
    batch = x.get_size()[:-n]
    i_sizes = [V.graph.sizevars.guard_static_shape(i) for i in i_sizes]

    assert len(scales_x) == n
    o_sizes = output_size

    scales = [i / o for i, o in zip(i_sizes, o_sizes)]
    for i, scale in enumerate(scales):
        if scale:
            scales[i] = scale

    def scale(x, scale):
        x = ops.index_expr(x, torch.float32)
        x = ops.mul(x, ops.constant(scale, torch.float32))
        x = ops.to_dtype(x, torch.int32)
        return ops.indirect_indexing(x)

    def fn(idx):
        x = idx[-n:]
        b = idx[:-n]
        return x_loader([*b, *[scale(i, s) for i, s in zip(x, scales)]])

    return Pointwise.create(
        device=x.get_device(),
        dtype=x.get_dtype(),
        inner_fn=fn,
        ranges=[*batch, *o_sizes],
    )


@register_lowering(aten.upsample_nearest1d.default)
def upsample_nearest1d(x, output_size, scales: Optional[float] = None):
    return upsample_nearestnd(x, output_size, (scales,), n=1)


@register_lowering(aten.upsample_nearest2d.default)
def upsample_nearest2d(
    x, output_size, scales_h: Optional[float] = None, scales_w: Optional[float] = None
):
    return upsample_nearestnd(x, output_size, (scales_h, scales_w), n=2)


@register_lowering(aten.upsample_nearest3d.default)
def upsample_nearest3d(
    x,
    output_size,
    scales_d: Optional[float] = None,
    scales_h: Optional[float] = None,
    scales_w: Optional[float] = None,
):
    return upsample_nearestnd(x, output_size, (scales_d, scales_h, scales_w), n=3)


@register_lowering(aten.upsample_bicubic2d.default)
def upsample_bicubic2d_default(
    x,
    output_size,
    align_corners: bool,
    scales_h: Optional[float] = None,
    scales_w: Optional[float] = None,
):
    x.realize_hint()
    x_loader = x.make_loader()

    N, C, iH, iW = x.get_size()
    oH, oW = output_size

    iH = V.graph.sizevars.guard_static_shape(iH)
    iW = V.graph.sizevars.guard_static_shape(iW)

    def get_int_dtype(maxval):
        if maxval > torch.iinfo(torch.int32).max:
            return torch.int64
        return torch.int32

    def compute_scale(in_size, out_size, align_corners, scale=None):
        if align_corners:
            return (in_size - 1) / (out_size - 1) if out_size > 1 else 0
        else:
            return 1 / scale if scale is not None and scale > 0 else in_size / out_size

    def compute_source_index(scale, dst_index, align_corners):
        dst_index_ie = ops.index_expr(dst_index, torch.float32)
        if align_corners:
            return ops.mul(scale, dst_index_ie)
        else:
            return ops.sub(
                ops.mul(scale, ops.add(dst_index_ie, 0.5)), 0.5
            )  # scale * (dst_index + 0.5) - 0.5

    def cubic_convolution1(x, A):
        # ((A + 2) * x - (A+3)) * x * x + 1
        return ops.add(ops.mul(ops.mul(ops.sub(ops.mul(A + 2, x), A + 3), x), x), 1.0)

    def cubic_convolution2(x, A):
        # ((A * x - 5 * A) * x + 8 * A) * x - 4*A
        return ops.sub(
            ops.mul(ops.add(ops.mul(ops.sub(ops.mul(A, x), 5 * A), x), 8 * A), x), 4 * A
        )

    def get_cubic_upsample_coefficients(t):
        A = -0.75
        c0 = cubic_convolution2(ops.add(t, 1.0), A)
        c1 = cubic_convolution1(t, A)

        x2 = ops.sub(1.0, t)
        c2 = cubic_convolution1(x2, A)
        c3 = cubic_convolution2(ops.add(x2, 1.0), A)
        return (
            c0,
            c1,
            c2,
            c3,
        )

    def cubic_interp1d(xs, t):
        cs = get_cubic_upsample_coefficients(t)
        # dot product between xs and cs
        return ops.add(
            ops.mul(xs[0], cs[0]),
            ops.add(
                ops.mul(xs[1], cs[1]),
                ops.add(ops.mul(xs[2], cs[2]), ops.mul(xs[3], cs[3])),
            ),
        )

    height_scale = compute_scale(iH, oH, align_corners, scales_h)
    width_scale = compute_scale(iW, oW, align_corners, scales_h)

    def clamp(v, min, max):
        return ops.maximum(min, ops.minimum(max, v))

    def fn(idx):
        n, c, oy, ox = idx

        real_x = compute_source_index(width_scale, ox, align_corners)
        in_x = ops.floor(real_x)
        t_x = ops.sub(real_x, in_x)

        real_y = compute_source_index(height_scale, oy, align_corners)
        in_y = ops.floor(real_y)
        t_y = ops.sub(real_y, in_y)

        def load_bounded(fy, fx):
            iy = ops.indirect_indexing(clamp(fy, 0, iH - 1))
            ix = ops.indirect_indexing(clamp(fx, 0, iW - 1))
            return x_loader([n, c, iy, ix])

        iy = ops.to_dtype(in_y, get_int_dtype(iH + 1))
        ix = ops.to_dtype(in_x, get_int_dtype(iW + 1))
        iys_ofs = tuple((ops.add(iy, ofs) for ofs in (-1, 0, 1, 2)))
        ixs_ofs = tuple((ops.add(ix, ofs) for ofs in (-1, 0, 1, 2)))

        def get_x_interp(y):
            coeffs_x = tuple((load_bounded(y, x) for x in ixs_ofs))
            return cubic_interp1d(coeffs_x, t_x)

        coeffs_y = tuple(get_x_interp(y) for y in iys_ofs)
        return cubic_interp1d(coeffs_y, t_y)

    return Pointwise.create(
        device=x.get_device(),
        dtype=x.get_dtype(),
        inner_fn=fn,
        ranges=[N, C, sympy.Integer(oH), sympy.Integer(oW)],
    )


@register_lowering(aten.reflection_pad2d)
def reflection_pad2d(x, padding):
    assert len(padding) == 4
    left, right, top, bot = padding

    x_loader = x.make_loader()
    *batch, h, w = x.get_size()
    h = V.graph.sizevars.guard_static_shape(h)
    w = V.graph.sizevars.guard_static_shape(w)

    def reflect(x, size, offset):
        size = ops.constant(size - 1, torch.int32)
        x = ops.index_expr(x, torch.int32)
        x = ops.sub(x, ops.constant(offset, torch.int32))
        x = ops.sub(size, ops.abs(ops.sub(size, ops.abs(x))))
        return ops.indirect_indexing(x)

    def fn(idx):
        *b, x, y = idx
        x = reflect(x, h, top)
        y = reflect(y, w, left)
        return x_loader([*b, x, y])

    return Pointwise.create(
        device=x.get_device(),
        dtype=x.get_dtype(),
        inner_fn=fn,
        ranges=[*batch, sympy.Integer(h + top + bot), sympy.Integer(w + left + right)],
    )


@register_lowering(aten.reflection_pad2d_backward)
def reflection_pad2d_backward(grad_output, x, padding):
    assert len(padding) == 4
    left, right, top, bot = padding

    *_, h, w = x.get_size()
    h = V.graph.sizevars.guard_static_shape(h) - 1
    w = V.graph.sizevars.guard_static_shape(w) - 1
    grad_loader = grad_output.make_loader()

    def fn(idx):
        *b, x, y = idx

        def load_from_output(x, y):
            x = ops.indirect_indexing(ops.index_expr(x, torch.int32))
            y = ops.indirect_indexing(ops.index_expr(y, torch.int32))
            return grad_loader([*b, x, y])

        def index_range_condition(index_range):
            i, lb, ub = index_range
            i = ops.index_expr(i, torch.int32)
            return ops.and_(ops.ge(i, lb), ops.le(i, ub))

        def accumulate(out_x, out_y, index_range1, index_range2=None):
            nonlocal grad

            # If the upper bound is less than the lower bound, we can get rid of one accumulation.
            # This happens when the padding size is zero.
            if index_range1[2] < index_range1[1]:
                return
            cond = index_range_condition(index_range1)
            if index_range2 is not None:
                if index_range2[2] < index_range2[1]:
                    return
                cond = ops.and_(cond, index_range_condition(index_range2))
            g = ops.masked(cond, lambda: load_from_output(out_x, out_y), 0.0)
            grad = ops.add(grad, g)

        # Areas after reflection:
        #
        #   top-left    |   top     |   top-right
        # -----------------------------------------
        #   left        |   center  |   right
        # -----------------------------------------
        #   bottom-left |   bottom  |   bottom-right
        #
        # The center area is the orignial matrix. Other areas are reflections.

        center_x, center_y = x + top, y + left
        top_reflect_x, left_reflect_y = top - x, left - y
        bot_reflect_x, right_reflect_y = 2 * h + top - x, 2 * w + left - y

        # Accumulate gradients from different areas
        grad = load_from_output(center_x, center_y)
        accumulate(center_x, left_reflect_y, (y, 1, left))
        accumulate(center_x, right_reflect_y, (y, w - right, w - 1))
        accumulate(top_reflect_x, center_y, (x, 1, top))
        accumulate(bot_reflect_x, center_y, (x, h - bot, h - 1))
        accumulate(top_reflect_x, left_reflect_y, (x, 1, top), (y, 1, left))
        accumulate(top_reflect_x, right_reflect_y, (x, 1, top), (y, w - right, w - 1))
        accumulate(bot_reflect_x, left_reflect_y, (x, h - bot, h - 1), (y, 1, left))
        accumulate(
            bot_reflect_x, right_reflect_y, (x, h - bot, h - 1), (y, w - right, w - 1)
        )

        return grad

    return Pointwise.create(
        device=grad_output.get_device(),
        dtype=grad_output.get_dtype(),
        inner_fn=fn,
        ranges=list(x.get_size()),
    )


@register_lowering(prims.rev.default)
def rev(x, dims):
    # note - dims pre-canoncalized
    x_loader = x.make_loader()
    sizes = x.get_size()

    def loader(idx):
        idx = list(idx)
        assert len(idx) == len(sizes)
        for dim in dims:
            idx[dim] = (sizes[dim] - 1) - idx[dim]

        return x_loader(idx)

    return Pointwise.create(
        device=x.get_device(),
        dtype=x.get_dtype(),
        inner_fn=loader,
        ranges=sizes,
    )


@register_lowering(aten.constant_pad_nd, type_promotion_kind=None)
def constant_pad_nd(x, padding, fill_value=0):
    assert (len(padding) % 2) == 0
    if all(p == 0 for p in padding):
        return x

    sizes = x.get_size()

    bounds = list(reversed(list(zip(padding[::2], padding[1::2]))))
    n = len(sizes) - len(bounds)

    output_size = list(sizes[:n])
    mask_sizes = []
    for (low, high), size in zip(bounds, sizes[n:]):
        size = V.graph.sizevars.guard_static_shape(size)
        mask_sizes.append(size)
        output_size.append(sympy.expand(size + low + high))
    assert len(output_size) == len(sizes)

    def mask(index):
        mask = []
        for idx, (low, high), length in zip(index[n:], bounds, mask_sizes):
            if low != 0:
                mask.append(range_mask_low(idx))
            if high != 0:
                mask.append(range_mask_high(idx, length))
        mask = functools.reduce(ops.and_, mask)
        return ops.masked(mask, lambda: x_loader(index), fill_value)

    def offset_fn(index):
        new_index = list(index[:n])
        for idx, (low, high) in zip(index[n:], bounds):
            new_index.append(idx - low)
        assert len(new_index) == len(index)
        return mask(new_index)

    x_loader = x.make_loader()
    return Pointwise.create(
        device=x.get_device(),
        dtype=x.get_dtype(),
        inner_fn=offset_fn,
        ranges=output_size,
    )


def range_mask_low(i: sympy.Expr):
    return ops.ge(
        ops.index_expr(i, torch.int64),
        ops.index_expr(sympy.Integer(0), torch.int64),
    )


def range_mask_high(i: sympy.Expr, length: sympy.Expr):
    return ops.lt(
        ops.index_expr(i, torch.int64),
        ops.index_expr(length, torch.int64),
    )


def range_mask(i: sympy.Expr, length: sympy.Expr):
    return ops.and_(
        range_mask_low(i),
        range_mask_high(i, length),
    )


def constant_boundary_condition_2d(x, fill_value, padding):
    *_, h, w = x.get_size()
    x_loader = x.make_loader()

    def load(index):
        *prefix, ih, iw = index

        mask = ops.and_(
            range_mask(ih, h),
            range_mask(iw, w),
        )
        return ops.masked(mask, lambda: x_loader([*prefix, ih, iw]), fill_value)

    return load


def pooling_size(x, i, kernel_size, stride, padding, ceil_mode):

    x_out = ir.IndexingDiv(
        x + 2 * padding[i] - (kernel_size[i] - 1) + (stride[i] - 1), stride[i]
    )

    if ceil_mode:
        x_alt = ir.IndexingDiv(
            x + 2 * padding[i] - (kernel_size[i] - 1) + 2 * (stride[i] - 1), stride[i]
        )

        if V.graph.sizevars.size_hint(x_out - x_alt) == 0:
            # ceil mode is actually a no-op, lets guard on that
            V.graph.sizevars.guard_equals(x_out, x_alt)
            ceil_mode = False
        else:
            x_out = x_alt
    return x_out, ceil_mode


@register_lowering(aten.max_pool2d_with_indices, type_promotion_kind=None)
def max_pool2d_with_indices(
    x, kernel_size, stride=None, padding=0, dilation=1, ceil_mode=False
):
    if padding == 0:
        padding = [0, 0]
    if not stride:
        stride = kernel_size

    assert dilation == 1 or all(d == 1 for d in dilation)
    assert isinstance(x, TensorBox)
    assert len(kernel_size) == 2
    assert len(stride) == 2
    assert len(padding) == 2
    assert len(x.get_size()) in (3, 4)

    x.realize_hint()
    *batch, h, w = x.get_size()

    h_out, ceil_mode1 = pooling_size(h, 0, kernel_size, stride, padding, ceil_mode)
    w_out, ceil_mode2 = pooling_size(w, 1, kernel_size, stride, padding, ceil_mode)

    if padding[0] or padding[1] or ceil_mode1 or ceil_mode2:
        x_loader = constant_boundary_condition_2d(x, float("-inf"), padding)
    else:
        x_loader = x.make_loader()

    new_size = list(batch) + [h_out, w_out]

    def fn(idx, return_index):
        *prefix, bh, bw = idx
        maxval = None
        maxindex = None
        for ih, iw in itertools.product(range(kernel_size[0]), range(kernel_size[1])):
            ih = bh * stride[0] + ih - padding[0]
            iw = bw * stride[1] + iw - padding[1]
            val = x_loader([*prefix, ih, iw])
            index = ops.index_expr(ih * w + iw, torch.int64)
            if maxval is None:
                maxindex = index
                maxval = val
            else:
                maxindex = ops.where(ops.gt(val, maxval), index, maxindex)
                maxval = ops.maximum(val, maxval)
        if return_index:
            return maxindex
        else:
            return maxval

    r1 = Pointwise.create(
        device=x.get_device(),
        dtype=x.get_dtype(),
        inner_fn=functools.partial(fn, return_index=False),
        ranges=new_size,
    )
    r2 = Pointwise.create(
        device=x.get_device(),
        dtype=torch.int64,
        inner_fn=functools.partial(fn, return_index=True),
        ranges=new_size,
    )
    # TODO(jansel): should we force these to be realized?
    return r1, r2


@register_lowering(aten.max_pool2d_with_indices_backward, type_promotion_kind=None)
def max_pool2d_with_indices_backward(
    grad_output, x, kernel_size, stride, padding, dilation, ceil_mode, indices
):
    if padding == 0:
        padding = [0, 0]
    if not stride:
        stride = kernel_size

    assert dilation == 1 or all(d == 1 for d in dilation)
    assert isinstance(x, TensorBox)
    assert len(kernel_size) == 2
    assert len(stride) == 2
    assert len(padding) == 2
    assert len(x.get_size()) in (3, 4)

    # we will read this many times, so make sure it is computed
    grad_output.realize_hint()
    indices.realize_hint()

    *batch, height, width = x.get_size()
    *_, pooled_height, pooled_width = grad_output.get_size()

    indices_loader = indices.make_loader()
    grad_loader = grad_output.make_loader()
    new_size = list(x.get_size())

    h_window_size = max(
        [
            max(h // stride[0] - max(0, (h - kernel_size[0]) // stride[0]), 1)
            for h in range(kernel_size[0] * 2)
        ]
    )
    w_window_size = max(
        [
            max(w // stride[1] - max(0, (w - kernel_size[1]) // stride[1]), 1)
            for w in range(kernel_size[1] * 2)
        ]
    )

    def fn(idx):
        *prefix, h, w = idx
        index_test = ops.index_expr(h * width + w, torch.int32)
        h = h + padding[0]
        w = w + padding[1]
        phstart = ops.index_expr(
            ir.IndexingDiv(h - kernel_size[0] + stride[0], stride[0]), torch.int32
        )
        pwstart = ops.index_expr(
            ir.IndexingDiv(w - kernel_size[1] + stride[1], stride[1]), torch.int32
        )
        phend = ops.index_expr(ir.IndexingDiv(h, stride[0]) + 1, torch.int32)
        pwend = ops.index_expr(ir.IndexingDiv(w, stride[1]) + 1, torch.int32)

        phstart = ops.maximum(phstart, ops.constant(0, torch.int32))
        pwstart = ops.maximum(pwstart, ops.constant(0, torch.int32))
        phend = ops.minimum(phend, ops.index_expr(pooled_height, torch.int32))
        pwend = ops.minimum(pwend, ops.index_expr(pooled_width, torch.int32))

        gradient = None
        for ph_ in range(h_window_size):
            for pw_ in range(w_window_size):
                ph = ops.add(phstart, ops.constant(ph_, torch.int32))
                pw = ops.add(pwstart, ops.constant(pw_, torch.int32))
                grad_index = [
                    *prefix,
                    ops.indirect_indexing(
                        ops.minimum(ph, ops.sub(phend, ops.constant(1, torch.int32)))
                    ),
                    ops.indirect_indexing(
                        ops.minimum(pw, ops.sub(pwend, ops.constant(1, torch.int32)))
                    ),
                ]

                index_actual = indices_loader(grad_index)
                grad_part = grad_loader(grad_index)
                check = ops.eq(index_actual, index_test)

                if gradient is None:
                    # don't need mask for 0, 0
                    gradient = ops.where(
                        check, grad_part, ops.constant(0.0, torch.float32)
                    )
                else:
                    mask = ops.and_(
                        ops.and_(
                            ops.lt(ph, phend),
                            ops.lt(pw, pwend),
                        ),
                        check,
                    )
                    gradient = ops.where(mask, ops.add(gradient, grad_part), gradient)
        assert gradient is not None
        return gradient

    return Pointwise.create(
        device=grad_output.get_device(),
        dtype=grad_output.get_dtype(),
        inner_fn=fn,
        ranges=new_size,
    )


def pad_adaptive_loader(x):
    *_, h, w = x.get_size()
    x_loader = x.make_loader()

    def load(prefix, increments, start_indices, end_indices):
        ih, iw = increments
        h_start_index, w_start_index = start_indices
        h_end_index, w_end_index = end_indices

        mask = ops.and_(
            ops.lt(
                ops.index_expr(h_start_index + ih, torch.int64),
                ops.index_expr(h_end_index, torch.int64),
            ),
            ops.lt(
                ops.index_expr(w_start_index + iw, torch.int64),
                ops.index_expr(w_end_index, torch.int64),
            ),
        )

        return ops.masked(
            mask,
            lambda: x_loader([*prefix, h_start_index + ih, w_start_index + iw]),
            0.0,
        )

    return load


def _adaptive_pooling_idx_sum(kernel_maxes, start_index_fns, end_index_fns):
    h_start_index_fn, w_start_index_fn = start_index_fns
    h_end_index_fn, w_end_index_fn = end_index_fns

    def fn_sum(idx, loader):
        *prefix, bh, bw = idx

        h_start_index = h_start_index_fn(bh)
        h_end_index = h_end_index_fn(bh)

        w_start_index = w_start_index_fn(bw)
        w_end_index = w_end_index_fn(bw)

        total = None
        for ih, iw in itertools.product(range(kernel_maxes[0]), range(kernel_maxes[1])):
            val = loader(
                prefix,
                [ih, iw],
                [h_start_index, w_start_index],
                [h_end_index, w_end_index],
            )
            if total is None:
                total = val
            else:
                total = ops.add(val, total)
        return total

    return fn_sum


@register_lowering(aten._adaptive_avg_pool2d)
def _adaptive_avg_pool2d(x, output_size):
    assert isinstance(x, TensorBox)
    assert len(output_size) == 2
    x.realize_hint()

    *batch, h_in, w_in = x.get_size()

    h_in = V.graph.sizevars.guard_static_shape(h_in)
    w_in = V.graph.sizevars.guard_static_shape(w_in)

    h_out, w_out = output_size

    # no-op if the same input and output
    if h_in == h_out and w_in == w_out:
        return clone(x)

    if h_in % h_out == 0 and w_in % w_out == 0:
        kernel_size = [h_in // h_out, w_in // w_out]
        return avg_pool2d(x, kernel_size)

    h_kernel_max = ceildiv((h_in + h_out - 1), h_out)
    w_kernel_max = ceildiv((w_in + w_out - 1), w_out)

    new_size = list(batch) + [h_out, w_out]
    dtype = x.get_dtype()

    def start_index(index, out_dim, inp_dim):
        return ir.IndexingDiv((index * inp_dim), out_dim)

    def end_index(index, out_dim, inp_dim):
        return ir.IndexingDiv((index + 1) * inp_dim + out_dim - 1, out_dim)

    h_start_index = functools.partial(start_index, out_dim=h_out, inp_dim=h_in)
    h_end_index = functools.partial(end_index, out_dim=h_out, inp_dim=h_in)

    w_start_index = functools.partial(start_index, out_dim=w_out, inp_dim=w_in)
    w_end_index = functools.partial(end_index, out_dim=w_out, inp_dim=w_in)

    fn_sum = _adaptive_pooling_idx_sum(
        [h_kernel_max, w_kernel_max],
        [h_start_index, w_start_index],
        [h_end_index, w_end_index],
    )

    ones_loader = pad_adaptive_loader(ones_like(x))

    def fn(idx):
        return ops.div(fn_sum(idx, pad_adaptive_loader(x)), fn_sum(idx, ones_loader))

    rv = Pointwise.create(
        device=x.get_device(),
        dtype=dtype,
        inner_fn=fn,
        ranges=new_size,
    )
    # TODO: should we force these to be realized?
    return rv


@register_lowering(aten.upsample_nearest2d_backward.default)
def upsample_nearest2d_backward(
    x, output_size=None, input_size=None, scales_h=None, scales_w=None
):
    x.realize_hint()

    *batch, inp_h, inp_w = x.get_size()
    inp_h = V.graph.sizevars.guard_static_shape(inp_h)
    inp_w = V.graph.sizevars.guard_static_shape(inp_w)

    *batch, out_h, out_w = input_size

    if inp_h % out_h == 0 and inp_w % out_w == 0:
        return avg_pool2d(x, [inp_h // out_h, inp_w // out_w], divisor_override=1)

    h_kernel_max = ceildiv(inp_h, out_h)
    w_kernel_max = ceildiv(inp_w, out_w)

    def start_index(index, out_dim, inp_dim):
        return ir.CeilDiv(index * inp_dim, out_dim)

    def end_index(index, out_dim, inp_dim):
        return start_index((index + 1), out_dim, inp_dim)

    h_start_index = functools.partial(start_index, out_dim=out_h, inp_dim=inp_h)
    h_end_index = functools.partial(end_index, out_dim=out_h, inp_dim=inp_h)

    w_start_index = functools.partial(start_index, out_dim=out_w, inp_dim=inp_w)
    w_end_index = functools.partial(end_index, out_dim=out_w, inp_dim=inp_w)

    fn_sum = _adaptive_pooling_idx_sum(
        [h_kernel_max, w_kernel_max],
        [h_start_index, w_start_index],
        [h_end_index, w_end_index],
    )

    def fn(idx):
        return fn_sum(idx, pad_adaptive_loader(x))

    rv = Pointwise.create(
        device=x.get_device(),
        dtype=x.get_dtype(),
        inner_fn=fn,
        ranges=list(input_size),
    )

    return rv


@register_lowering(aten.avg_pool2d, type_promotion_kind=None)
def avg_pool2d(
    x,
    kernel_size,
    stride=(),
    padding=0,
    ceil_mode=False,
    count_include_pad=True,
    divisor_override=None,
):
    if not stride:
        stride = kernel_size
    if not padding:
        padding = [0, 0]

    assert isinstance(x, TensorBox)
    assert len(kernel_size) == 2
    assert len(stride) == 2
    assert len(padding) == 2
    assert len(x.get_size()) in (3, 4)

    x.realize_hint()
    *batch, h, w = x.get_size()

    h_out, ceil_mode1 = pooling_size(h, 0, kernel_size, stride, padding, ceil_mode)
    w_out, ceil_mode2 = pooling_size(w, 1, kernel_size, stride, padding, ceil_mode)

    if padding[0] or padding[1] or ceil_mode1 or ceil_mode2:
        x_loader = constant_boundary_condition_2d(x, 0.0, padding)
        had_padding = True
    else:
        x_loader = x.make_loader()
        had_padding = False

    new_size = list(batch) + [h_out, w_out]
    dtype = x.get_dtype()

    def fn_sum(idx, loader):
        *prefix, bh, bw = idx
        total = None
        for ih, iw in itertools.product(range(kernel_size[0]), range(kernel_size[1])):
            ih = bh * stride[0] + ih - padding[0]
            iw = bw * stride[1] + iw - padding[1]
            val = loader([*prefix, ih, iw])
            if total is None:
                total = val
            else:
                total = ops.add(val, total)
        return total

    if count_include_pad or not had_padding or divisor_override:
        if divisor_override:
            scale = 1 / divisor_override
        else:
            scale = 1.0 / (kernel_size[0] * kernel_size[1])

        def fn(idx):
            return ops.mul(fn_sum(idx, x_loader), ops.constant(scale, dtype))

    else:
        ones_loader = constant_boundary_condition_2d(ones_like(x), 0.0, padding)

        def fn(idx):
            # TODO(jansel): optimize to do `int(x<h)` rather than `x<h?1:0`
            return ops.div(fn_sum(idx, x_loader), fn_sum(idx, ones_loader))

    rv = Pointwise.create(
        device=x.get_device(),
        dtype=dtype,
        inner_fn=fn,
        ranges=new_size,
    )
    # TODO(jansel): should we force these to be realized?
    return rv


@register_lowering(aten.avg_pool2d_backward, type_promotion_kind=None)
def avg_pool2d_backward(
    grad_output,
    x,
    kernel_size,
    stride,
    padding,
    ceil_mode,
    count_include_pad,
    divisor_override=None,
):

    assert not divisor_override
    if not stride:
        stride = kernel_size
    if not padding:
        padding = [0, 0]

    assert isinstance(grad_output, TensorBox)
    assert isinstance(x, TensorBox)
    assert len(kernel_size) == 2
    assert len(stride) == 2
    assert len(padding) == 2
    assert len(x.get_size()) in (3, 4)

    grad_output.realize_hint()  # we will read this many times, so make sure it is computed

    *batch, height, width = x.get_size()

    h_out, ceil_mode1 = pooling_size(height, 0, kernel_size, stride, padding, ceil_mode)
    w_out, ceil_mode2 = pooling_size(width, 1, kernel_size, stride, padding, ceil_mode)

    grad_loader = grad_output.make_loader()

    had_padding = padding[0] or padding[1] or ceil_mode1 or ceil_mode2

    *_, pooled_height, pooled_width = grad_output.get_size()
    new_size = list(x.get_size())
    dtype = x.get_dtype()

    h_window_size = max(
        [
            max(h // stride[0] - max(0, (h - kernel_size[0]) // stride[0]), 1)
            for h in range(kernel_size[0] * 2)
        ]
    )
    w_window_size = max(
        [
            max(w // stride[1] - max(0, (w - kernel_size[1]) // stride[1]), 1)
            for w in range(kernel_size[1] * 2)
        ]
    )

    def compute_pool_size_without_padding(ph, pw):
        """
        This computes the scaling factor that we will divide an element
        by when `count_include_pad=False`
        """
        stride_h = ops.constant(stride[0], torch.int32)
        stride_w = ops.constant(stride[1], torch.int32)
        pad_h = ops.constant(padding[0], torch.int32)
        pad_w = ops.constant(padding[1], torch.int32)
        kernel_h = ops.constant(kernel_size[0], torch.int32)
        kernel_w = ops.constant(kernel_size[1], torch.int32)
        hstart = ops.sub(ops.mul(ph, stride_h), pad_h)
        wstart = ops.sub(ops.mul(pw, stride_w), pad_w)
        hend = ops.minimum(
            ops.add(hstart, kernel_h),
            ops.add(ops.index_expr(height, torch.int32), pad_h),
        )
        wend = ops.minimum(
            ops.add(wstart, kernel_w),
            ops.add(ops.index_expr(width, torch.int32), pad_w),
        )
        hstart = ops.maximum(hstart, ops.constant(0, torch.int32))
        wstart = ops.maximum(wstart, ops.constant(0, torch.int32))
        hend = ops.minimum(hend, ops.index_expr(height, torch.int32))
        wend = ops.minimum(wend, ops.index_expr(width, torch.int32))
        divide_factor = ops.mul(ops.sub(hend, hstart), ops.sub(wend, wstart))
        return divide_factor

    def fn(idx):
        *prefix, h, w = idx
        h = h + padding[0]
        w = w + padding[1]
        phstart = ops.index_expr(
            ir.IndexingDiv(h - kernel_size[0] + stride[0], stride[0]), torch.int32
        )
        pwstart = ops.index_expr(
            ir.IndexingDiv(w - kernel_size[1] + stride[1], stride[1]), torch.int32
        )
        phend = ops.index_expr(ir.IndexingDiv(h, stride[0]) + 1, torch.int32)
        pwend = ops.index_expr(ir.IndexingDiv(w, stride[1]) + 1, torch.int32)

        phstart = ops.maximum(phstart, ops.constant(0, torch.int32))
        pwstart = ops.maximum(pwstart, ops.constant(0, torch.int32))
        phend = ops.minimum(phend, ops.index_expr(pooled_height, torch.int32))
        pwend = ops.minimum(pwend, ops.index_expr(pooled_width, torch.int32))

        gradient = None
        for ph_ in range(h_window_size):
            for pw_ in range(w_window_size):
                ph = ops.add(phstart, ops.constant(ph_, torch.int32))
                pw = ops.add(pwstart, ops.constant(pw_, torch.int32))

                if count_include_pad or not had_padding:
                    scale = kernel_size[0] * kernel_size[1]
                else:
                    scale = compute_pool_size_without_padding(ph, pw)

                part = ops.truediv(
                    grad_loader(
                        [
                            *prefix,
                            ops.indirect_indexing(
                                ops.minimum(
                                    ph, ops.sub(phend, ops.constant(1, torch.int32))
                                )
                            ),
                            ops.indirect_indexing(
                                ops.minimum(
                                    pw, ops.sub(pwend, ops.constant(1, torch.int32))
                                )
                            ),
                        ]
                    ),
                    scale,
                )

                mask = ops.and_(
                    ops.lt(ph, phend),
                    ops.lt(pw, pwend),
                )
                if gradient is None:
                    gradient = ops.where(mask, part, ops.constant(0.0, torch.float32))
                else:
                    gradient = ops.where(mask, ops.add(gradient, part), gradient)
        assert gradient is not None
        return gradient

    rv = Pointwise.create(
        device=grad_output.get_device(),
        dtype=dtype,
        inner_fn=fn,
        ranges=new_size,
    )
    return rv


def _validate_reduction_axis(x, axis):
    size = x.get_size()
    if isinstance(axis, int):
        axis = [axis]
    elif not axis:
        axis = range(len(size))
    axis = list(axis)
    for i in range(len(axis)):
        if axis[i] < 0:
            axis[i] += len(size) if len(size) else 1
        assert 0 <= axis[i] < len(size) or (len(size) == 0 and axis[i] == 0)
    assert len(set(axis)) == len(axis), "reduction axis not unique"
    return axis


def make_reduction(reduction_type: str, override_return_dtype=None):
    def inner(x, axis=None, keepdims=False, *, dtype=None):
        if reduction_type == "min" and axis is not None:
            return (
                reduce_amin(x, axis, keepdims, dtype=dtype),
                reduce_argmin(x, axis, keepdims),
            )
        if reduction_type == "max" and axis is not None:
            return (
                reduce_amax(x, axis, keepdims, dtype=dtype),
                reduce_argmax(x, axis, keepdims),
            )
        if dtype is not None:
            x = to_dtype(x, dtype)
        if reduction_type == "any":
            x = to_dtype(x, torch.bool)
        size = x.get_size()
        axis = set(_validate_reduction_axis(x, axis))

        kept_sizes = []
        kept_idx = []
        reduced_sizes = []
        reduced_idx = []
        for i in range(len(size)):
            if i in axis:
                reduced_idx.append(i)
                reduced_sizes.append(size[i])
            else:
                kept_idx.append(i)
                kept_sizes.append(size[i])

        def loader(index, reduction_index):
            assert len(reduction_index) == len(reduced_idx)
            if keepdims:
                assert len(index) == len(size)
                assert all(index[i] == 0 for i in reduced_idx)
                index = [index[i] for i in kept_idx]
            assert len(index) == len(kept_idx)
            new_index = [None] * (len(index) + len(reduction_index))
            for idx, var in itertools.chain(
                zip(kept_idx, index), zip(reduced_idx, reduction_index)
            ):
                new_index[idx] = var
            return inner_loader(new_index)

        if keepdims:
            new_size = list(size)
            for i in reduced_idx:
                new_size[i] = sympy.Integer(1)
        else:
            new_size = kept_sizes

        inner_loader = x.make_loader()
        result = Reduction.create(
            device=x.get_device(),
            dst_dtype=override_return_dtype or x.get_dtype(),
            src_dtype=x.get_dtype(),
            inner_fn=loader,
            ranges=new_size,
            reduction_ranges=reduced_sizes,
            reduction_type={"amax": "max", "amin": "min"}.get(
                reduction_type, reduction_type
            ),
        )
        if isinstance(
            result.data.data, Reduction
        ):  # Only realize if reduction isn't unrolled
            result.realize()
        return result

    return inner


@register_lowering(aten.mean)
def mean(x, axis=None, keepdim=False, *, dtype=None):
    if dtype is not None:
        x = to_dtype(x, dtype)
    size = x.get_size()
    axis = _validate_reduction_axis(x, axis)
    # compute in higher-precision until end of mean lowering
    output_dtype = x.get_dtype()
    if output_dtype in (torch.float16, torch.bfloat16):
        x = to_dtype(x, torch.float)
    sum_result = sum_(x, axis, keepdim)
    denom = sympy_product(size[i] for i in axis)
    denom = ir.IndexingConstant(denom, x.get_dtype(), x.get_device())
    denom = ExpandView.create(denom, list(sum_result.get_size()))
    return to_dtype(div(sum_result, denom), output_dtype)


@register_lowering([aten.var, prims.var])
def var_(x, axis, correction=1, keepdim=False):
    size = x.get_size()
    axis = _validate_reduction_axis(x, axis)
    diffs = square(sub(x, mean(x, axis, keepdim=True)))
    sum_result = sum_(diffs, axis, keepdim)

    denom = sympy_product(size[i] for i in axis)
    if correction:
        denom = denom - correction
    denom = ir.IndexingConstant(denom, x.get_dtype(), x.get_device())
    denom = ExpandView.create(denom, list(sum_result.get_size()))
    return div(sum_result, denom)


@register_lowering(aten.var_mean)
def var_mean(x, dim, unbiased=True, keepdim=False, correction=None):
    if correction is None:
        correction = int(unbiased)
    return [
        var_(x, dim, correction=correction, keepdim=keepdim),
        mean(x, dim, keepdim=keepdim),
    ]


@register_lowering(aten.std)
def std(x, axis, correction=1, keepdim=False):
    return sqrt(var_(x, axis, correction, keepdim=keepdim))


def pow_recursive(x, y, dtype):
    if y < 0:
        return pow_recursive(ops.reciprocal(x), -y, dtype)
    if y == 0:
        return ops.constant(1, dtype)
    if y == 1:
        return x

    result = pow_recursive(x, y // 2, dtype)
    result = ops.mul(result, result)
    if (y % 2) == 1:
        result = ops.mul(result, x)
    return result


@make_pointwise
def pow_native(a, b):
    return ops.pow(a, b)


def _is_ir_node_and_cuda(x):
    if isinstance(x, ir.IRNode) and decode_device(x.get_device()).type == "cuda":
        return True

    return False


@register_lowering(aten.pow, broadcast=True)
def pow(a, b):
    if _is_ir_node_and_cuda(a) and _is_ir_node_and_cuda(b):
        assert a.get_dtype() in (
            torch.float16,
            torch.float32,
            torch.float64,
        ), "Pow input must be floating point."
    if isinstance(b, float) and b == int(b):
        return pow(a, int(b))
    elif isinstance(b, float) and b == 0.5:
        return sqrt(a)
    elif isinstance(b, int) and b == 1:
        return a
    elif isinstance(b, int) and -32 < b < 32:
        # Optimize away small fixed powers
        loader = a.make_loader()

        def fn(idx):
            return pow_recursive(loader(idx), b, a.get_dtype())

        return Pointwise.create(
            device=a.get_device(),
            dtype=a.get_dtype(),
            inner_fn=fn,
            ranges=a.get_size(),
        )
    else:
        return pow_native(a, b)


def mutate_to(changed, val):
    if isinstance(changed, TensorBox):
        changed_data = changed.data
    else:
        changed_data = changed
    if isinstance(val, TensorBox):
        val = val.data

    if not isinstance(val, ir.StorageBox):
        # introduce a copy to handle views
        val = Pointwise.create(
            device=changed.get_device(),
            dtype=changed.get_dtype(),
            inner_fn=val.make_loader(),
            ranges=changed.get_size(),
        ).data
        assert isinstance(val, ir.StorageBox)

    if isinstance(changed_data, ir.StorageBox) and not changed_data.is_input_buffer():
        # Fast path, just swing the data pointer
        val.realize()
        changed_data.data = val.data
        return changed

    ir.MutationLayout.realize_into(val, changed_data)
    return changed


@register_lowering(aten.fill_)
def fill_(x, fill_value):
    return mutate_to(x, full_like(x, fill_value))


@register_lowering(aten.zero_)
def zero_(x):
    return mutate_to(x, full_like(x, 0))


@register_lowering(aten.copy_, type_promotion_kind=None)
def copy_(dst, src, non_blocking=False):
    src = to_device(src, dst.get_device())
    src = to_dtype(src, dst.get_dtype())
    src = expand(src, dst.get_size())
    return mutate_to(dst, src)


@make_pointwise
def floordiv(a, b):
    return ops.floordiv(a, b)


@make_pointwise
def truncdiv(a, b):
    return ops.truncdiv(a, b)


@register_lowering(aten.div.Tensor_mode)
def div_mode(a, b, rounding_mode=None):
    both_integer = is_integer_type(a) and is_integer_type(b)
    both_boolean = is_boolean_type(a) and is_boolean_type(b)

    # floordiv and truncdiv need special handling for integer tensors on Triton,
    # see the discussion at https://github.com/openai/triton/issues/605
    if rounding_mode == "floor":
        assert not both_boolean, "floordiv operands can not be boolean at the same time"
        return floordiv(a, b) if both_integer else floor(div(a, b))
    if rounding_mode == "trunc":
        assert not both_boolean, "truncdiv operands can not be boolean at the same time"
        return truncdiv(a, b) if both_integer else trunc(div(a, b))
    return div(a, b)


@register_lowering([aten.div], broadcast=True)
def div(a, b):
    def fn(*args):
        return ops.div(*args)

    dtype = get_promoted_dtype(
        a, b, type_promotion_kind=ELEMENTWISE_TYPE_PROMOTION_KIND.DEFAULT
    )
    # truediv produces a float tensor even if both operands are integer types
    if is_integer_type(a) and is_integer_type(b):
        dtype = torch.get_default_dtype()
    return make_pointwise(fn, override_return_dtype=dtype)(
        a if isinstance(a, Number) else to_dtype(a, dtype),
        b if isinstance(b, Number) else to_dtype(b, dtype),
    )


@register_lowering([aten.mul], broadcast=True)
def mul(a, b):
    both_bool = is_boolean_type(a) and is_boolean_type(b)
    if both_bool:
        return logical_and(a, b)
    else:
        fn = ops_wrapper(aten.mul.__name__)
        return make_pointwise(fn)(a, b)


# TODO(lezcano) I believe the casting behaviour of prims.div is wrong
# https://github.com/pytorch/pytorch/issues/84412
# div prim performs truncation division on integer inputs
#   and true division for floating and complex inputs
@register_lowering([prims.div], broadcast=True)
def div_prim(a, b):
    is_integral = is_boolean_type(a) or is_integer_type(a)

    if is_integral:
        return div_mode(a, b, rounding_mode="floor")
    else:
        return div(a, b)


@register_lowering([aten.fmod, prims.fmod])
def fmod(a, b):
    is_integral = is_boolean_type(a) or is_integer_type(a)

    if is_integral:

        def fn(a, b):
            return ops.mod(a, b)

    else:

        def fn(a, b):
            return ops.fmod(a, b)

    return make_pointwise(fn)(a, b)


# TODO - enable builtin and disable decomp to lower to ptx instruction
# Causes compilation to not complete on timm_vision_transformers inference
# @register_lowering(aten.rsqrt)
# def rsqrt(x):
#     dtype = x.get_dtype()
#     if is_integer_dtype(dtype) or is_boolean_dtype(dtype):
#         x = to_dtype(x, torch.get_default_dtype())
#
#     def _rsqrt(x):
#         return ops.rsqrt(x)
#
#     return make_pointwise(_rsqrt)(x)


@register_lowering([aten.sum, prims.sum])
def sum_(x, axis=None, keepdims=False, *, dtype=None):
    if (
        is_integer_dtype(x.get_dtype()) or is_boolean_dtype(x.get_dtype())
    ) and dtype is None:
        dtype = torch.int64

    fn = make_reduction("sum", override_return_dtype=dtype)
    return fn(x, axis, keepdims, dtype=dtype)


register_lowering(aten.max)(make_reduction("max"))
register_lowering(aten.min)(make_reduction("min"))
reduce_amax = register_lowering(aten.amax)(make_reduction("amax"))
reduce_amin = register_lowering(aten.amin)(make_reduction("amin"))
register_lowering(aten.any)(make_reduction("any", override_return_dtype=torch.bool))
reduce_argmax = register_lowering(aten.argmax)(
    make_reduction("argmax", override_return_dtype=torch.int64)
)
reduce_argmin = register_lowering(aten.argmin)(
    make_reduction("argmin", override_return_dtype=torch.int64)
)

add = register_pointwise(
    aten.add, allow_alpha=True, override_fn_when_input_bool="logical_or"
)
exp = register_pointwise(
    aten.exp,
    type_promotion_kind=ELEMENTWISE_TYPE_PROMOTION_KIND.INT_TO_FLOAT,
    use_libdevice_for_f64=True,
)
relu = register_pointwise(aten.relu)
sigmoid = register_pointwise(
    aten.sigmoid,
    type_promotion_kind=ELEMENTWISE_TYPE_PROMOTION_KIND.INT_TO_FLOAT,
    use_libdevice_for_f64=True,
)
sqrt = register_pointwise(
    aten.sqrt,
    type_promotion_kind=ELEMENTWISE_TYPE_PROMOTION_KIND.INT_TO_FLOAT,
    use_libdevice_for_f64=True,
)
square = register_pointwise(aten.square)
sub = register_pointwise(aten.sub, allow_alpha=True)

register_pointwise(
    aten.cos,
    type_promotion_kind=ELEMENTWISE_TYPE_PROMOTION_KIND.INT_TO_FLOAT,
    use_libdevice_for_f64=True,
)
register_pointwise(
    aten.sin,
    type_promotion_kind=ELEMENTWISE_TYPE_PROMOTION_KIND.INT_TO_FLOAT,
    use_libdevice_for_f64=True,
)
register_pointwise(aten.abs)
register_pointwise(aten.bitwise_and)
register_pointwise(aten.bitwise_not, override_fn_when_input_bool="logical_not")
register_pointwise(aten.bitwise_or)
register_pointwise(aten.bitwise_xor)
register_pointwise(
    aten.lgamma, type_promotion_kind=ELEMENTWISE_TYPE_PROMOTION_KIND.INT_TO_FLOAT
)
register_pointwise(
    aten.log,
    type_promotion_kind=ELEMENTWISE_TYPE_PROMOTION_KIND.INT_TO_FLOAT,
    use_libdevice_for_f64=True,
)
register_pointwise(aten.logical_not, convert_input_to_bool=True)
register_pointwise(aten.maximum)
register_pointwise(aten.minimum)
register_pointwise(aten.neg)
register_pointwise(
    aten.reciprocal, type_promotion_kind=ELEMENTWISE_TYPE_PROMOTION_KIND.INT_TO_FLOAT
)
register_pointwise(aten.remainder)
register_pointwise(aten.sign, override_fn_when_input_bool="identity")
register_pointwise(aten.ceil)
register_pointwise(aten.signbit, override_return_dtype=torch.bool)

register_pointwise(aten.le, type_promotion_kind=None, override_return_dtype=torch.bool)
register_pointwise(aten.lt, type_promotion_kind=None, override_return_dtype=torch.bool)
register_pointwise(aten.ge, type_promotion_kind=None, override_return_dtype=torch.bool)
register_pointwise(aten.gt, type_promotion_kind=None, override_return_dtype=torch.bool)
register_pointwise(aten.eq, type_promotion_kind=None, override_return_dtype=torch.bool)
register_pointwise(aten.ne, type_promotion_kind=None, override_return_dtype=torch.bool)
logical_and = register_pointwise(
    aten.logical_and,
    type_promotion_kind=None,
    convert_input_to_bool=True,
    override_return_dtype=torch.bool,
)
register_lowering(aten.__and__, type_promotion_kind=None)(logical_and)
register_lowering(aten.__or__, type_promotion_kind=None)(
    register_pointwise(
        aten.logical_or,
        type_promotion_kind=None,
        convert_input_to_bool=True,
        override_return_dtype=torch.bool,
    )
)


def register_inplace(aten_op, outplace_op):
    @register_lowering(aten_op, type_promotion_kind=None)
    def fn(*args, **kwargs):
        result = outplace_op(*args, **kwargs)
        result = to_dtype(result, args[0].get_dtype())
        return mutate_to(args[0], result)

    return fn


register_inplace(aten.add_, add)
register_inplace(aten.mul_, mul)
register_inplace(aten.div_, div)
register_inplace(aten.sub_, sub)
register_inplace(aten.relu_, relu)
register_inplace(aten.sigmoid_, sigmoid)


@register_lowering(aten.sym_size)
def sym_size(a, dim):
    return a.get_size()[dim]


@register_lowering(aten.sym_numel)
def sym_numel(a):
    return a.get_numel()


@register_lowering(operator.mul)
def op_mul(a, b):
    return a * b


@register_lowering(operator.add)
def op_add(a, b):
    return a + b


@register_lowering(operator.floordiv)
def op_floordiv(a, b):
    return IndexingDiv(a, b)


@register_lowering(aten._foobar)
def foobar(self, *args, **kwargs):
    raise NotImplementedError("Helpful for debugging")<|MERGE_RESOLUTION|>--- conflicted
+++ resolved
@@ -1014,6 +1014,20 @@
         def linear_binary(x: TensorBox, y: TensorBox, w: TensorBox, b: TensorBox, attr):
             return TensorBox.create(ir.LinearBinary.create(x, y, w, b, attr))
 
+        if torch._C.has_mkl:
+
+            @register_lowering(torch.ops.mkl._mkl_linear)
+            def mkl_packed_linear(
+                x: TensorBox,
+                packed_w: TensorBox,
+                orig_w: TensorBox,
+                b: TensorBox,
+                batch_size,
+            ):
+                return TensorBox.create(
+                    ir.MKLPackedLinear.create(x, packed_w, orig_w, b, batch_size)
+                )
+
     else:
         pass
 
@@ -1021,24 +1035,7 @@
 register_onednn_fusion_ops()
 
 
-<<<<<<< HEAD
-@register_lowering(torch.ops.mkl._mkl_linear)
-def mkl_packed_linear(
-    x: TensorBox,
-    packed_w: TensorBox,
-    orig_w: TensorBox,
-    b: TensorBox,
-    batch_size,
-):
-    return TensorBox.create(
-        ir.MKLPackedLinear.create(x, packed_w, orig_w, b, batch_size)
-    )
-
-
-def fallback_handler(kernel, inps_hook=None):
-=======
 def fallback_handler(kernel):
->>>>>>> 3bc78295
     fallbacks.add(kernel)
 
     def handler(*args, **kwargs):
