--- conflicted
+++ resolved
@@ -78,18 +78,12 @@
 
 
 def ceildiv(numer: int, denom: int):
-<<<<<<< HEAD
-    assert isinstance(numer, int) and isinstance(
-        denom, int
-    ), f"{type(numer)} {type(denom)}"
-=======
     # TODO: There is a bug in a call to this function, to repro:
     # python benchmarks/dynamo/huggingface.py --inductor -d cuda --accuracy
     # --amp --only YituTechConvBert --dynamic-shapes --unspecialize-int
     assert isinstance(numer, int) and isinstance(
         denom, int
     ), f"{numer}: {type(numer)}, {denom}: {type(denom)}"
->>>>>>> 4ac287a6
     return -(numer // -denom)
 
 
