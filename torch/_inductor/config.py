--- conflicted
+++ resolved
@@ -22,7 +22,7 @@
 static_weight_shapes = True
 
 # put correctness assertions in generated code
-size_asserts = True
+size_asserts = os.environ.get("TORCHINDUCTOR_SIZE_ASSERTS", "1") == "1"
 
 # enable loop reordering based on input orders
 pick_loop_orders = True
@@ -62,15 +62,13 @@
 
 # We will disable creating subprocess for autotuning if this is False
 autotune_in_subproc = os.environ.get("TORCHINDUCTOR_AUTOTUNE_IN_SUBPROC") == "1"
-
-<<<<<<< HEAD
-layout_opt = os.environ.get("TORCHINDUCTOR_LAYOUT_OPT", "1") == "1"
-=======
 
 coordinate_descent_tuning = (
     os.environ.get("TORCHINDUCTOR_COORDINATE_DESCENT_TUNING") == "1"
 )
->>>>>>> 2188c9ff
+
+layout_opt = os.environ.get("TORCHINDUCTOR_LAYOUT_OPT", "1") == "1"
+force_contiguous_inputs = os.environ.get("TORCHINDUCTOR_FORCE_CONTIGUOUS_INPUTS", "0") == "1"
 
 # control store vs recompute heuristic
 # For fanouts, rematerialization can lead to exponential blowup. So, have
