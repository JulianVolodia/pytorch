--- conflicted
+++ resolved
@@ -497,19 +497,7 @@
     .findSchemaOrThrow("aten::{f.func.name.name}", "{f.func.name.overload_name}")
     .typed<{dispatcher_sig.type()}>();
   {compute_dk}
-<<<<<<< HEAD
-  //DispatchKey _autograd_dk = c10::getAutogradKeyFromBackend(_dk);
-  // This trick allows calling Autograd backend kernel first and then backend kernel,
-  // without adding another AutogradBackendSelect dispatch key.
-  //DispatchKey _current_dk = at::impl::variable_excluded_from_dispatch() ? _dk : _autograd_dk;
-  return op.callWithDispatchKey(_dk, {', '.join(a.expr for a in exprs)});
-=======
-  // This trick allows calling Autograd backend kernel first and then backend kernel,
-  // without adding another AutogradBackendSelect dispatch key.
-  DispatchKey _current_dk = at::impl::variable_excluded_from_dispatch()
-                            ? _dk : c10::getAutogradKeyFromBackend(_dk);
-  return op.callWithDispatchKey(_current_dk, {', '.join(a.expr for a in dispatcher_exprs)});
->>>>>>> 6ef41953
+  return op.callWithDispatchKey(_dk, {', '.join(a.expr for a in dispatcher_exprs)});
 }}
 """
         elif target is Target.REGISTRATION:
