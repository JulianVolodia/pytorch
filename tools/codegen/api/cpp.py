from tools.codegen.model import *
from tools.codegen.api.types import *
import tools.codegen.local as local
from typing import Optional, Sequence, Union, List

# This file describes the translation of JIT schema to the public C++
# API, which is what people use when they call functions like at::add.
#
# Prominent characteristics of the C++ API:
#
#   - dtype, layout, device and pin_memory are collected into
#     a single C++ type TensorOptions  (the native functions API
#     also has this, but tensor options is really most relevant
#     for the C++ API; it makes calling kwarg factory functions
#     pleasant)
#
#   - for 'use_c10_dispatcher: full' functions, optional tensors are
#     represented explicitly using c10::optional
#
#   - defaulting lives here (in fact, the dispatcher is completely
#     oblivious of defaults!)
#
# BTW: policy on name collisions: we try not to have types with
# collisions, but functions are fair game to collide

def name(func: FunctionSchema, *, use_suffix_for_out_overloads: bool = True) -> str:
    name = str(func.name.name)
    if use_suffix_for_out_overloads and func.is_out_fn():
        name += '_out'
    return name

# Translation of "value types" in JIT schema to C++ API type.  Value
# types look the same no matter if they are argument types or return
# types.  Returns None if the type in question is not a value type.
def valuetype_type(t: Type) -> Optional[str]:
    if isinstance(t, BaseType):
        if t.name == BaseTy.Tensor:
            return None
        elif t.name == BaseTy.int:
            return 'int64_t'
        elif t.name == BaseTy.float:
            return 'double'
        elif t.name == BaseTy.str:
            return 'std::string'
        elif t.name in [BaseTy.bool, BaseTy.QScheme, BaseTy.Scalar,
                        BaseTy.ScalarType, BaseTy.Generator, BaseTy.Storage,
                        BaseTy.Layout, BaseTy.Device, BaseTy.MemoryFormat,
                        BaseTy.Dimname, BaseTy.Stream, BaseTy.ConstQuantizerPtr]:
            # These C++ names line up with their schema names
            return t.name.name
        else:
            raise AssertionError(f"unsupported type: {t}")
    elif isinstance(t, OptionalType):
        elem = valuetype_type(t.elem)
        if elem is None:
            return None
        return f"c10::optional<{elem}>"
    elif isinstance(t, ListType):
        if str(t.elem) == 'bool':
            assert t.size is not None
            return f"std::array<bool,{t.size}>"
        else:
            return None
    else:
        raise AssertionError(f"unrecognized type {repr(t)}")

# Translation of types occuring in JIT arguments to a C++ argument type.
def argumenttype_type(t: Type, *, mutable: bool) -> str:
    # If it's a value type, do the value type translation
    r = valuetype_type(t)
    if r is not None:
        return r

    if isinstance(t, BaseType):
        if t.name == BaseTy.Tensor:
            if mutable:
                return 'Tensor &'
            else:
                return 'const Tensor &'
        else:
            raise AssertionError(f"base type should have been value type {t}")
    elif isinstance(t, OptionalType):
        if str(t.elem) == 'Tensor':
            if mutable:
                return 'Tensor &'  # TODO: fix this discrepancy
            else:
                if local.use_c10_dispatcher().dispatcher_uses_new_style():
                    return 'const c10::optional<Tensor>&'
                else:
                    return 'const Tensor &'
        elem = argumenttype_type(t.elem, mutable=mutable)
        return f"c10::optional<{elem}>"
    elif isinstance(t, ListType):
        # TODO: remove these special cases, ArrayRef fallthrough works fine
        if str(t.elem) == 'int':
            return "IntArrayRef"
        elif str(t.elem) == 'Tensor':
            return "TensorList"
        elif str(t.elem) == 'Dimname':
            return "DimnameList"
        # TODO: do something reasonable about lists of optional tensors
        elif (not local.use_c10_dispatcher().dispatcher_uses_new_style()) and str(t.elem) == 'Tensor?':
            return "TensorList"
        elem = argumenttype_type(t.elem, mutable=mutable)
        # TODO: explicitly qualify namespace here
        return f"ArrayRef<{elem}>"
    else:
        raise AssertionError(f"unrecognized type {repr(t)}")

# Translate a JIT argument into its C++ type
def argument_type(a: Argument) -> str:
    return argumenttype_type(a.type, mutable=a.is_write)

# Translation of a (non-multi) return type from JIT to C++
def returntype_type(t: Type, *, mutable: bool) -> str:
    r = valuetype_type(t)
    if r is not None:
        return r

    if isinstance(t, BaseType):
        if t.name == BaseTy.Tensor:
            if mutable:
                return 'Tensor &'
            else:
                return 'Tensor'
    elif isinstance(t, ListType):
        elem = returntype_type(t.elem, mutable=mutable)
        assert t.size is None, f"fixed size list returns not supported: {t}"
        return f"std::vector<{elem}>"

    raise AssertionError(f"unrecognized return type {t}")

# Translation of a single return to its C++ type
def return_type(r: Return) -> str:
    return returntype_type(r.type, mutable=r.is_write)

# Translation of a full (possibly multi) return from JIT to its C++ type
def returns_type(rs: Sequence[Return]) -> str:
    if len(rs) == 0:
        return 'void'
    elif len(rs) == 1:
        return return_type(rs[0])
    else:
        args = ','.join(map(return_type, rs))
        return f'std::tuple<{args}>'

def return_names(f: NativeFunction) -> Sequence[str]:
    returns: List[str] = []
    for i, r in enumerate(f.func.returns):
        # If we have an inplace function, the return argument is
        # implicitly named self.
        # TODO: Consider incorporating this into the data model
        if f.func.name.name.inplace:
            assert i == 0, "illegal inplace function with multiple returns"
            name = 'self'
        # If we are out function, the name is the name of the
        # corresponding output function (r.name will get recorded
        # in field_name later.)
        elif f.func.is_out_fn():
            name = f.func.arguments.out[i].name
        # If the return argument is explicitly named...
        elif r.name:
            name_conflict = any(r.name == a.name for a in f.func.schema_order_arguments())
            if name_conflict and not f.func.is_out_fn():
                name = f'{r.name}_return'
            else:
                name = r.name
        # If there is no explicit name, we just name the output result,
        # unless it's a multi-return, in which case it's result0,
        # result1, etc (zero-indexed)
        else:
            name = 'result' if len(f.func.returns) == 1 else f'result{i}'
        returns.append(name)
    return returns

JIT_TO_CPP_DEFAULT = {
    'False': 'false',
    'True': 'true',
    'None': 'c10::nullopt',  # UGH this one is type directed
    'Mean': 'at::Reduction::Mean',
    '[]': '{}',
    'contiguous_format': 'MemoryFormat::Contiguous',
    'long': 'at::kLong',
}

# Convert a JIT default into C++ expression representing the default
def default_expr(d: str, t: Type) -> str:
    if d == 'None' and str(t) == 'Tensor?':
        return '{}'
    if isinstance(t, BaseType) and t.name is BaseTy.str:
        # Schema allows single quotes but C++ needs double
        if len(d) >= 2 and d[0] == "'" and d[-1] == "'":
            s = ''
            i = 1
            while i + 1 < len(d):
                if d[i] != '\\':
                    if d[i] == '"':
                        s += '\\"'
                    else:
                        s += d[i]
                    i += 1
                else:
                    if d[i + 1] == "'":
                        s += "'"
                    else:
                        s += d[i:i + 2]
                    i += 2

            return f'"{s}"'

    if isinstance(t, OptionalType):
        if d == 'None':
            return 'c10::nullopt'

        return default_expr(d, t.elem)

    if isinstance(t, ListType):
        if (d.startswith('[') and d.endswith(']')):
            return '{' + d[1:-1] + '}'
        elif t.size is None:
            # NOTE: Sized lists can have scalar defaults
            raise ValueError(f"Expected a list default '[...]' but found: '{d}'")

    return JIT_TO_CPP_DEFAULT.get(d, d)

# Convert an argument into its C++ API form

def argument_not_this(
    a: Union[Argument, TensorOptionsArguments],
) -> CppArgument:
    if isinstance(a, Argument):
        return CppArgument(
            type=argument_type(a),
            name=a.name,
            default=default_expr(a.default, a.type) if a.default is not None else None,
            argument=a,
        )
    elif isinstance(a, TensorOptionsArguments):
        default = None
        if all(x.default == "None" for x in a.all()):
            default = '{}'
        elif a.dtype.default == "long":
            default = 'at::kLong'  # TODO: this is wrong
        return CppArgument(
            type='const TensorOptions &',
            name='options',
            default=default,
            argument=a,
        )
    else:
        assert_never(a)

def argument(
<<<<<<< HEAD
    a: Union[Argument, TensorOptionsArguments, ThisArgument],
    is_out_argument: bool,
) -> Union[CppSingleArgumentPack, CppThisArgumentPack]:
    if isinstance(a, ThisArgument):
        assert not is_out_argument
=======
    a: Union[Argument, TensorOptionsArguments, SelfArgument],
) -> Union[CppSingleArgumentPack, CppThisArgumentPack]:
    if isinstance(a, SelfArgument):
>>>>>>> 14481781
        return CppThisArgumentPack(argument=a, type=argument_type(a.argument))
    else:
        return CppSingleArgumentPack(argument_not_this(a), is_out_argument)

def argument_faithful(
<<<<<<< HEAD
    a: Union[Argument, TensorOptionsArguments, ThisArgument],
    is_out_argument: bool,
=======
    a: Union[Argument, TensorOptionsArguments, SelfArgument],
>>>>>>> 14481781
) -> CppArgumentPack:
    if isinstance(a, TensorOptionsArguments):
        assert not is_out_argument
        return CppTensorOptionsArgumentPack(
            argument=a,
            dtype=argument_not_this(a.dtype),
            layout=argument_not_this(a.layout),
            device=argument_not_this(a.device),
            pin_memory=argument_not_this(a.pin_memory),
        )
    else:
        return argument(a, is_out_argument)

<<<<<<< HEAD
# NB: this unconditionally groups arguments
# returns tuple(arguments, out_arguments)
def group_arguments(
    func: FunctionSchema, *, method: bool
) -> Tuple[Sequence[Union[Argument, TensorOptionsArguments, ThisArgument]], Sequence[Argument]]:
    args: List[Union[Argument, ThisArgument, TensorOptionsArguments]] = []

    if method:
        args.extend(ThisArgument(a) if a.name == "self" else a for a in func.arguments)
    else:
        args.extend(func.arguments)

    # group up arguments for tensor options

    def pred(name: str, ty: Type) -> Callable[[Argument], bool]:
        return lambda a: a.name == name and a.type in [ty, OptionalType(ty)]
    predicates = [  # order matters
        pred('dtype', Type.parse('ScalarType')),
        pred('layout', Type.parse('Layout')),
        pred('device', Type.parse('Device')),
        pred('pin_memory', Type.parse('bool')),
    ]

    i = 0
    while i < len(func.kwarg_only_arguments):
        # If there is enough space...
        if i <= len(func.kwarg_only_arguments) - len(predicates):
            # And the next len(predicates) arguments look like TensorOptions arguments
            if all(p(a) for p, a in zip(predicates, func.kwarg_only_arguments[i : i + len(predicates)])):
                # Group them together as one argument
                args.append(TensorOptionsArguments(
                    dtype=func.kwarg_only_arguments[i],
                    layout=func.kwarg_only_arguments[i + 1],
                    device=func.kwarg_only_arguments[i + 2],
                    pin_memory=func.kwarg_only_arguments[i + 3],
                ))
                i += len(predicates)
                continue
        args.append(func.kwarg_only_arguments[i])
        i += 1

    return (args, func.out_arguments)
=======
def group_arguments(
    func: FunctionSchema, *, method: bool
) -> Sequence[Union[Argument, TensorOptionsArguments, SelfArgument]]:
    args: List[Union[Argument, SelfArgument, TensorOptionsArguments]] = []
    args.extend(func.arguments.out)
    args.extend(func.arguments.pre_self_positional)
    if func.arguments.self_arg is not None:
        if method:
            args.append(func.arguments.self_arg)
        else:
            args.append(func.arguments.self_arg.argument)
    args.extend(func.arguments.post_self_positional)
    args.extend(func.arguments.pre_tensor_options_kwarg_only)
    if func.arguments.tensor_options is not None:
        args.append(func.arguments.tensor_options)
    args.extend(func.arguments.post_tensor_options_kwarg_only)
    return args
>>>>>>> 14481781
<|MERGE_RESOLUTION|>--- conflicted
+++ resolved
@@ -1,7 +1,7 @@
 from tools.codegen.model import *
 from tools.codegen.api.types import *
 import tools.codegen.local as local
-from typing import Optional, Sequence, Union, List
+from typing import Optional, Sequence, Union, List, Tuple
 
 # This file describes the translation of JIT schema to the public C++
 # API, which is what people use when they call functions like at::add.
@@ -251,28 +251,18 @@
         assert_never(a)
 
 def argument(
-<<<<<<< HEAD
-    a: Union[Argument, TensorOptionsArguments, ThisArgument],
+    a: Union[Argument, TensorOptionsArguments, SelfArgument],
     is_out_argument: bool,
 ) -> Union[CppSingleArgumentPack, CppThisArgumentPack]:
-    if isinstance(a, ThisArgument):
+    if isinstance(a, SelfArgument):
         assert not is_out_argument
-=======
+        return CppThisArgumentPack(argument=a, type=argument_type(a.argument))
+    else:
+        return CppSingleArgumentPack(argument_not_this(a), is_out_argument)
+
+def argument_faithful(
     a: Union[Argument, TensorOptionsArguments, SelfArgument],
-) -> Union[CppSingleArgumentPack, CppThisArgumentPack]:
-    if isinstance(a, SelfArgument):
->>>>>>> 14481781
-        return CppThisArgumentPack(argument=a, type=argument_type(a.argument))
-    else:
-        return CppSingleArgumentPack(argument_not_this(a), is_out_argument)
-
-def argument_faithful(
-<<<<<<< HEAD
-    a: Union[Argument, TensorOptionsArguments, ThisArgument],
     is_out_argument: bool,
-=======
-    a: Union[Argument, TensorOptionsArguments, SelfArgument],
->>>>>>> 14481781
 ) -> CppArgumentPack:
     if isinstance(a, TensorOptionsArguments):
         assert not is_out_argument
@@ -286,55 +276,11 @@
     else:
         return argument(a, is_out_argument)
 
-<<<<<<< HEAD
-# NB: this unconditionally groups arguments
 # returns tuple(arguments, out_arguments)
 def group_arguments(
     func: FunctionSchema, *, method: bool
-) -> Tuple[Sequence[Union[Argument, TensorOptionsArguments, ThisArgument]], Sequence[Argument]]:
-    args: List[Union[Argument, ThisArgument, TensorOptionsArguments]] = []
-
-    if method:
-        args.extend(ThisArgument(a) if a.name == "self" else a for a in func.arguments)
-    else:
-        args.extend(func.arguments)
-
-    # group up arguments for tensor options
-
-    def pred(name: str, ty: Type) -> Callable[[Argument], bool]:
-        return lambda a: a.name == name and a.type in [ty, OptionalType(ty)]
-    predicates = [  # order matters
-        pred('dtype', Type.parse('ScalarType')),
-        pred('layout', Type.parse('Layout')),
-        pred('device', Type.parse('Device')),
-        pred('pin_memory', Type.parse('bool')),
-    ]
-
-    i = 0
-    while i < len(func.kwarg_only_arguments):
-        # If there is enough space...
-        if i <= len(func.kwarg_only_arguments) - len(predicates):
-            # And the next len(predicates) arguments look like TensorOptions arguments
-            if all(p(a) for p, a in zip(predicates, func.kwarg_only_arguments[i : i + len(predicates)])):
-                # Group them together as one argument
-                args.append(TensorOptionsArguments(
-                    dtype=func.kwarg_only_arguments[i],
-                    layout=func.kwarg_only_arguments[i + 1],
-                    device=func.kwarg_only_arguments[i + 2],
-                    pin_memory=func.kwarg_only_arguments[i + 3],
-                ))
-                i += len(predicates)
-                continue
-        args.append(func.kwarg_only_arguments[i])
-        i += 1
-
-    return (args, func.out_arguments)
-=======
-def group_arguments(
-    func: FunctionSchema, *, method: bool
-) -> Sequence[Union[Argument, TensorOptionsArguments, SelfArgument]]:
+) -> Tuple[Sequence[Union[Argument, TensorOptionsArguments, SelfArgument]], Sequence[Argument]]:
     args: List[Union[Argument, SelfArgument, TensorOptionsArguments]] = []
-    args.extend(func.arguments.out)
     args.extend(func.arguments.pre_self_positional)
     if func.arguments.self_arg is not None:
         if method:
@@ -346,5 +292,4 @@
     if func.arguments.tensor_options is not None:
         args.append(func.arguments.tensor_options)
     args.extend(func.arguments.post_tensor_options_kwarg_only)
-    return args
->>>>>>> 14481781
+    return (args, func.arguments.out)