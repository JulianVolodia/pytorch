#!/bin/bash

# Required environment variable: $BUILD_ENVIRONMENT
# (This is set by default in the Docker images we build, so you don't
# need to set it yourself.

set -ex

TORCH_INSTALL_DIR=$(python -c "import site; print(site.getsitepackages()[0])")/torch
TORCH_BIN_DIR="$TORCH_INSTALL_DIR"/bin
TORCH_LIB_DIR="$TORCH_INSTALL_DIR"/lib
TORCH_TEST_DIR="$TORCH_INSTALL_DIR"/test

BUILD_DIR="build"
BUILD_RENAMED_DIR="build_renamed"
BUILD_BIN_DIR="$BUILD_DIR"/bin

export VALGRIND=ON
if [[ "$BUILD_ENVIRONMENT" == *clang9* ]]; then
  # clang9 appears to miscompile code involving c10::optional<c10::SymInt>,
  # such that valgrind complains along these lines:
  #
  # Conditional jump or move depends on uninitialised value(s)
  #    at 0x40303A: ~optional_base (Optional.h:281)
  #    by 0x40303A: call (Dispatcher.h:448)
  #    by 0x40303A: call(at::Tensor const&, c10::ArrayRef<c10::SymInt>, c10::ArrayRef<c10::SymInt>, c10::optional<c10::SymInt>) (basic.cpp:10)
  #    by 0x403700: main (basic.cpp:16)
  #  Uninitialised value was created by a stack allocation
  #    at 0x402AAA: call(at::Tensor const&, c10::ArrayRef<c10::SymInt>, c10::ArrayRef<c10::SymInt>, c10::optional<c10::SymInt>) (basic.cpp:6)
  #
  # The problem does not appear with gcc or newer versions of clang (we tested
  # clang14).  So we suppress valgrind testing for clang9 specifically.
  # You may need to suppress it for other versions of clang if they still have
  # the bug.
  #
  # A minimal repro for the valgrind error is below:
  #
  # #include <ATen/ATen.h>
  # #include <ATen/core/dispatch/Dispatcher.h>
  #
  # using namespace at;
  #
  # Tensor call(const at::Tensor & self, c10::SymIntArrayRef size, c10::SymIntArrayRef stride, c10::optional<c10::SymInt> storage_offset) {
  #   auto op = c10::Dispatcher::singleton()
  #       .findSchemaOrThrow(at::_ops::as_strided::name, at::_ops::as_strided::overload_name)
  #       .typed<at::_ops::as_strided::schema>();
  #   return op.call(self, size, stride, storage_offset);
  # }
  #
  # int main(int argv) {
  #   Tensor b = empty({3, 4});
  #   auto z = call(b, b.sym_sizes(), b.sym_strides(), c10::nullopt);
  # }
  export VALGRIND=OFF
fi

# Get fully qualified path using realpath
if [[ "$BUILD_ENVIRONMENT" != *bazel* ]]; then
  CUSTOM_TEST_ARTIFACT_BUILD_DIR=$(realpath "${CUSTOM_TEST_ARTIFACT_BUILD_DIR:-"build/custom_test_artifacts"}")
fi


# shellcheck source=./common.sh
source "$(dirname "${BASH_SOURCE[0]}")/common.sh"

echo "Environment variables"
env

echo "Testing pytorch"

export LANG=C.UTF-8

PR_NUMBER=${PR_NUMBER:-${CIRCLE_PR_NUMBER:-}}

if [[ "$TEST_CONFIG" == 'default' ]]; then
  export CUDA_VISIBLE_DEVICES=0
  export HIP_VISIBLE_DEVICES=0
fi

if [[ "$TEST_CONFIG" == 'distributed' ]] && [[ "$BUILD_ENVIRONMENT" == *rocm* ]]; then
  export HIP_VISIBLE_DEVICES=0,1
fi

if [[ "$TEST_CONFIG" == 'slow' ]]; then
  export PYTORCH_TEST_WITH_SLOW=1
  export PYTORCH_TEST_SKIP_FAST=1
fi

if [[ "$BUILD_ENVIRONMENT" == *slow-gradcheck* ]]; then
  export PYTORCH_TEST_WITH_SLOW_GRADCHECK=1
fi

if [[ "$BUILD_ENVIRONMENT" == *cuda* || "$BUILD_ENVIRONMENT" == *rocm* ]]; then
  # Used so that only cuda/rocm specific versions of tests are generated
  # mainly used so that we're not spending extra cycles testing cpu
  # devices on expensive gpu machines
  export PYTORCH_TESTING_DEVICE_ONLY_FOR="cuda"
fi

if [[ "$BUILD_ENVIRONMENT" == *cuda11* ]]; then
  export BUILD_SPLIT_CUDA=ON
fi

if [[ "$TEST_CONFIG" == *crossref* ]]; then
  export PYTORCH_TEST_WITH_CROSSREF=1
fi

if [[ "$TEST_CONFIG" == *dynamo* ]]; then
  export PYTORCH_TEST_WITH_DYNAMO=1
fi

if [[ "$TEST_CONFIG" == *inductor* ]]; then
  export PYTORCH_TEST_WITH_INDUCTOR=1
fi

# TODO: this condition is never true, need to fix this.
if [[ -n "$PR_NUMBER" ]] && [[ -z "$CI_MASTER" || "$CI_MASTER" == "false" ]]; then
  # skip expensive checks when on PR and CI_MASTER flag is not set
  export PYTORCH_TEST_SKIP_CUDA_MEM_LEAK_CHECK=1
else
  export PYTORCH_TEST_SKIP_CUDA_MEM_LEAK_CHECK=0
fi

if [[ "$BUILD_ENVIRONMENT" == *rocm* ]]; then
  # Print GPU info
  rocminfo
  rocminfo | grep -E 'Name:.*\sgfx|Marketing'
fi

if [[ "$BUILD_ENVIRONMENT" != *-bazel-* ]] ; then
  # JIT C++ extensions require ninja.
  pip_install --user ninja
  # ninja is installed in $HOME/.local/bin, e.g., /var/lib/jenkins/.local/bin for CI user jenkins
  # but this script should be runnable by any user, including root
  export PATH="$HOME/.local/bin:$PATH"
fi

# DANGER WILL ROBINSON.  The LD_PRELOAD here could cause you problems
# if you're not careful.  Check this if you made some changes and the
# ASAN test is not working
if [[ "$BUILD_ENVIRONMENT" == *asan* ]]; then
    # Suppress vptr violations arising from multiple copies of pybind11
    export ASAN_OPTIONS=detect_leaks=0:symbolize=1:detect_stack_use_after_return=1:strict_init_order=true:detect_odr_violation=0
    export UBSAN_OPTIONS=print_stacktrace=1:suppressions=$PWD/ubsan.supp
    export PYTORCH_TEST_WITH_ASAN=1
    export PYTORCH_TEST_WITH_UBSAN=1
    # TODO: Figure out how to avoid hard-coding these paths
    export ASAN_SYMBOLIZER_PATH=/usr/lib/llvm-7/bin/llvm-symbolizer
    export TORCH_USE_RTLD_GLOBAL=1
    # NB: We load libtorch.so with RTLD_GLOBAL for UBSAN, unlike our
    # default behavior.
    #
    # The reason for this is that without RTLD_GLOBAL, if we load multiple
    # libraries that depend on libtorch (as is the case with C++ extensions), we
    # will get multiple copies of libtorch in our address space.  When UBSAN is
    # turned on, it will do a bunch of virtual pointer consistency checks which
    # won't work correctly.  When this happens, you get a violation like:
    #
    #    member call on address XXXXXX which does not point to an object of
    #    type 'std::_Sp_counted_base<__gnu_cxx::_Lock_policy::_S_atomic>'
    #    XXXXXX note: object is of type
    #    'std::_Sp_counted_ptr<torch::nn::LinearImpl*, (__gnu_cxx::_Lock_policy)2>'
    #
    # (NB: the textual types of the objects here are misleading, because
    # they actually line up; it just so happens that there's two copies
    # of the type info floating around in the address space, so they
    # don't pointer compare equal.  See also
    #   https://github.com/google/sanitizers/issues/1175
    #
    # UBSAN is kind of right here: if we relied on RTTI across C++ extension
    # modules they would indeed do the wrong thing;  but in our codebase, we
    # don't use RTTI (because it doesn't work in mobile).  To appease
    # UBSAN, however, it's better if we ensure all the copies agree!
    #
    # By the way, an earlier version of this code attempted to load
    # libtorch_python.so with LD_PRELOAD, which has a similar effect of causing
    # it to be loaded globally.  This isn't really a good idea though, because
    # it depends on a ton of dynamic libraries that most programs aren't gonna
    # have, and it applies to child processes.

    # TODO: get rid of the hardcoded path
    export LD_PRELOAD=/usr/lib/llvm-7/lib/clang/7.0.1/lib/linux/libclang_rt.asan-x86_64.so
    # Increase stack size, because ASAN red zones use more stack
    ulimit -s 81920

    (cd test && python -c "import torch; print(torch.__version__, torch.version.git_version)")
    echo "The next three invocations are expected to crash; if they don't that means ASAN/UBSAN is misconfigured"
    (cd test && ! get_exit_code python -c "import torch; torch._C._crash_if_csrc_asan(3)")
    (cd test && ! get_exit_code python -c "import torch; torch._C._crash_if_csrc_ubsan(0)")
    (cd test && ! get_exit_code python -c "import torch; torch._C._crash_if_aten_asan(3)")
fi

if [[ "$BUILD_ENVIRONMENT" == *-tsan* ]]; then
  export PYTORCH_TEST_WITH_TSAN=1
fi

if [[ $TEST_CONFIG == 'nogpu_NO_AVX2' ]]; then
  export ATEN_CPU_CAPABILITY=default
elif [[ $TEST_CONFIG == 'nogpu_AVX512' ]]; then
  export ATEN_CPU_CAPABILITY=avx2
fi

test_python_legacy_jit() {
  time python test/run_test.py --include test_jit_legacy test_jit_fuser_legacy --verbose
  assert_git_not_dirty
}

test_python_shard() {
  if [[ -z "$NUM_TEST_SHARDS" ]]; then
    echo "NUM_TEST_SHARDS must be defined to run a Python test shard"
    exit 1
  fi

  time python test/run_test.py --exclude-jit-executor --exclude-distributed-tests --shard "$1" "$NUM_TEST_SHARDS" --verbose

  assert_git_not_dirty
}

test_python() {
  time python test/run_test.py --exclude-jit-executor --exclude-distributed-tests --verbose
  assert_git_not_dirty
}


test_dynamo_shard() {
  if [[ -z "$NUM_TEST_SHARDS" ]]; then
    echo "NUM_TEST_SHARDS must be defined to run a Python test shard"
    exit 1
  fi
  # Temporarily disable test_fx for dynamo pending the investigation on TTS
  # regression in https://github.com/pytorch/torchdynamo/issues/784
  time python test/run_test.py \
    --exclude-jit-executor \
    --exclude-distributed-tests \
    --exclude \
      test_autograd \
      test_proxy_tensor \
      test_quantization \
      test_public_bindings \
      test_dataloader \
      test_reductions \
      test_namedtensor \
      test_namedtuple_return_api \
      profiler/test_profiler \
      profiler/test_profiler_tree \
      test_overrides \
      test_python_dispatch \
      test_fx \
      test_package \
      test_vmap \
    --shard "$1" "$NUM_TEST_SHARDS" \
    --verbose
  assert_git_not_dirty
}


test_inductor() {
  echo "TODO: enable inductor unit tests"
  # time python test/run_test.py --core --exclude test_autograd --continue-through-error --verbose

  # PYTORCH_TEST_WITH_DYNAMO and PYTORCH_TEST_WITH_INDUCTOR are only needed for PyTorch tests not written with
  # using dynamo/inductor. For dynamo/inductor unit tests, specifiying them will trigger an error like
  # "Detected two calls to `torchdynamo.optimize(...)` with a different backend compiler arguments."
  # PYTORCH_TEST_WITH_DYNAMO=0 PYTORCH_TEST_WITH_INDUCTOR=0 pytest test/inductor
}

test_inductor_huggingface_shard() {
  if [[ -z "$NUM_TEST_SHARDS" ]]; then
    echo "NUM_TEST_SHARDS must be defined to run a Python test shard"
    exit 1
  fi
  TEST_REPORTS_DIR=/tmp/test-reports
  mkdir -p "$TEST_REPORTS_DIR"
  python benchmarks/dynamo/huggingface.py --ci --training --accuracy \
    --device cuda --inductor --float32 --total-partitions 1 --partition-id "$1" \
    --output "$TEST_REPORTS_DIR"/inductor_huggingface_"$1".csv
  python benchmarks/dynamo/check_csv.py -f "$TEST_REPORTS_DIR"/inductor_huggingface_"$1".csv
}

<<<<<<< HEAD
test_inductor_torchbench_shard() {
  if [[ -z "$NUM_TEST_SHARDS" ]]; then
    echo "NUM_TEST_SHARDS must be defined to run a Python test shard"
    exit 1
  fi
  TEST_REPORTS_DIR=/tmp/test-reports
  mkdir -p "$TEST_REPORTS_DIR"
  python benchmarks/dynamo/torchbench.py --ci --training --accuracy \
    --device cuda --inductor --float32 --total-partitions 2 --partition-id "$1" \
    --output "$TEST_REPORTS_DIR"/inductor_torchbench_"$1".csv
  python benchmarks/dynamo/check_csv.py -f "$TEST_REPORTS_DIR"/inductor_torchbench_"$1".csv
}

test_inductor_timm_shard() {
  if [[ -z "$NUM_TEST_SHARDS" ]]; then
    echo "NUM_TEST_SHARDS must be defined to run a Python test shard"
    exit 1
  fi
  TEST_REPORTS_DIR=/tmp/test-reports
  mkdir -p "$TEST_REPORTS_DIR"
  python benchmarks/dynamo/timm_models.py --ci --training --accuracy \
    --device cuda --inductor --float32 --total-partitions 2 --partition-id "$1" \
    --output "$TEST_REPORTS_DIR"/inductor_timm_"$1".csv
  python benchmarks/dynamo/check_csv.py -f "$TEST_REPORTS_DIR"/inductor_timm_"$1".csv
}

=======
>>>>>>> 9037a831
test_python_gloo_with_tls() {
  source "$(dirname "${BASH_SOURCE[0]}")/run_glootls_test.sh"
  assert_git_not_dirty
}


test_aten() {
  # Test ATen
  # The following test(s) of ATen have already been skipped by caffe2 in rocm environment:
  # scalar_tensor_test, basic, native_test
  if [[ "$BUILD_ENVIRONMENT" != *asan* ]] && [[ "$BUILD_ENVIRONMENT" != *rocm* ]]; then
    echo "Running ATen tests with pytorch lib"

    if [[ -n "$IN_WHEEL_TEST" ]]; then
      echo "Running test with the install folder"
      # Rename the build folder when running test to ensure it
      # is not depended on the folder
      mv "$BUILD_DIR" "$BUILD_RENAMED_DIR"
      TEST_BASE_DIR="$TORCH_TEST_DIR"
    else
      echo "Running test with the build folder"
      TEST_BASE_DIR="$BUILD_BIN_DIR"
    fi

    # NB: the ATen test binaries don't have RPATH set, so it's necessary to
    # put the dynamic libraries somewhere were the dynamic linker can find them.
    # This is a bit of a hack.
    ${SUDO} ln -sf "$TORCH_LIB_DIR"/libc10* "$TEST_BASE_DIR"
    ${SUDO} ln -sf "$TORCH_LIB_DIR"/libcaffe2* "$TEST_BASE_DIR"
    ${SUDO} ln -sf "$TORCH_LIB_DIR"/libmkldnn* "$TEST_BASE_DIR"
    ${SUDO} ln -sf "$TORCH_LIB_DIR"/libnccl* "$TEST_BASE_DIR"
    ${SUDO} ln -sf "$TORCH_LIB_DIR"/libtorch* "$TEST_BASE_DIR"
    ${SUDO} ln -sf "$TORCH_LIB_DIR"/libtbb* "$TEST_BASE_DIR"

    ls "$TEST_BASE_DIR"
    aten/tools/run_tests.sh "$TEST_BASE_DIR"

    if [[ -n "$IN_WHEEL_TEST" ]]; then
      # Restore the build folder to avoid any impact on other tests
      mv "$BUILD_RENAMED_DIR" "$BUILD_DIR"
    fi

    assert_git_not_dirty
  fi
}

test_without_numpy() {
  pushd "$(dirname "${BASH_SOURCE[0]}")"
  python -c "import sys;sys.path.insert(0, 'fake_numpy');from unittest import TestCase;import torch;x=torch.randn(3,3);TestCase().assertRaises(RuntimeError, lambda: x.numpy())"
  # Regression test for https://github.com/pytorch/pytorch/issues/66353
  python -c "import sys;sys.path.insert(0, 'fake_numpy');import torch;print(torch.tensor([torch.tensor(0.), torch.tensor(1.)]))"
  popd
}

# pytorch extensions require including torch/extension.h which includes all.h
# which includes utils.h which includes Parallel.h.
# So you can call for instance parallel_for() from your extension,
# but the compilation will fail because of Parallel.h has only declarations
# and definitions are conditionally included Parallel.h(see last lines of Parallel.h).
# I tried to solve it #39612 and #39881 by including Config.h into Parallel.h
# But if Pytorch is built with TBB it provides Config.h
# that has AT_PARALLEL_NATIVE_TBB=1(see #3961 or #39881) and it means that if you include
# torch/extension.h which transitively includes Parallel.h
# which transitively includes tbb.h which is not available!
if [[ "${BUILD_ENVIRONMENT}" == *tbb* ]]; then
  sudo mkdir -p /usr/include/tbb
  sudo cp -r "$PWD"/third_party/tbb/include/tbb/* /usr/include/tbb
fi

test_libtorch() {
  if [[ "$BUILD_ENVIRONMENT" != *rocm* ]]; then
    echo "Testing libtorch"
    ln -sf "$TORCH_LIB_DIR"/libbackend_with_compiler.so "$TORCH_BIN_DIR"
    ln -sf "$TORCH_LIB_DIR"/libjitbackend_test.so "$TORCH_BIN_DIR"
    ln -sf "$TORCH_LIB_DIR"/libc10* "$TORCH_BIN_DIR"
    ln -sf "$TORCH_LIB_DIR"/libshm* "$TORCH_BIN_DIR"
    ln -sf "$TORCH_LIB_DIR"/libtorch* "$TORCH_BIN_DIR"
    ln -sf "$TORCH_LIB_DIR"/libtbb* "$TORCH_BIN_DIR"

    # Start background download
    python tools/download_mnist.py --quiet -d test/cpp/api/mnist &

    # Make test_reports directory
    # NB: the ending test_libtorch must match the current function name for the current
    # test reporting process (in print_test_stats.py) to function as expected.
    TEST_REPORTS_DIR=test/test-reports/cpp-unittest/test_libtorch
    mkdir -p $TEST_REPORTS_DIR

    if [[ "$BUILD_ENVIRONMENT" != *-tsan* ]]; then
        # Run JIT cpp tests
        python test/cpp/jit/tests_setup.py setup
    fi

    if [[ "$BUILD_ENVIRONMENT" == *cuda* ]]; then
      "$TORCH_BIN_DIR"/test_jit  --gtest_output=xml:$TEST_REPORTS_DIR/test_jit.xml
    else
      "$TORCH_BIN_DIR"/test_jit  --gtest_filter='-*CUDA' --gtest_output=xml:$TEST_REPORTS_DIR/test_jit.xml
    fi

    # Run Lazy Tensor cpp tests
    if [[ "$BUILD_ENVIRONMENT" == *cuda* && "$TEST_CONFIG" != *nogpu* ]]; then
      LTC_TS_CUDA=1 "$TORCH_BIN_DIR"/test_lazy  --gtest_output=xml:$TEST_REPORTS_DIR/test_lazy.xml
    else
      "$TORCH_BIN_DIR"/test_lazy  --gtest_output=xml:$TEST_REPORTS_DIR/test_lazy.xml
    fi

    if [[ "$BUILD_ENVIRONMENT" != *-tsan* ]]; then
        python test/cpp/jit/tests_setup.py shutdown
    fi

    # Wait for background download to finish
    wait
    # Exclude IMethodTest that relies on torch::deploy, which will instead be ran in test_deploy.
    OMP_NUM_THREADS=2 TORCH_CPP_TEST_MNIST_PATH="test/cpp/api/mnist" "$TORCH_BIN_DIR"/test_api --gtest_filter='-IMethodTest.*' --gtest_output=xml:$TEST_REPORTS_DIR/test_api.xml
    "$TORCH_BIN_DIR"/test_tensorexpr --gtest_output=xml:$TEST_REPORTS_DIR/test_tensorexpr.xml

    # TODO: this condition is never (BUILD_ENVIRONMENT doesn't start with pytorch-), need to fix this.
    if [[ "${BUILD_ENVIRONMENT}" == pytorch-linux-xenial-py3* ]]; then
      if [[ "${BUILD_ENVIRONMENT}" != *android* && "${BUILD_ENVIRONMENT}" != *cuda* && "${BUILD_ENVIRONMENT}" != *asan* ]]; then
        # TODO: Consider to run static_runtime_test from $TORCH_BIN_DIR (may need modify build script)
        "$BUILD_BIN_DIR"/static_runtime_test --gtest_output=xml:$TEST_REPORTS_DIR/static_runtime_test.xml
      fi
    fi
    assert_git_not_dirty
  fi
}

test_aot_compilation() {
  echo "Testing Ahead of Time compilation"
  ln -sf "$TORCH_LIB_DIR"/libc10* "$TORCH_BIN_DIR"
  ln -sf "$TORCH_LIB_DIR"/libtorch* "$TORCH_BIN_DIR"

  # Make test_reports directory
  # NB: the ending test_libtorch must match the current function name for the current
  # test reporting process (in print_test_stats.py) to function as expected.
  TEST_REPORTS_DIR=test/test-reports/cpp-unittest/test_aot_compilation
  mkdir -p $TEST_REPORTS_DIR
  if [ -f "$TORCH_BIN_DIR"/test_mobile_nnc ]; then "$TORCH_BIN_DIR"/test_mobile_nnc --gtest_output=xml:$TEST_REPORTS_DIR/test_mobile_nnc.xml; fi
  # shellcheck source=test/mobile/nnc/test_aot_compile.sh
  if [ -f "$TORCH_BIN_DIR"/aot_model_compiler_test ]; then source test/mobile/nnc/test_aot_compile.sh; fi
}

test_vulkan() {
  if [[ "$BUILD_ENVIRONMENT" == *vulkan* ]]; then
    ln -sf "$TORCH_LIB_DIR"/libtorch* "$TORCH_TEST_DIR"
    ln -sf "$TORCH_LIB_DIR"/libc10* "$TORCH_TEST_DIR"
    export VK_ICD_FILENAMES=/var/lib/jenkins/swiftshader/swiftshader/build/Linux/vk_swiftshader_icd.json
    # NB: the ending test_vulkan must match the current function name for the current
    # test reporting process (in print_test_stats.py) to function as expected.
    TEST_REPORTS_DIR=test/test-reports/cpp-vulkan/test_vulkan
    mkdir -p $TEST_REPORTS_DIR
    LD_LIBRARY_PATH=/var/lib/jenkins/swiftshader/swiftshader/build/Linux/ "$TORCH_TEST_DIR"/vulkan_api_test --gtest_output=xml:$TEST_REPORTS_DIR/vulkan_test.xml
  fi
}

test_distributed() {
  echo "Testing distributed python tests"
  time python test/run_test.py --distributed-tests --shard "$SHARD_NUMBER" "$NUM_TEST_SHARDS" --verbose
  assert_git_not_dirty

  if [[ "$BUILD_ENVIRONMENT" == *cuda* && "$SHARD_NUMBER" == 1 ]]; then
    echo "Testing distributed C++ tests"
    ln -sf "$TORCH_LIB_DIR"/libtorch* "$TORCH_BIN_DIR"
    ln -sf "$TORCH_LIB_DIR"/libc10* "$TORCH_BIN_DIR"
    # NB: the ending test_distributed must match the current function name for the current
    # test reporting process (in print_test_stats.py) to function as expected.
    TEST_REPORTS_DIR=test/test-reports/cpp-distributed/test_distributed
    mkdir -p $TEST_REPORTS_DIR
    "$TORCH_BIN_DIR"/FileStoreTest --gtest_output=xml:$TEST_REPORTS_DIR/FileStoreTest.xml
    "$TORCH_BIN_DIR"/HashStoreTest --gtest_output=xml:$TEST_REPORTS_DIR/HashStoreTest.xml
    "$TORCH_BIN_DIR"/TCPStoreTest --gtest_output=xml:$TEST_REPORTS_DIR/TCPStoreTest.xml

    MPIEXEC=$(command -v mpiexec)
    # TODO: this is disabled on GitHub Actions until this issue is resolved
    # https://github.com/pytorch/pytorch/issues/60756
    if [[ -n "$MPIEXEC" ]] && [[ -z "$GITHUB_ACTIONS" ]]; then
      MPICMD="${MPIEXEC} -np 2 $TORCH_BIN_DIR/ProcessGroupMPITest"
      eval "$MPICMD"
    fi
    "$TORCH_BIN_DIR"/ProcessGroupGlooTest --gtest_output=xml:$TEST_REPORTS_DIR/ProcessGroupGlooTest.xml
    "$TORCH_BIN_DIR"/ProcessGroupNCCLTest --gtest_output=xml:$TEST_REPORTS_DIR/ProcessGroupNCCLTest.xml
    "$TORCH_BIN_DIR"/ProcessGroupNCCLErrorsTest --gtest_output=xml:$TEST_REPORTS_DIR/ProcessGroupNCCLErrorsTest.xml
  fi
}

test_rpc() {
  if [[ "$BUILD_ENVIRONMENT" != *rocm* ]]; then
    echo "Testing RPC C++ tests"
    # NB: the ending test_rpc must match the current function name for the current
    # test reporting process (in print_test_stats.py) to function as expected.
    ln -sf "$TORCH_LIB_DIR"/libtorch* "$TORCH_BIN_DIR"
    ln -sf "$TORCH_LIB_DIR"/libc10* "$TORCH_BIN_DIR"
    ln -sf "$TORCH_LIB_DIR"/libtbb* "$TORCH_BIN_DIR"
    TEST_REPORTS_DIR=test/test-reports/cpp-rpc/test_rpc
    mkdir -p $TEST_REPORTS_DIR
    "$TORCH_BIN_DIR"/test_cpp_rpc --gtest_output=xml:$TEST_REPORTS_DIR/test_cpp_rpc.xml
  fi
}

test_custom_backend() {
  if [[ "$BUILD_ENVIRONMENT" != *asan* ]] ; then
    echo "Testing custom backends"
    CUSTOM_BACKEND_BUILD="${CUSTOM_TEST_ARTIFACT_BUILD_DIR}/custom-backend-build"
    pushd test/custom_backend
    cp -a "$CUSTOM_BACKEND_BUILD" build
    # Run tests Python-side and export a lowered module.
    python test_custom_backend.py -v
    python backend.py --export-module-to=model.pt
    # Run tests C++-side and load the exported lowered module.
    build/test_custom_backend ./model.pt
    rm -f ./model.pt
    popd
    assert_git_not_dirty
  fi
}

test_custom_script_ops() {
  if [[ "$BUILD_ENVIRONMENT" != *asan* ]] ; then
    echo "Testing custom script operators"
    CUSTOM_OP_BUILD="${CUSTOM_TEST_ARTIFACT_BUILD_DIR}/custom-op-build"
    pushd test/custom_operator
    cp -a "$CUSTOM_OP_BUILD" build
    # Run tests Python-side and export a script module.
    python test_custom_ops.py -v
    python model.py --export-script-module=model.pt
    # Run tests C++-side and load the exported script module.
    build/test_custom_ops ./model.pt
    popd
    assert_git_not_dirty
  fi
}

test_jit_hooks() {
  if [[ "$BUILD_ENVIRONMENT" != *asan* ]] ; then
    echo "Testing jit hooks in cpp"
    HOOK_BUILD="${CUSTOM_TEST_ARTIFACT_BUILD_DIR}/jit-hook-build"
    pushd test/jit_hooks
    cp -a "$HOOK_BUILD" build
    # Run tests Python-side and export the script modules with hooks
    python model.py --export-script-module=model
    # Run tests C++-side and load the exported script modules
    build/test_jit_hooks ./model
    popd
    assert_git_not_dirty
  fi
}

test_torch_function_benchmark() {
  echo "Testing __torch_function__ benchmarks"
  pushd benchmarks/overrides_benchmark
  python bench.py -n 1 -m 2
  python pyspybench.py Tensor -n 1
  python pyspybench.py SubTensor -n 1
  python pyspybench.py WithTorchFunction -n 1
  python pyspybench.py SubWithTorchFunction -n 1
  popd
  assert_git_not_dirty
}

build_xla() {
  # xla test needs sccache setup.
  # shellcheck source=./common-build.sh
  source "$(dirname "${BASH_SOURCE[0]}")/common-build.sh"

  XLA_DIR=xla
  USE_CACHE=1
  clone_pytorch_xla
  # shellcheck disable=SC1091
  source "xla/.circleci/common.sh"

  # TODO: The torch pin #73164 is involved in the sev https://github.com/pytorch/pytorch/issues/86093
  # so this is temporarily removed until XLA fixes the weird logic in https://github.com/pytorch/xla/blob/master/scripts/apply_patches.sh#L17-L18
  rm "${XLA_DIR}/torch_patches/.torch_pin" || true

  apply_patches
  SITE_PACKAGES="$(python -c 'from distutils.sysconfig import get_python_lib; print(get_python_lib())')"
  # These functions are defined in .circleci/common.sh in pytorch/xla repo
  install_deps_pytorch_xla $XLA_DIR $USE_CACHE
  CMAKE_PREFIX_PATH="${SITE_PACKAGES}/torch:${CMAKE_PREFIX_PATH}" XLA_SANDBOX_BUILD=1 build_torch_xla $XLA_DIR
  assert_git_not_dirty
}

test_xla() {
  # xla test needs sccache setup.
  # shellcheck source=./common-build.sh
  source "$(dirname "${BASH_SOURCE[0]}")/common-build.sh"

  clone_pytorch_xla
  # shellcheck disable=SC1091
  source "./xla/.circleci/common.sh"
  SITE_PACKAGES="$(python -c 'from distutils.sysconfig import get_python_lib; print(get_python_lib())')"
  CMAKE_PREFIX_PATH="${SITE_PACKAGES}/torch:${CMAKE_PREFIX_PATH}" XLA_SKIP_MP_OP_TESTS=1 run_torch_xla_tests "$(pwd)" "$(pwd)/xla"
  assert_git_not_dirty
}

# Do NOT run this test before any other tests, like test_python_shard, etc.
# Because this function uninstalls the torch built from branch and installs
# the torch built on its base commit.
test_forward_backward_compatibility() {
  set -x
  REPO_DIR=$(pwd)
  if [[ "${BASE_SHA}" == "${SHA1}" ]]; then
    echo "On trunk, we should compare schemas with torch built from the parent commit"
    SHA_TO_COMPARE=$(git rev-parse "${SHA1}"^)
  else
    echo "On pull, we should compare schemas with torch built from the merge base"
    SHA_TO_COMPARE=$(git merge-base "${SHA1}" "${BASE_SHA}")
  fi
  export SHA_TO_COMPARE

  # create a dummy ts model at this version
  python test/create_dummy_torchscript_model.py /tmp/model_new.pt
  python -m venv venv
  # shellcheck disable=SC1091
  . venv/bin/activate

  # build torch at the base commit to generate a base function schema for comparison
  git reset --hard "${SHA_TO_COMPARE}"
  echo "::group::Installing Torch From Base Commit"
  pip install -r requirements.txt
  # shellcheck source=./common-build.sh
  source "$(dirname "${BASH_SOURCE[0]}")/common-build.sh"
  python setup.py bdist_wheel --bdist-dir="base_bdist_tmp" --dist-dir="base_dist"
  python -mpip install base_dist/*.whl
  echo "::endgroup::"

  pushd test/forward_backward_compatibility
  pip show torch
  python dump_all_function_schemas.py --filename nightly_schemas.txt

  git reset --hard "${SHA1}"
  # FC: verify new model can be load with old code.
  if ! python ../load_torchscript_model.py /tmp/model_new.pt; then
      echo "FC check failed: new model cannot be load in old code"
      return 1
  fi
  python ../create_dummy_torchscript_model.py /tmp/model_old.pt
  deactivate
  rm -r "${REPO_DIR}/venv" "${REPO_DIR}/base_dist"
  pip show torch
  python check_forward_backward_compatibility.py --existing-schemas nightly_schemas.txt
  # BC: verify old model can be load with new code
  if ! python ../load_torchscript_model.py /tmp/model_old.pt; then
      echo "BC check failed: old model cannot be load in new code"
      return 1
  fi
  popd
  set +x
  assert_git_not_dirty
}

test_bazel() {
  set -e

  # bazel test needs sccache setup.
  # shellcheck source=./common-build.sh
  source "$(dirname "${BASH_SOURCE[0]}")/common-build.sh"

  get_bazel

   # Test //c10/... without Google flags and logging libraries. The
   # :all_tests target in the subsequent Bazel invocation tests
   # //c10/... with the Google libraries.
  tools/bazel test --config=cpu-only --test_timeout=480 --test_output=all --test_tag_filters=-gpu-required --test_filter=-*CUDA \
              --no//c10:use_gflags --no//c10:use_glog //c10/...

  tools/bazel test --config=cpu-only --test_timeout=480 --test_output=all --test_tag_filters=-gpu-required --test_filter=-*CUDA :all_tests
}

test_benchmarks() {
  if [[ "$BUILD_ENVIRONMENT" == *cuda* && $TEST_CONFIG != *nogpu* ]]; then
    pip_install --user "pytest-benchmark==3.2.3"
    pip_install --user "requests"
    BENCHMARK_DATA="benchmarks/.data"
    mkdir -p ${BENCHMARK_DATA}
    pytest benchmarks/fastrnns/test_bench.py --benchmark-sort=Name --benchmark-json=${BENCHMARK_DATA}/fastrnns_default.json --fuser=default --executor=default
    pytest benchmarks/fastrnns/test_bench.py --benchmark-sort=Name --benchmark-json=${BENCHMARK_DATA}/fastrnns_legacy_old.json --fuser=old --executor=legacy
    pytest benchmarks/fastrnns/test_bench.py --benchmark-sort=Name --benchmark-json=${BENCHMARK_DATA}/fastrnns_profiling_te.json --fuser=te --executor=profiling
    # TODO: Enable these for GHA once we have credentials for forked pull requests
    if [[ -z "${GITHUB_ACTIONS}" ]]; then
      python benchmarks/upload_scribe.py --pytest_bench_json ${BENCHMARK_DATA}/fastrnns_default.json
      python benchmarks/upload_scribe.py --pytest_bench_json ${BENCHMARK_DATA}/fastrnns_legacy_old.json
      python benchmarks/upload_scribe.py --pytest_bench_json ${BENCHMARK_DATA}/fastrnns_profiling_te.json
    fi
    assert_git_not_dirty
  fi
}

test_cpp_extensions() {
  # This is to test whether cpp extension build is compatible with current env. No need to test both ninja and no-ninja build
  time python test/run_test.py --include test_cpp_extensions_aot_ninja --verbose
  assert_git_not_dirty
}

test_vec256() {
  # This is to test vec256 instructions DEFAULT/AVX/AVX2 (platform dependent, some platforms might not support AVX/AVX2)
  if [[ "$BUILD_ENVIRONMENT" != *asan* ]] && [[ "$BUILD_ENVIRONMENT" != *rocm* ]]; then
    echo "Testing vec256 instructions"
    mkdir -p test/test-reports/vec256
    pushd build/bin
    vec256_tests=$(find . -maxdepth 1 -executable -name 'vec256_test*')
    for vec256_exec in $vec256_tests
    do
      $vec256_exec --gtest_output=xml:test/test-reports/vec256/"$vec256_exec".xml
    done
    popd
    assert_git_not_dirty
  fi
}

test_docs_test() {
  .jenkins/pytorch/docs-test.sh
}

if ! [[ "${BUILD_ENVIRONMENT}" == *libtorch* || "${BUILD_ENVIRONMENT}" == *-bazel-* || "${BUILD_ENVIRONMENT}" == *-tsan* ]]; then
  (cd test && python -c "import torch; print(torch.__config__.show())")
  (cd test && python -c "import torch; print(torch.__config__.parallel_info())")
fi
if [[ "${TEST_CONFIG}" == *backward* ]]; then
  test_forward_backward_compatibility
  # Do NOT add tests after bc check tests, see its comment.
elif [[ "${TEST_CONFIG}" == *xla* ]]; then
  install_torchvision
  build_xla
  test_xla
elif [[ "$TEST_CONFIG" == 'jit_legacy' ]]; then
  test_python_legacy_jit
elif [[ "${BUILD_ENVIRONMENT}" == *libtorch* ]]; then
  # TODO: run some C++ tests
  echo "no-op at the moment"
elif [[ "$TEST_CONFIG" == distributed ]]; then
  test_distributed
  # Only run RPC C++ tests on the first shard
  if [[ "${SHARD_NUMBER}" == 1 ]]; then
    test_rpc
  fi
elif [[ "$TEST_CONFIG" == deploy ]]; then
  checkout_install_torchdeploy
  test_torch_deploy
elif [[ "${TEST_CONFIG}" == *dynamo* && "${SHARD_NUMBER}" == 1 && $NUM_TEST_SHARDS -gt 1 ]]; then
  test_without_numpy
  install_torchvision
  install_triton
  test_dynamo_shard 1
  test_aten
elif [[ "${TEST_CONFIG}" == *dynamo* && "${SHARD_NUMBER}" == 2 && $NUM_TEST_SHARDS -gt 1 ]]; then
  install_torchvision
  install_filelock
  install_triton
  test_dynamo_shard 2
elif [[ "${TEST_CONFIG}" == *inductor* && "${SHARD_NUMBER}" == 1 && $NUM_TEST_SHARDS -gt 1 ]]; then
  install_torchvision
  install_filelock
  install_triton
  test_inductor
elif [[ "${TEST_CONFIG}" == *inductor* && "${SHARD_NUMBER}" == 2 && $NUM_TEST_SHARDS -gt 1 ]]; then
  install_torchvision
  install_filelock
  install_triton
  install_huggingface
  test_inductor_huggingface_shard 0
<<<<<<< HEAD
elif [[ "${TEST_CONFIG}" == *inductor* && "${SHARD_NUMBER}" == 3 && $NUM_TEST_SHARDS -gt 1 ]]; then
  install_torchtext
  install_torchvision
  install_filelock
  install_triton
  checkout_install_torchbench
  test_inductor_torchbench_shard 0
elif [[ "${TEST_CONFIG}" == *inductor* && "${SHARD_NUMBER}" == 4 && $NUM_TEST_SHARDS -gt 1 ]]; then
  install_torchtext
  install_torchvision
  install_filelock
  install_triton
  checkout_install_torchbench
  test_inductor_torchbench_shard 1
elif [[ "${TEST_CONFIG}" == *inductor* && "${SHARD_NUMBER}" == 5 && $NUM_TEST_SHARDS -gt 1 ]]; then
  install_torchvision
  install_filelock
  install_triton
  install_timm
  test_inductor_timm_shard 0
elif [[ "${TEST_CONFIG}" == *inductor* && "${SHARD_NUMBER}" == 6 && $NUM_TEST_SHARDS -gt 1 ]]; then
  install_torchvision
  install_filelock
  install_triton
  install_timm
  test_inductor_timm_shard 1
=======
>>>>>>> 9037a831
elif [[ "${SHARD_NUMBER}" == 1 && $NUM_TEST_SHARDS -gt 1 ]]; then
  test_without_numpy
  install_torchvision
  if ! [[ "${BUILD_ENVIRONMENT}" == *sm86 ]]; then
    install_triton
  fi
  test_python_shard 1
  test_aten
elif [[ "${SHARD_NUMBER}" == 2 && $NUM_TEST_SHARDS -gt 1 ]]; then
  install_torchvision
  if ! [[ "${BUILD_ENVIRONMENT}" == *sm86 ]]; then
    install_triton
  fi
  test_python_shard 2
  test_libtorch
  test_aot_compilation
  test_custom_script_ops
  test_custom_backend
  test_torch_function_benchmark
elif [[ "${SHARD_NUMBER}" -gt 2 ]]; then
  # Handle arbitrary number of shards
  if ! [[ "${BUILD_ENVIRONMENT}" == *sm86 ]]; then
    install_triton
  fi
  test_python_shard "$SHARD_NUMBER"
elif [[ "${BUILD_ENVIRONMENT}" == *vulkan* ]]; then
  test_vulkan
elif [[ "${BUILD_ENVIRONMENT}" == *-bazel-* ]]; then
  test_bazel
elif [[ "${BUILD_ENVIRONMENT}" == *-mobile-lightweight-dispatch* ]]; then
  test_libtorch
elif [[ "${BUILD_ENVIRONMENT}" == *-tsan* ]]; then
  # TODO: TSAN check is currently failing with 415 data race warnings. This will
  # be addressed later, the first PR can be merged first to setup the CI jobs
  test_libtorch || true
elif [[ "${TEST_CONFIG}" = docs_test ]]; then
  test_docs_test
elif [[ "${TEST_CONFIG}" == *functorch* ]]; then
  test_functorch
else
  install_torchvision
  if ! [[ "${BUILD_ENVIRONMENT}" == *sm86 ]]; then
    install_triton
  fi
  install_monkeytype
  test_python
  test_aten
  test_vec256
  test_libtorch
  test_aot_compilation
  test_custom_script_ops
  test_custom_backend
  test_torch_function_benchmark
  test_benchmarks
fi<|MERGE_RESOLUTION|>--- conflicted
+++ resolved
@@ -277,20 +277,6 @@
   python benchmarks/dynamo/check_csv.py -f "$TEST_REPORTS_DIR"/inductor_huggingface_"$1".csv
 }
 
-<<<<<<< HEAD
-test_inductor_torchbench_shard() {
-  if [[ -z "$NUM_TEST_SHARDS" ]]; then
-    echo "NUM_TEST_SHARDS must be defined to run a Python test shard"
-    exit 1
-  fi
-  TEST_REPORTS_DIR=/tmp/test-reports
-  mkdir -p "$TEST_REPORTS_DIR"
-  python benchmarks/dynamo/torchbench.py --ci --training --accuracy \
-    --device cuda --inductor --float32 --total-partitions 2 --partition-id "$1" \
-    --output "$TEST_REPORTS_DIR"/inductor_torchbench_"$1".csv
-  python benchmarks/dynamo/check_csv.py -f "$TEST_REPORTS_DIR"/inductor_torchbench_"$1".csv
-}
-
 test_inductor_timm_shard() {
   if [[ -z "$NUM_TEST_SHARDS" ]]; then
     echo "NUM_TEST_SHARDS must be defined to run a Python test shard"
@@ -299,13 +285,11 @@
   TEST_REPORTS_DIR=/tmp/test-reports
   mkdir -p "$TEST_REPORTS_DIR"
   python benchmarks/dynamo/timm_models.py --ci --training --accuracy \
-    --device cuda --inductor --float32 --total-partitions 2 --partition-id "$1" \
+    --device cuda --inductor --float32 --total-partitions 3 --partition-id "$1" \
     --output "$TEST_REPORTS_DIR"/inductor_timm_"$1".csv
   python benchmarks/dynamo/check_csv.py -f "$TEST_REPORTS_DIR"/inductor_timm_"$1".csv
 }
 
-=======
->>>>>>> 9037a831
 test_python_gloo_with_tls() {
   source "$(dirname "${BASH_SOURCE[0]}")/run_glootls_test.sh"
   assert_git_not_dirty
@@ -767,35 +751,24 @@
   install_triton
   install_huggingface
   test_inductor_huggingface_shard 0
-<<<<<<< HEAD
 elif [[ "${TEST_CONFIG}" == *inductor* && "${SHARD_NUMBER}" == 3 && $NUM_TEST_SHARDS -gt 1 ]]; then
-  install_torchtext
-  install_torchvision
-  install_filelock
-  install_triton
-  checkout_install_torchbench
-  test_inductor_torchbench_shard 0
-elif [[ "${TEST_CONFIG}" == *inductor* && "${SHARD_NUMBER}" == 4 && $NUM_TEST_SHARDS -gt 1 ]]; then
-  install_torchtext
-  install_torchvision
-  install_filelock
-  install_triton
-  checkout_install_torchbench
-  test_inductor_torchbench_shard 1
-elif [[ "${TEST_CONFIG}" == *inductor* && "${SHARD_NUMBER}" == 5 && $NUM_TEST_SHARDS -gt 1 ]]; then
   install_torchvision
   install_filelock
   install_triton
   install_timm
   test_inductor_timm_shard 0
-elif [[ "${TEST_CONFIG}" == *inductor* && "${SHARD_NUMBER}" == 6 && $NUM_TEST_SHARDS -gt 1 ]]; then
+elif [[ "${TEST_CONFIG}" == *inductor* && "${SHARD_NUMBER}" == 4 && $NUM_TEST_SHARDS -gt 1 ]]; then
   install_torchvision
   install_filelock
   install_triton
   install_timm
   test_inductor_timm_shard 1
-=======
->>>>>>> 9037a831
+elif [[ "${TEST_CONFIG}" == *inductor* && "${SHARD_NUMBER}" == 5 && $NUM_TEST_SHARDS -gt 1 ]]; then
+  install_torchvision
+  install_filelock
+  install_triton
+  install_timm
+  test_inductor_timm_shard 2
 elif [[ "${SHARD_NUMBER}" == 1 && $NUM_TEST_SHARDS -gt 1 ]]; then
   test_without_numpy
   install_torchvision
