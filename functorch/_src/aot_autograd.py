--- conflicted
+++ resolved
@@ -1121,14 +1121,10 @@
             return compiled_fn(args)
 
         return new_func
-<<<<<<< HEAD
+    
     fn_call = functional_call
     fn_call.mod = mod
     compiled_f = aot_function_simplified(fn_call, *top_args, **top_kwargs)
-=======
-
-    compiled_f = aot_function_simplified(functional_call, *top_args, **top_kwargs)
->>>>>>> f4e92d63
 
     if top_kwargs:
 
